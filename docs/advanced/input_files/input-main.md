# Full List of INPUT Keywords

- [System variables](#system-variables)

    [suffix](#suffix) | [ntype](#ntype) | [calculation](#calculation) | [symmetry](#symmetry) | [kpar](#kpar) | [bndpar](#bndpar) | [latname](#latname) | [init_wfc](#init_wfc) | [init_chg](#init_chg) | [init_vel](#init_vel) | [nelec](#nelec) | [tot_magnetization](#tot_magnetization) | [dft_functional](#dft_functional) | [xc_temperature](#xc_temperature) | [pseudo_rcut](#pseudo_rcut) | [pseudo_mesh](#pseudo_mesh) | [mem_saver](#mem_saver) | [diago_proc](#diago_proc) | [nbspline](#nbspline) | [kspacing](#kspacing)  | [min_dist_coef](#min_dist_coef) | [symmetry_prec](#symmetry_prec)

- [Variables related to input files](#variables-related-to-input-files)

    [stru_file](#stru_file) | [kpoint_file](#kpoint_file) | [pseudo_dir](#pseudo_dir) | [orbital_dir](#orbital_dir) | [read_file_dir](#read_file_dir)

- [Plane wave related variables](#plane-wave-related-variables)

    [ecutwfc](#ecutwfc) | [nx,ny,nz](#nx-ny-nz) | [pw_seed](#pw_seed) | [pw_diag_thr](#pw_diag_thr) | [pw_diag_nmax](#pw_diag_nmax) | [pw_diag_ndim](#pw_diag_ndim)

- [Numerical atomic orbitals related variables](#numerical-atomic-orbitals-related-variables)

    [nb2d](#nb2d) | [lmaxmax](#lmaxmax) | [lcao_ecut](#lcao_ecut) | [lcao_dk](#lcao_dk) | [lcao_dr](#lcao_dr) | [lcao_rmax](#lcao_rmax) | [search_radius](#search_radius) | [search_pbc](#search_pbc) | [bx,by,bz](#bx-by-bz) 

- [Electronic structure](#electronic-structure)

    [basis_type](#basis_type) | [ks_solver](#ks_solver) | [nbands](#nbands) | [nbands_istate](#nbands_istate) | [nspin](#nspin) | [smearing_method](#smearing_method) | [smearing_sigma](#smearing_sigma) | [smearing_sigma_temp](#smearing_sigma_temp) | [mixing_type](#mixing_type) | [mixing_beta](#mixing_beta) | [mixing_ndim](#mixing_ndim) | [mixing_gg0](#mixing_gg0) | [gamma_only](#gamma_only) | [printe](#printe) | [scf_nmax](#scf_nmax) | [scf_thr](#scf_thr) | [chg_extrap](#chg_extrap)

- [Electronic structure (SDFT)](#electronic-structure-sdft)

    [method_sto](#method_sto) | [nbands_sto](#nbands_sto) | [nche_sto](#nche_sto) | [emin_sto](#emin_sto) | [emax_sto](#emax_sto) | [seed_sto](#seed_sto) | [initsto_freq](#initsto_freq) | [npart_sto](#npart_sto)

- [Geometry relaxation](#geometry-relaxation)

    [relax_nmax](#relax_nmax) | [relax_method](#relax_method) | [relax_cg_thr](#relax_cg_thr) | [relax_bfgs_w1](#relax_bfgs_w1) | [relax_bfgs_w2](#relax_bfgs_w2) | [relax_bfgs_rmax](#relax_bfgs_rmax) | [relax_bfgs_rmin](#relax_bfgs_rmin) | [relax_bfgs_init](#relax_bfgs_init) | [cal_force](#cal_force) | [force_thr](#force_thr) | [force_thr_ev](#force_thr_ev) | [force_thr_ev2](#force_thr_ev2) | [cal_stress](#cal_stress) | [stress_thr](#stress_thr) | [press1, press2, press3](#press1-press2-press3) | [fixed_axes](#fixed_axes) | [cell_factor](#cell_factor)

- [Variables related to output information](#variables-related-to-output-information)

    [out_force](#out_force) | [out_mul](#out_mul) | [out_freq_elec](#out_freq_elec) | [out_freq_ion](#out_freq_ion) | [out_chg](#out_chg) | [out_pot](#out_pot) | [out_dm](#out_dm) | [out_wfc_pw](#out_wfc_pw) | [out_wfc_r](#out_wfc_r) | [out_wfc_lcao](#out_wfc_lcao) | [out_dos](#out_dos) | [out_band](#out_band) | [out_proj_band](#out_proj_band) | [out_stru](#out_stru) | [out_level](#out_level) | [out_alllog](#out_alllog) | [out_mat_hs](#out_mat_hs) | [out_mat_r](#out_mat_r) | [out_mat_hs2](#out_mat_hs2) | [out_element_info](#out_element_info) | [restart_save](#restart_save) | [restart_load](#restart_load)

- [Density of states](#density-of-states)

    [dos_edelta_ev](#dos_edelta_ev) | [dos_sigma](#dos_sigma) | [dos_scale](#dos_scale) | [dos_emin_ev](#dos_emin_ev) | [dos_emax_ev](#dos_emax_ev) | [dos_nche](#dos_nche)

- [Exact exchange](#exact-exchange) (Under tests)

    [exx_hybrid_alpha](#exx_hybrid_alpha) | [exx_hse_omega](#exx_hse_omega) | [exx_separate_loop](#exx_separate_loop) | [exx_hybrid_step](#exx_hybrid_step) | [exx_lambda](#exx_lambda) | [exx_pca_threshold](#exx_pca_threshold) | [exx_c_threshold](#exx_c_threshold) | [exx_v_threshold](#exx_v_threshold) | [exx_dm_threshold](#exx_dm_threshold) | [exx_schwarz_threshold](#exx_schwarz_threshold) | [exx_cauchy_threshold](#exx_cauchy_threshold) | [exx_ccp_threshold](#exx_ccp_threshold) | [exx_ccp_rmesh_times](#exx_ccp_rmesh_times) | [exx_distribute_type](#exx_distribute_type) | [exx_opt_orb_lmax](#exx_opt_orb_lmax) | [exx_opt_orb_ecut](#exx_opt_orb_ecut) | [exx_opt_orb_tolerence](#exx_opt_orb_tolerence)

- [Molecular dynamics](#molecular-dynamics)

    [md_type](#md_type) | [md_nstep](#md_nstep) | [md_ensolver](#md_ensolver) | [md_restart](#md_restart) | [md_dt](#md_dt) | [md_tfirst, md_tlast](#md_tfirst-md_tlast) | [md_dumpfreq](#md_dumpfreq) | [md_restartfreq](#md_restartfreq) | [md_seed](#md_seed) | [md_tfreq](#md_tfreq) | [md_mnhc](#md_mnhc) | [lj_rcut](#lj_rcut) | [lj_epsilon](#lj_epsilon) | [lj_sigma](#lj_sigma) | [msst_direction](#msst_direction) | [msst_vel](#msst_vel) | [msst_vis](#msst_vis) | [msst_tscale](#msst_tscale) | [msst_qmass](#msst_qmass) | [md_damp](#md_damp)

- [vdW correction](#vdw-correction)

    [vdw_method](#vdw_method) | [vdw_s6](#vdw_s6) | [vdw_s8](#vdw_s8) | [vdw_a1](#vdw_a1) | [vdw_a2](#vdw_a2) | [vdw_d](#vdw_d) | [vdw_abc](#vdw_abc) | [vdw_C6_file](#vdw_C6_file) | [vdw_C6_unit](#vdw_C6_unit) | [vdw_R0_file](#vdw_R0_file) | [vdw_R0_unit](#vdw_R0_unit) | [vdw_cutoff_type](#vdw_cutoff_type) | [vdw_cutoff_radius](#vdw_cutoff_radius) | [vdw_radius_unit](#vdw_radius_unit) | [vdw_cutoff_period](#vdw_cutoff_period)

- [Berry phase and wannier90 interface](#berry-phase-and-wannier90-interface)

    [berry_phase](#berry_phase) | [gdir](#gdir) | [towannier90](#towannier90) | [nnkpfile](#nnkpfile) | [wannier_spin](#wannier_spin)

- [TDDFT: time dependent density functional theory](#tddft-time-dependent-density-functional-theory) (Under tests)

    [tddft](#tddft) | [td_scf_thr](#td_scf_thr) | [td_dt](#td_dt) | [td_force_dt](#td_force_dt) | [td_vext](#td_vext) | [td_vext_dire](#td_vext_dire) | [td_timescale](#td_timescale) | [td_vexttype](#td_vexttype) | [td_vextout](#td_vextout) | [td_dipoleout](#td_dipoleout) | [ocp](#ocp) | [ocp_set](#ocp_set)

- [DFT+*U* correction](#DFTU-correction) (Under tests)

    [dft_plus_u](#dft_plus_u) | [orbital_corr](#orbital_corr) | [hubbard_u](#hubbard_u) | [hund_j](#hund_j) | [yukawa_potential](#yukawa_potential) | [omc](#omc)

- [Variables useful for debugging](#variables-useful-for-debugging)

    [nurse](#nurse) | [t_in_h](#t_in_h) | [vl_in_h](#vl_in_h) | [vnl_in_h](#vnl_in_h) | [test_force](#test_force) | [test_stress](#test_stress) | [colour](#colour)

- [DeePKS](#deepks)

    [deepks_out_labels](#deepks_out_labels) | [deepks_scf](#deepks_scf) | [deepks_model](#deepks_model) | [bessel_lmax](#bessel_lmax) | [bessel_rcut](#bessel_rcut) | [bessel_tol](#bessel_tol)

- [Electric field and dipole correction](#electric-field-and-dipole-correction)

    [efield_flag](#efield_flag) | [dip_cor_flag](#dip_cor_flag) | [efield_dir](#efield_dir) | [efield_pos_max](#efield_pos_max) | [efield_pos_dec](#efield_pos_dec) | [efield_amp](#efield_amp)

- [Gate field (compensating charge)](#gate-field-compensating-charge)

    [gate_flag](#gate_flag) | [zgate](#zgate) | [block](#block) | [block_down](#block_down) | [block_up](#block_up) | [block_height](#block_height)

- [Electronic conductivities](#electronic-conductivities)

    [cal_cond](#cal_cond) | [cond_nche](#cond_nche) | [cond_dw](#cond_dw) | [cond_wcut](#cond_wcut) | [cond_wenlarge](#cond_wenlarge) | [cond_fwhm](#cond_fwhm)

- [Implicit solvation model](#implicit-solvation-model)

    [imp_sol](#imp_sol) | [eb_k](#eb_k) | [tau](#tau) | [sigma_k](#sigma_k) | [nc_k](#nc_k) 

[back to top](#full-list-of-input-keywords)

### System variables

This part of variables are used to control general system parameters.


#### suffix

- **Type**: String
- **Description**: In each run, ABACUS will generate a subdirectory in the working directory. This subdirectory contains all the information of the run. The subdirectory name has the format: OUT.suffix, where the `suffix` is the name you can pick up for your convenience.
- **Default**: ABACUS

#### ntype

- **Type**: Integer
- **Description**: Number of different atom species in this calculations. This value must be set. If the number you set is smaller than the atom species in the STRU file, ABACUS only read the `wrong number` of atom information. If the number is larger than the atom species in the STRU file, ABACUS may stop and quit.
- **Default**: ***No default value***

#### calculation

- **Type**: String
- **Description**: Specify the type of calculation.
  - *scf*: do self-consistent electronic structure calculation
  - *relax*: do structure relaxation calculation, one can ues `relax_nmax` to decide how many ionic relaxations you want.
  - *cell-relax*: do variable-cell relaxation calculation.
  - *nscf*: do the non self-consistent electronic structure calculations. For this option, you need a charge density file. For nscf calculations with planewave basis set, pw_diag_thr should be <= 1d-3.
  - *istate*: For LCAO basis. Please see the explanation for variable `nbands_istate`.
  - *ienvelope*: Envelope function for LCAO basis. Please see the explanation for variable `nbands_istate`.
  - *md*: molecular dynamics
  - *sto-scf*: do self-consistent electronic structure calculation with [stochastic DFT](#electronic-structure-sdft)
  - *sto-md*: molecular dynamics with [stochastic DFT](#electronic-structure-sdft)
  - *test_memory* : checks memory required for the calculation. The number is not quite reliable, please use with care
  - *test_neighbour* : only performs neighbouring atom search
  - *gen_bessel* : generates projectors (a series of bessel functions) for DeePKS; see also keywords bessel_lmax, bessel_rcut and bessel_tol. A file named `jle.orb` will be generated which contains the projectors. An example is provided in examples/H2O-deepks-pw.
  - *get_S* : only works for multi-k calculation with LCAO basis. Generates and writes the overlap matrix to a file names `SR.csr` in the working directory. The format of the file will be the same as that generated by [out_mat_hs2](#outmaths2).

- **Default**: scf

#### symmetry

- **Type**: Integer
- **Description**: takes value 1, 0 and -1. 
  - if set to 1, symmetry analysis will be performed to determine the type of Bravais lattice and associated symmetry operations. (point groups only)
  - if set to 0, only time reversal symmetry would be considered in symmetry operations, which implied k point and -k point would be treated as one double weight k point.
  - if set to -1, no symmetry will be considered.
- **Default**: 0

#### kpar

- **Type**: Integer
- **Description**: devide all processors into kpar groups, and k points will be distributed among each group. The value taken should be less than or equal to the number of k points as well as the number of MPI threads.
- **Default**: 1

#### bndpar

- **Type**: Integer
- **Description**: devide all processors into bndpar groups, and bands (only stochastic orbitals now) will be distributed among each group. It should be larger than 0.
- **Default**: 1

#### latname

- **Type**: String
- **Description**: Specifies the type of Bravias lattice. When set to `test`, the three lattice vectors are supplied explicitly in STRU file. When set to certain Bravais lattice type, there is no need to provide lattice vector, but a few lattice parameters might be required. For more information regarding this parameter, consult the [page on STRU file](input-stru.md).
    Available options are:
  - `test`: free strcture.
  - `sc`: simple cubie.
  - `fcc`: face-centered cubic.
  - `bcc`: body-centered cubic.
  - `hexagonal`: hexagonal.
  - `trigonal`: trigonal.
  - `st`: simple tetragonal.
  - `bct`: body-centered tetragonal.
  - `so`: orthorhombic.
  - `baco`: base-centered orthorhombic.
  - `fco`: face-centered orthorhombic.
  - `bco`: body-centered orthorhombic.
  - `sm`: simple monoclinic.
  - `bacm`: base-centered monoclinic.
  - `triclinic`: triclinic.
- **Default**: `test`

#### init_wfc

- **Type**: String
- **Description**: Only useful for plane wave basis only now. It is the name of the starting wave functions. In the future we should also make this         variable available for localized orbitals set.
    Available options are:
  - `atomic`: from atomic pseudo wave functions. If they are not enough, other wave functions are initialized with random numbers.
  - `atomic+random`: add small random numbers on atomic pseudo-wavefunctions
  - `file`: from file
  - `random`: random numbers
- **Default**:`atomic`

#### init_chg

- **Type**: String
- **Description**: This variable is used for both plane wave set and localized orbitals set. It indicates the type of starting density. If set this to `atomic`, the density is starting from summation of atomic density of single atoms. If set this to `file`, the density will be read in from file. Besides, when you do `nspin=1` calculation, you only need the density file SPIN1_CHGCAR. However, if you do `nspin=2` calculation, you also need the density file SPIN2_CHGCAR. The density file should be output with these names if you set out_chg = 1 in INPUT file.
- **Default**: atomic

#### init_vel

- **Type**: Boolean
- **Description**: Read the atom velocity from the atom file (STRU) if set to true.
- **Default**: false

#### nelec

- **Type**: Real
- **Description**: If >0.0, this denotes total number of electrons in the system. Must be less than 2*nbands. If set to 0.0, the total number of electrons will be calculated by the sum of valence electrons (i.e. assuming neutral system).
- **Default**: 0.0

#### tot_magnetization

- **Type**: Real
- **Description**: Total magnetization of the system.
- **Default**: 0.0

#### dft_functional

- **Type**: String
- **Description**: In our package, the XC functional can either be set explicitly using the `dft_functional` keyword in `INPUT` file. If `dft_functional` is not specified, ABACUS will use the xc functional indicated in the pseudopotential file. 
    On the other hand, if dft_functional is specified, it will overwrite the functional from pseudopotentials and performs calculation with whichever functional the user prefers. We further offer two ways of supplying exchange-correlation functional. The first is using 'short-hand' names such as 'LDA', 'PBE', 'SCAN'. A complete list of 'short-hand' expressions can be found in [source code](../../../source/module_xc/xc_functional.cpp). The other way is only available when ***compiling with LIBXC***, and it allows for supplying exchange-correlation functionals as combinations of LIBXC keywords for functional components, joined by plus sign, for example, 'dft_functional='LDA_X_1D_EXPONENTIAL+LDA_C_1D_CSC'. The list of LIBXC keywords can be found on its [website](https://www.tddft.org/programs/libxc/functionals/). In this way, **we support all the LDA,GGA and mGGA functionals provided by LIBXC**.

    Furthermore, the old INPUT parameter exx_hybrid_type for hybrid functionals has been absorbed into dft_functional. Options are `hf` (pure Hartree-Fock), `pbe0`(PBE0), `hse` (Note: in order to use HSE functional, LIBXC is required). Note also that HSE has been tested while PBE0 has NOT been fully tested yet, and the maximum parallel cpus for running exx is Nx(N+1)/2, with N being the number of atoms. And forces for hybrid functionals are not supported yet.

    If set to `opt_orb`, the program will not perform hybrid functional calculation. Instead, it is going to generate opt-ABFs as discussed in this [article](https://pubs.acs.org/doi/abs/10.1021/acs.jpclett.0c00481).
    
- **Default**: same as UPF file.

#### xc_temperature
- **Type**: Double
- **Description**: specifies temperature when using temperature-dependent XC functionals (KSDT and so on); unit in Rydberg
- **Default** : 0.0

#### pseudo_rcut

- **Type**: Real
- **Description**: Cut-off of radial integration for pseudopotentials, in Bohr.
- **Default**: 15

#### pseudo_mesh

- **Type**: Integer
- **Description**: If set to 0, then use our own mesh for radial integration of pseudopotentials; if set to 1, then use the mesh that is consistent with quantum espresso.
- **Default**: 0

#### mem_saver

- **Type**: Boolean
- **Description**: Used only for nscf calculations. If set to 1, then a memory saving technique will be used for many k point calculations.
- **Default**: 0

#### diago_proc

- **Type**: Integer
- **Descrption**: If set to a positive number, then it specifies the number of threads used for carrying out diagonalization. Must be less than or equal to total number of MPI threads. Also, when cg diagonalization is used, diago_proc must be same as total number of MPI threads. If set to 0, then it will be set to the number of MPI threads. Normally, it is fine just leaving it to default value. Only used for pw base.
- **Default**: 0

#### nbspline

- **Type**: Integer
- **Descrption**: If set to a natural number, a Cardinal B-spline interpolation will be used to calculate Structure Factor. `nbspline` represents the order of B-spline basis and larger one can get more accurate results but cost more.
    It is turned off by default.
- **Default**: -1

#### kspacing

- **Type**: Real
- **Descrption**: Set the smallest allowed spacing between k points, unit in 1/bohr. It should be larger than 0.0, and suggest smaller than 0.25. When you have set this value > 0.0, then the KPT file is unneccessary, and the number of K points nk_i = max(1,int(|b_i|/KSPACING)+1), where b_i is the reciprocal lattice vector. The default value 0.0 means that ABACUS will read the applied KPT file. Notice: if gamma_only is set to be true, kspacing is invalid.
- **Default**: 0.0

#### min_dist_coef

- **Type**: Real
- **Descrption**: a factor related to the allowed minimum distance between two atoms. At the begining, ABACUS will check the structure, and if the distance of two atoms is shorter than min_dist_coef*(standard covalent bond length), we think this structure is unreasonable. If you want to calculate some structures in extreme condition like high pressure, you should set this parameter as a smaller value or even 0.
- **Default**: 0.2

#### symmetry_prec

- **Type**: Real
- **Descrption**: The accuracy for symmetry judgment. The unit is Bohr.
- **Default**: 1.0e-5

[back to top](#full-list-of-input-keywords)

### Variables related to input files

This part of variables are used to control input files related parameters.

#### stru_file

- **Type**: String
- **Description**: This parameter specifies the name of structure file which contains various information about atom species, including pseudopotential files, local orbitals files, cell information, atom positions, and whether atoms should be allowed to move.
- **Default**: STRU

#### kpoint_file

- **Type**: String
- **Description**: This parameter specifies the name of k-points file. Note that if you use atomic orbitals as basis, and you only use gamma point, you don't need to have k-point file in your directory, ABACUS will automatically generate `KPT` file. Otherwise, if you use more than one k-point, please do remember the algorithm in ABACUS is different for gamma only and various k-point dependent simulations. So first you should turn off the k-point algorithm by set `gamma_only = 0` in `INPUT` and then you should setup your own k-points file.
- **Default**: KPT

#### pseudo_dir

- **Type**: String
- **Description**: This parameter specifies pseudopotential directory.
- **Default**: ./

#### orbital_dir

- **Type**: String
- **Description**: This parameter specifies orbital file directory.
- **Default**: ./

#### read_file_dir

- **Type**: String
- **Description**: when the program needs to read files such as electron density(`SPIN1_CHG`) as a starting point, this variables tells the location of the files. For example, './' means the file is located in the working directory.
- **Default**: OUT.$suffix

[back to top](#full-list-of-input-keywords)

### Plane wave related variables

This part of variables are used to control the plane wave related parameters.

#### ecutwfc

- **Type**: Real
- **Description**: Energy cutoff for plane wave functions, the unit is **Rydberg**. Note that even for localized orbitals basis, you still need to setup a energy cutoff for this system. Because our local pseudopotential parts and the related force are calculated from plane wave basis set, etc. Also, because our orbitals are generated by matching localized orbitals to a chosen set of wave functions from certain energy cutoff, so this set of localize orbitals are most accurate under this same plane wave energy cutoff.
- **Default**: 50

#### nx, ny, nz

- **Type**: Integer
- **Description**: If set to a positive number, then the three variables specify the numbers of FFT grid points in x, y, z directions, respectively. If set to 0, the number will be calculated from ecutwfc.
- **Default**: 0

#### pw_seed

- **Type**: Integer
- **Description**: Only useful for plane wave basis only now. It is the random seed to initialize wave functions. Only positive integers are avilable.
- **Default**:0

#### pw_diag_thr

- **Type**: Real
- **Description**: Only used when you use `diago_type = cg` or `diago_type = david`. It indicates the threshold for the first electronic iteration, from the second iteration the pw_diag_thr will be updated automatically. **For nscf calculations with planewave basis set, pw_diag_thr should be <= 1d-3.**
- **Default**: 0.01

#### pw_diag_nmax

- **Type**: Integer
- **Description**: Only useful when you use `ks_solver = cg` or `ks_solver = dav`. It indicates the maximal iteration number for cg/david method.
- **Default**: 40

#### pw_diag_ndim

- **Type**: Integer
- **Description**: Only useful when you use `ks_solver = dav`. It indicates the maximal dimension for the Davidson method.
- **Default**: 10

[back to top](#full-list-of-input-keywords)


### Numerical atomic orbitals related variables

This part of variables are used to control the numerical atomic orbitals related parameters.

#### nb2d

- **Type**: Integer
- **Description**: In LCAO calculations, we arrange the total number of processors in an 2D array, so that we can partition the wavefunction matrix (number of bands*total size of atomic orbital basis) and distribute them in this 2D array. When the system is large, we group processors into sizes of nb2d, so that multiple processors take care of one row block (a group of atomic orbitals) in the wavefunction matrix. If set to 0, nb2d will be automatically set in the program according to the size of atomic orbital basis:
  - if size <= 500 : nb2d = 1
  - if 500 < size <= 1000 : nb2d = 32
  - if size > 1000 : nb2d = 64;
- **Default**: 0

#### lmaxmax

- **Type**: Integer
- **Description**: If not equals to 2, then the maximum l channels on LCAO is set to lmaxmax. If 2, then the number of l channels will be read from the LCAO data sets. Normally no input should be supplied for this variable so that it is kept as its default.
- **Default**: 2.

#### lcao_ecut

- **Type**: Real
- **Description**: Energy cutoff when calculating LCAO two-center integrals. In Ry.
- **Default**: 50

#### lcao_dk

- **Type**: Real
- **Description**: Delta k for 1D integration in LCAO
- **Default**: 0.01

#### lcao_dr

- **Type**: Real
- **Description**: Delta r for 1D integration in LCAO
- **Default**: 0.01

#### lcao_rmax

- **Type**: Real
- **Description**: Max R for 1D two-center integration table
- **Default**: 30

#### search_radius

- **Type**: Real
- **Description**: Set the search radius for finding neighbouring atoms. If set to -1, then the radius will be set to maximum of projector and orbital cut-off.
- **Default**: -1

#### search_pbc

- **Type**: Boolean
- **Description**: In searching for neighbouring atoms, if set to 1, then periodic images will also be searched. If set to 0, then periodic images will not be searched.
- **Default**: 1

#### bx, by, bz

- **Type**: Integer
- **Description**: In the matrix operation of grid integral, bx/by/bz grids (in x, y, z drections) are treated as a whole as a matrix element. Different value will affect the calculation speed.
- **Default**: 2

[back to top](#full-list-of-input-keywords)

### Electronic structure

This part of variables are used to control the electronic structure and geometry relaxation
calculations.

#### basis_type

- **Type**: String
- **Description**: This is very important parameters to choose basis set in ABACUS.
  - *pw*: Using plane-wave basis set only.
  - *lcao_in_pw*: Expand the localized atomic set in plane-wave basis.
  - lcao: Using localized atomic orbital sets.
- **Default**: pw

#### ks_solver

- **Type**: String
- **Description**: It`s about choice of diagonalization methods for hamiltonian matrix expanded in a certain basis set.

  For plane-wave basis,
  - cg: cg method.
  - dav: the Davidson algorithm. (Currently not working with Intel MKL library).

  For atomic orbitals basis,
  - genelpa: This method should be used if you choose localized orbitals.
  - hpseps: old method, still used.
  - lapack: lapack can be used for localized orbitals, but is only used for single processor.
  - cusolver: this method needs building with the cusolver component for lcao and at least one gpu is available.

   If you set ks_solver=`hpseps` for basis_type=`pw`, the program will be stopped with an error message:

    ```txt
    hpseps can not be used with plane wave basis.
    ```

    Then the user has to correct the input file and restart the calculation.
- **Default**: `cg` (pw) or `genelpa` (lcao)

#### nbands

- **Type**: Integer
- **Description**: Number of Kohn-Sham orbitals to calculate. It is recommended you setup this value, especially when you use smearing techniques, more bands should be included.
- **Default**:
  - nspin=1: 1.2\*occupied_bands, occupied_bands+10)
  - nspin=2: max(1.2\*nelec, nelec+20)

#### nbands_istate

- **Type**: Integer
- **Description**: Only used when `calculation = ienvelope` or `calculation = istate`, this variable indicates how many bands around Fermi level you would like to calculate. `ienvelope` means to calculate the envelope functions of wave functions $\Psi_{i}=\Sigma_{\mu}C_{i\mu}\Phi_{\mu}$, where $\Psi_{i}$ is the ith wave function with the band index $i$ and $\Phi_{\mu}$ is the localized atomic orbital set. `istate` means to calculate the density of each wave function $|\Psi_{i}|^{2}$. Specifically, suppose we have highest occupied bands at 100th wave functions. And if you set this variable to 5, it will print five wave functions from 96th to 105th. But before all this can be carried out, the wave functions coefficients  should be first calculated and written into a file by setting the flag `out_wfc_lcao = 1`.
- **Default**: 5

#### nspin

- **Type**: Integer
- **Description**: Number of spin components of wave functions. There are only two choices now: 1 or 2, meaning non spin or collinear spin.
- **Default**: 1

#### smearing_method

- **Type**: String
- **Description**: It indicates which occupation and smearing method is used in the calculation.
  - fixed: use fixed occupations.
  - gauss or gaussian: use gaussian smearing method.
  - mp: use methfessel-paxton smearing method. The method recommends for metals.
  - fd: Fermi-Dirac smearing method: $f=1/\{1+\exp[(E-\mu)/kT]\}$ and smearing_sigma below is the temperature $T$ (in Ry).
- **Default**: fixed

#### smearing_sigma

- **Type**: Real
- **Description**: energy range for smearing, the unit is Rydberg.
- **Default**: 0.001

#### smearing_sigma_temp

- **Type**: Real
- **Description**: energy range for smearing, and is same as smearing_sigma, but the unit is K. smearing_sigma = 1/2 * kB * smearing_sigma_temp.

#### mixing_type

- **Type**: String
- **Description**: Charge mixing methods.
  - plain: Just simple mixing.
  - kerker: Use kerker method, which is the mixing method in G space.
  - pulay: Standard Pulay method.
  - pulay-kerker:
  - broyden: Broyden method.
- **Default**: pulay

#### mixing_beta

- **Type**: Real
- **Description**: mixing parameter: 0 means no new charge
- **Default**: 0.7

#### mixing_ndim

- **Type**: Integer
- **Description**: It indicates the mixing dimensions in Pulay, Pulay method use the density from previous mixing_ndim steps and do a charge mixing based on these density.
- **Default**: 8

#### mixing_gg0

- **Type**: Real
- **Description**: used in pulay-kerker mixing method
- **Default**: 1.5

#### gamma_only

- **Type**: Integer
- **Description**: It is an important parameter **only to be used in localized orbitals set**.
    If you set gamma_only = 1, ABACUS use gamma only, the algorithm is faster and you don't need to specify the k-points file. If you set gamma_only = 0, more than one k-point is used and the ABACUS is slower compared to gamma only algorithm.

  > Note: If gamma_only is set to 1, the KPT file will be overwritten. So make sure to turn off gamma_only for multi-k calculations.
- **Default**: 0

#### printe

- **Type**: Integer
- **Description**: Print out energy for each band for every printe steps
- **Default**: 100

#### scf_nmax

- **Type**: Integer
- **Description**:This variable indicates the maximal iteration number for electronic iterations.
- **Default**: 40

#### scf_thr

- **Type**: Real
- **Description**: An important parameter in ABACUS. It's the threshold for electronic iteration. It represents the charge density error between two sequential density from electronic iterations. Usually for local orbitals, usually 1e-6 may be accurate enough.
- **Default**:1e-06

#### chg_extrap

- **Type**: String
- **Description**: Methods to do extrapolation of density when ABACUS is doing geometry relaxations.
  - atomic: atomic extrapolation
  - first-order: first-order extrapolation
  - second-order: second-order extrapolation
- **Default**:atomic

 by time(NULL).
- **Default**:0

[back to top](#full-list-of-input-keywords)

### Electronic structure (SDFT)

This part of variables are used to control the parameters of stochastic DFT (SDFT),  mix stochastic-deterministic DFT (MDFT), or complete-basis Chebyshev method (CT). To use it,  [calculation](#calculation) need to be set to "sto-scf" and "sto-md". We suggest using SDFT to calculate high-temperature systems and we only support [smearing_method](#smearing_method) "fd".

#### method_sto

- **Type**: Integer
- **Description**:
  - Different method to do SDFT.
  - 1: SDFT calculates $T_n(\hat{h})\ket{\chi}$ twice, where $T_n(x)$ is the n-th order Chebyshev polynomial and $\hat{h}=\frac{\hat{H}-\bar{E}}{\Delta E}$ owning eigen-value $\in(-1,1)$. This method cost less memory but slow.
  - 2: SDFT calculates $T_n(\hat{h})\ket{\chi}$ once but need much more memory. This method is much faster. Besides, it calculate $N_e$ with $\bra{\chi}\sqrt{\hat f}\sqrt{\hat f}\ket{\chi}$, which needs smaller [nche_sto](#nche_sto). However, when memory is not enough, only method 1 can be used.
  - other: use 2
- **Default**: 2

#### nbands_sto

- **Type**: Integer
- **Description**:
  - nbands_sto>0: Number of stochastic orbitals to calculate in SDFT and MDFT.  More bands obtain more precise results or smaller stochastic errors ($ \propto 1/\sqrt{N_{\chi}}$);
  - nbands_sto=0: Complete basis will be used to replace stochastic orbitals with the Chebyshev method (CT) and it will get the results the same as KSDFT without stochastic errors.
  - If you want to do MDFT. [nbands](#nbands) which represents the number of KS orbitals should be set.
- **Default**: 256

#### nche_sto

- **Type**: Integer
- **Description**: Chebyshev expansion orders for SDFT, MDFT, CT methods.
- **Default**:100

#### emin_sto

- **Type**: Real
- **Description**: Trial energy to guess the lower bound of eigen energies of the Hamitonian Operator $\hat{H}$. The unit is Ry.
- **Default**:0.0

#### emax_sto

- **Type**: Real
- **Description**: Trial energy to guess the upper bound of eigen energies of the Hamitonian Operator $\hat{H}$. The unit is Ry.
- **Default**:0.0

#### seed_sto

- **Type**: Integer
- **Description**: The random seed to generate stochastic orbitals.
  - seed_sto>=0: Stochastic orbitals have the form of $\exp(i2\pi\theta(G))$, where $\theta$ is a uniform distribution in $(0,1)$. If seed_sto = 0, the seed is decided by time(NULL).
  - seed_sto<=-1: Stochastic orbitals have the form of $\pm1$ with the equal probability. If seed_sto = -1, the seed is decided by time(NULL).
- **Default**:0

#### initsto_freq

- **Type**: Integer
- **Description**: Frequency (once each initsto_freq steps) to generate new stochastic orbitals when running md.
  - positive integer: Update stochastic orbitals
  - 0:                Never change stochastic orbitals.
- **Default**:0

#### npart_sto

- **Type**: Integer
- **Description**: Make memory cost to 1/npart_sto times of previous one when running post process of SDFT like DOS with method_sto = 2.
- **Default**:1

[back to top](#full-list-of-input-keywords)

### Geometry relaxation

This part of variables are used to control the geometry relaxation.

#### relax_nmax

- **Type**: Integer
- **Description**: The maximal number of ionic iteration steps, the minimal value is 1.
- **Default**: 1

#### cal_force

- **Description**: If set to 1, calculate the force at the end of the electronic iteration. 0 means the force calculation is turned off.
- **Default**: 0

#### force_thr

- **Type**: Real
- **Description**: The threshold of the force convergence, it indicates the largest force among all the atoms, the unit is Ry=Bohr
- **Default**: 0.000388935 Ry/Bohr = 0.01 eV/Angstrom

#### force_thr_ev

- **Type**: Real
- **Description**: The threshold of the force convergence, has the same function as force_thr, just the unit is different, it is eV=Angstrom, you can choose either one as you like. The recommendation value for using atomic orbitals is 0:04 eV/Angstrom.
- **Default**: 0.01 eV/Angstrom

#### force_thr_ev2

- **Type**: Real
- **Description**: The calculated force will be set to 0 when it is smaller than force_thr_ev2.
- **Default**: 0.0 eV/Angstrom

#### relax_bfgs_w1

- **Type**: Real
- **Description**: This variable controls the Wolfe condition for BFGS algorithm used in geometry relaxation. You can look into paper Phys.Chem.Chem.Phys.,2000,2,2177 for more information.
- **Default**: 0.01

#### relax_bfgs_w2

- **Type**: Real
- **Description**: This variable controls the Wolfe condition for BFGS algorithm used in geometry relaxation. You can look into paper Phys.Chem.Chem.Phys.,2000,2,2177 for more information.
- **Default**: 0.5

#### relax_bfgs_rmax

- **Type**: Real
- **Description**: This variable is for geometry optimization. It indicates the maximal movement of all the atoms. The sum of the movements from all atoms can be increased during the optimization steps. However, it will not be larger than relax_bfgs_rmax Bohr.
- **Default**: 0.8

#### relax_bfgs_rmin

- **Type**: Real
- **Description**: This variable is for geometry optimization. It indicates the minimal movement of all the atoms. When the movement of all the atoms is smaller than relax_bfgs_rmin Bohr , and the force convergence is still not achieved, the calculation will break down.
- **Default**: 1e-5

#### relax_bfgs_init

- **Type**: Real
- **Description**: This variable is for geometry optimization. It indicates the initial movement of all the atoms. The sum of the movements from all atoms is relax_bfgs_init Bohr.
- **Default**: 0.5

#### cal_stress

- **Type**: Integer
- **Description**: If set to 1, calculate the stress at the end of the electronic iteration. 0 means the stress calculation is turned off.
- **Default**: 0

#### stress_thr

- **Type**: Real
- **Description**: The threshold of the stress convergence, it indicates the largest stress among all the directions, the unit is KBar,
- **Default**: 0.01

#### press1, press2, press3

- **Type**: Real
- **Description**: the external pressures along three axes,the compressive stress is taken to be positive, the unit is KBar.
- **Default**: 0

#### fixed_axes

- **Type**: String
- **Description**:which axes are fixed when do cell relaxation. Possible choices are:
  - None : default; all can relax
  - volume : relaxation with fixed volume
  - a : fix a axis during relaxation
  - b : fix b axis during relaxation
  - c : fix c axis during relaxation
  - ab : fix both a and b axes during relaxation
  - ac : fix both a and c axes during relaxation
  - bc : fix both b and c axes during relaxation
  - abc : fix all three axes during relaxation
- **Default**: None

#### relax_method

- **Type**: String
- **Description**: The method to do geometry optimizations:
  - bfgs: using BFGS algorithm.
  - sd: using steepest-descent algorithm.
  - cg: using cg algorithm.
  - cg-bfgs:
- **Default**: cg

#### relax_cg_thr

- **Type**: Real
- **Description**: When move-method is set to 'cg-bfgs', a mixed cg-bfgs algorithm is used. The ions first move according to cg method, then switched to bfgs when maximum of force on atoms is reduced below cg-threshold. Unit is eV/Angstrom.
- **Default**: 0.5

#### cell_factor

- **Type**: Real
- **Description**: Used in the construction of the pseudopotential tables. It should exceed the maximum linear contraction of the cell during a simulation.
- **Default**: 1.2

[back to top](#full-list-of-input-keywords)

### Variables related to output information

This part of variables are used to control the output of properties.

#### out_force

- **Type**: Integer
- **Description**: Determines whether to output the out_force into a file named `Force.dat` or not. If 1, then force will be written; if 0, then the force will not be written.
- **Default**: 0

#### out_mul

- **Type**: Integer
- **Description**: If set to 1, ABACUS will output the Mulliken population analysis result. The name of the output file is mulliken.txt
- **Default**: 0

#### out_freq_elec

- **Type**: Integer
- **Description**: If set to >1, it represents the frequency of electronic iters to output charge density (if [out_chg](#out_chg) is turned on) and wavefunction (if [out_wfc_pw](#out_wf_pw) or [out_wfc_r](#out_wfc_r) is turned on). If set to 0, ABACUS will output them only when converged in SCF. Used for the restart of SCF.
- **Default**: 0

#### out_freq_ion

- **Type**: Integer
- **Description**: If set to >1, it represents the frequency of ionic steps to output charge density (if [out_chg](#out_chg) is turned on) and wavefunction (if [out_wfc_pw](#out_wf_pw) or [out_wfc_r](#out_wfc_r) is turned on). If set to 0, ABACUS will output them only when ionic steps reach its maximum step. Used for the restart of MD or Relax.
- **Default**: 0

#### out_chg

- **Type**: Integer
- **Description**: If set to 1, ABACUS will output the charge density on real space grid. The name of the density file is SPIN1_CHGCAR and SPIN2_CHGCAR (if nspin = 2). Suppose each density on grid has coordinate (x; y; z). The circle order of the density on real space grid is: z is the outer loop, then y and finally x (x is moving fastest).
- **Default**: 0

#### out_pot

- **Type**: Integer
- **Description**: If set to 1, ABACUS will output the local potential on real space grid. The name of the file is SPIN1_POT and SPIN2_POT (if nspin = 2). If set to 2, ABACUS will output the electrostatic potential on real space grid. The name of the file is ElecStaticPot and ElecStaticP ot_AV E (along the z-axis).
- **Default**: 0

#### out_dm

- **Type**: Integer
- **Description**: If set to 1, ABACUS will output the density matrix of localized orbitals, only useful for localized orbitals set. The name of the output file is SPIN1_DM and SPIN2_DM in the output directory.
- **Default**: 0

#### out_wfc_pw

- **Type**: Integer
- **Description**: Only used in **planewave basis** and **ienvelope calculation in localized orbitals** set. When set this variable to 1, it outputs the coefficients of wave functions into text files. The file names are WAVEFUNC$K.txt, where $K is the index of k point. When set this variable to 2, results are stored in binary files. The file names are WAVEFUNC$K.dat.
- **Default**: 0

#### out_wfc_r

- **Type**: Integer
- **Description**: Only used in **planewave basis** and **ienvelope calculation in localized orbitals** set. When set this variable to 1, it outputs real-space wave functions into  `OUT.suffix/wfc_realspace/`. The file names are wfc_realspace$K$B, where $K is the index of k point, $B is the index of band.
- **Default**: 0

#### out_wfc_lcao

- **Type**: Integer
- **Description**: **Only used in localized orbitals set**. If set to 1, ABACUS will output the wave functions coefficients.
- **Default**: 0

#### out_dos

- **Type**: Integer
- **Description**: Controls whether to output the density of state (DOS). The unit of DOS is `(number of states)/(eV * unitcell)`. For more information, refer to the [worked example](examples/dos.md).
- **Default**: 0

#### out_band

- **Type**: Integer
- **Description**: Controls whether to output the band structure. For mroe information, refer to the [worked example](examples/band-struc.md)
- **Default**: 0

#### out_proj_band

- **Type**: Integer
- **Description**: Controls whether to output the projected band structure. For mroe information, refer to the [worked example](examples/band-struc.md)
- **Default**: 0

#### out_stru

- **Type**: Boolean
- **Description**: If set to 1, then tje structure files will be written after each ion step
- **Default**: 0

#### out_level

- **Type**: String
- **Description**: Controls the level of output. `ie` means write output at electron level; `i` means write additional output at ions level.
- **Default**: ie

#### out_alllog

- **Type**: Integer
- **Description**: determines whether to write log from all ranks in an MPI run. If set to be 1, then each rank will write detained running information to a file named running_${calculation}\_(${rank}+1).log. If set to 0, log will only be written from rank 0 into a file named running_${calculation}.log.
- **Default**: 0

#### out_mat_hs

- **Type**: Boolean
- **Description**: For LCAO calculations, if out_mat_hs is set to 1, ABACUS will print the upper triangular part of the Hamiltonian matrices and overlap matrices for each k point into a series of files in the directory `OUT.${suffix}`. The files are named `data-$k-H` and `data-$k-S`, where `$k` is a composite index consisting of the k point index as well as the spin index.

  For nspin = 1 and nspin = 4 calculations, there will be only one spin component, so `$k` runs from 0 up to $nkpoints - 1$. For nspin = 2, `$k` runs from $2*nkpoints - 1$. In the latter case, the files are arranged into blocks of up and down spins. For example, if there are 3 k points, then we have the following correspondence:

    data-0-H : 1st k point, spin up
    data-1-H : 2nd k point, spin up
    data-2-H : 3rd k point, spin up
    data-3-H : 1st k point, spin down
    data-4-H : 2nd k point, spin down
    data-5-H : 3rd k point, spin down

  As for information on the k points, one may look for the `SETUP K-POINTS` section in the running log.

  The first number of the first line in each file gives the size of the matrix, namely, the number of atomic basis functions in the system.

  The rest of the file contains the upper triangular part of the specified matrices. For multi-k calculations, the matrices are Hermitian and the matrix elements are complex; for gamma-only calculations, the matrices are symmetric and the matrix elements are real.
- **Default**: 0

#### out_mat_r

- **Type**: Boolean
- **Description**: For LCAO calculations, if out_mat_pos_r is set to 1, ABACUS will calculate and print the matrix representation of the position matrix, namely $\langle \chi_\mu|\hat{r}|\chi_\nu\rangle$ in a file named `data-rR-tr` in the directory `OUT.${suffix}`.

  The file starts with "Matrix Dimension of r(R): " followed by the dimension of the matrix. The rest of the format are arranged into blocks, such as:
  ```
  -5 -5 -5    //R (lattice vector)
  ...
  -5 -5 -4    //R (lattice vector)
  ...
  -5 -5 -3    //R (lattice vector)
  ```
  Each block here contains the matrix for the corresponding cell. There are three columns in each block, giving the matrix elements in x, y, z directions, respectively. There are altogether nbasis * nbasis lines in each block, which emulates the matrix elements.
  > Note: This functionality is not available for gamma_only calculations. If you want to use it in gamma_only calculations, you should turn off gamma_only, and explicitly specifies that gamma point is the only k point in the KPT file.

- **Default**: 0

#### out_mat_hs2

- **Type**: Boolean
- **Description**: For LCAO calculations, if out_mat_hs2 is set to 1, ABACUS will generate files containing the Hamiltonian matrix H(R) and overlap matrix S(R).
  
  For nspin = 1 or nspin = 4, two files `data-HR-sparse_SPIN0.csr` and `data-SR-sparse_SNPIN0.csr` are generated, which contain the Hamiltonian matrix H(R) and overlap matrix S(R) respectively. For nspin = 2, three files `data-HR-sparse_SPIN0.csr` and `data-HR-sparse_SPIN1.csr` and `data-SR-sparse_SPIN0.csr` are created, where the first two contain H(R) for spin up and spin down, respectively.

  Each file start with two lines, the first gives the dimension of the matrix, while the latter indicates how many different `R` are in the file.

  The rest of the file are arranged in blocks. Each block starts with a line giving the lattic vector `R` and the number of nonzero matrix elements, such as:
  ```
  -3 1 1 1020
  ```
  which means there are 1020 nonzero elements in the (-3,1,1) cell.

  If there is no nonzero matrix element, then the next block starts immediately on the next line. Otherwise, there will be 3 extra lines in the block, which gives the matrix in CSR format. According to Wikipedia:
    
      The CSR format stores a sparse m × n matrix M in row form using three (one-dimensional) arrays (V, COL_INDEX, ROW_INDEX). Let NNZ denote the number of nonzero entries in M. (Note that zero-based indices shall be used here.)

      - The arrays V and COL_INDEX are of length NNZ, and contain the non-zero values and the column indices of those values respectively.
      
      - The array ROW_INDEX is of length m + 1 and encodes the index in V and COL_INDEX where the given row starts. This is equivalent to ROW_INDEX[j] encoding the total number of nonzeros above row j. The last element is NNZ , i.e., the fictitious index in V immediately after the last valid index NNZ - 1.
  > Note: This functionality is not available for gamma_only calculations. If you want to use it in gamma_only calculations, you should turn off gamma_only, and explicitly specifies that gamma point is the only k point in the KPT file.

- **Default**: 0

#### out_element_info

- **Type**: Boolean
- **Description**: When set to 1, ABACUS will generate a new directory under OUT.suffix path named as element name such as 'Si', which contained files "Si-d1-orbital-dru.dat  Si-p2-orbital-k.dat    Si-s2-orbital-dru.dat
    Si-d1-orbital-k.dat    Si-p2-orbital-r.dat    Si-s2-orbital-k.dat
    Si-d1-orbital-r.dat    Si-p2-orbital-ru.dat   Si-s2-orbital-r.dat
    Si-d1-orbital-ru.dat   Si-p-proj-k.dat        Si-s2-orbital-ru.dat
    Si.NONLOCAL            Si-p-proj-r.dat        Si-s-proj-k.dat
    Si-p1-orbital-dru.dat  Si-p-proj-ru.dat       Si-s-proj-r.dat
    Si-p1-orbital-k.dat    Si-s1-orbital-dru.dat  Si-s-proj-ru.dat
    Si-p1-orbital-r.dat    Si-s1-orbital-k.dat    v_loc_g.dat
    Si-p1-orbital-ru.dat   Si-s1-orbital-r.dat
Si-p2-orbital-dru.dat  Si-s1-orbital-ru.dat" for example.

- **Default**: 0

#### restart_save

- **Type**: Boolean
- **Description**: Only for LCAO, store charge density file and H matrix file every scf step for restart.
- **Default**: 0

#### restart_load

- **Type**: Boolean
- **Description**: Only for LCAO, used for restart, only if that:
  - set restart_save as true and do scf calculation before.
  - please ensure suffix is same with calculation before and density file and H matrix file is exist.
    restart from stored density file and H matrix file.
- **Default**: 0

[back to top](#full-list-of-input-keywords)

### Density of states

This part of variables are used to control the calculation of DOS.

#### dos_edelta_ev

- **Type**: Real
- **Description**: controls the step size in writing DOS (in eV).
- **Default**: 0.1

#### dos_sigma

- **Type**: Real
- **Description**: controls the width of Gaussian factor when obtaining smeared DOS (in eV).
- **Default**: 0.07

#### dos_scale

- **Type**: Real
- **Description**: the energy range of dos output is given by (emax-emin)*(1+dos_scale), centered at (emax+emin)/2. This parameter will be used when dos_emin and dos_emax are not set.
- **Default**: 0.01

#### dos_emin_ev

- **Type**: Real
- **Description**: minimal range for dos (in eV). If we set it, "dos_scale" will be ignored.
- **Default**: minimal eigenenergy of $\hat{H}$

#### dos_emax_ev

- **Type**: Real
- **Description**: maximal range for dos (in eV). If we set it, "dos_scale" will be ignored.
- **Default**: maximal eigenenergy of $\hat{H}$

#### dos_nche

- **Type**: Integer
- **Description**: orders of Chebyshev expansions when using SDFT to calculate DOS
- **Default**: 100

[back to top](#full-list-of-input-keywords)

### DeePKS

This part of variables are used to control the usage of DeePKS method (a comprehensive data-driven approach to improve accuracy of DFT).
Warning: this function is not robust enough for the current version. Please try the following variables at your own risk:

#### deepks_out_labels

- **Type**: Boolean
- **Description**: when set to 1, ABACUS will calculate and output descriptor for DeePKS training. In `LCAO` calculation, a path of *.orb file is needed to be specified under `NUMERICAL_DESCRIPTOR`in `STRU`file. For example:

    ```txt
    NUMERICAL_ORBITAL
    H_gga_8au_60Ry_2s1p.orb
    O_gga_7au_60Ry_2s2p1d.orb

    NUMERICAL_DESCRIPTOR
    jle.orb
    ```

- **Default**: 0

#### deepks_scf

- **Type**: Boolean
- **Description**: only when deepks is enabled in `LCAO` calculation can this variable set to 1. Then, a trained, traced model file is needed for self-consistant field iteration in DeePKS method.
- **Default**: 0

#### deepks_model

- **Type**: String
- **Description**: the path of the trained, traced NN model file (generated by deepks-kit). used when deepks_scf is set to 1.
- **Default**: None

#### bessel_lmax

- **Type**: Integer
- **Description**: the projectors used in DeePKS are bessel functions. To generate such projectors, set calculation type to be `gen_bessel` and run ABACUS. The lmax of bessel functions is specified using bessel_lmax. See also [calculation](#calculation).
- **Default**: 2

#### bessel_rcut

- **Type**: Double
- **Description**: cutoff radius of bessel functions. See also `bessel_lmax`.
- **Default**: 6.0

#### bessel_tol

- **Type**: Double
- **Description**: tolerence when searching for the zeros of bessel functions. See also `bessel_lmax`.
- **Default**: 1.0e-12

[back to top](#full-list-of-input-keywords)

### Electric field and dipole correction

This part of variables are relevant to electric field and dipole correction

#### efield_flag

- **Type**: Boolean
- **Description**: If set to true, a saw-like potential simulating an electric field
is added to the bare ionic potential.
- **Default**: false

#### dip_cor_flag

- **Type**: Boolean
- **Description**: If dip_cor_flag == true and efield_flag == true,  a dipole correction is also
added to the bare ionic potential. If you want no electric field, parameter efield_amp  should be zero. Must be used ONLY in a slab geometry for surface calculations, with the discontinuity FALLING IN THE EMPTY SPACE.
- **Default**: false

#### efield_dir

- **Type**: Integer
- **Description**: The direction of the electric field or dipole correction is parallel to the reciprocal lattice vector, so the potential is constant in planes defined by FFT grid points, efield_dir = 0, 1 or 2. Used only if efield_flag == true.
- **Default**: 2

#### efield_pos_max

- **Type**: Real
- **Description**: Position of the maximum of the saw-like potential along crystal axis efield_dir, within the  unit cell, 0 < efield_pos_max < 1. Used only if efield_flag == true.
- **Default**: 0.5

#### efield_pos_dec

- **Type**: Real
- **Description**: Zone in the unit cell where the saw-like potential decreases, 0 < efield_pos_dec < 1. Used only if efield_flag == true.
- **Default**: 0.1

#### efield_amp

- **Type**: Real
- **Description**: Amplitude of the electric field, in ***Hartree*** a.u.; 1 a.u. = 51.4220632*10^10 V/m. Used only if efield_flag == true. The saw-like potential increases with slope efield_amp  in the region from (efield_pos_max+efield_pos_dec-1) to (efield_pos_max), then decreases until (efield_pos_max+efield_pos_dec), in units of the crystal vector efield_dir. Important: the change of slope of this potential must be located in the empty region, or else unphysical forces will result.
- **Default**: 0.0

[back to top](#full-list-of-input-keywords)

### Gate field (compensating charge)

This part of variables are relevant to gate field (compensating charge)

#### gate_flag

- **Type**: Boolean
- **Description**: In the case of charged cells, setting gate_flag == true represents the addition of compensating charge by a charged plate, which is placed at **zgate**. Note that the direction is specified by **efield_dir**.
- **Default**: false

#### zgate

- **Type**: Real
- **Description**: Specify the position of the charged plate in units of the unit cell (0 <= **zgate** < 1).
- **Default**: 0.5

#### block

- **Type**: Boolean
- **Description**: Add a potential barrier to the total potential to avoid electrons spilling into the vacuum region for electron doping. Potential barrier is from **block_down** to **block_up** and has a height of **block_height**. If **dip_cor_flag** == true, **efield_pos_dec** is used for a smooth increase and decrease of the potential barrier.
- **Default**: false

#### block_down

- **Type**: Real
- **Description**: Lower beginning of the potential barrier in units of the unit cell size (0 <= **block_down** < **block_up** < 1).
- **Default**: 0.45

#### block_up

- **Type**: Real
- **Description**: Upper beginning of the potential barrier in units of the unit cell size (0 <= **block_down** < **block_up** < 1).
- **Default**: 0.55

#### block_height

- **Type**: Real
- **Description**: Height of the potential barrier in Rydberg.
- **Default**: 0.1

[back to top](#full-list-of-input-keywords)

### Exact Exchange

This part of variables are relevant when using hybrid functionals

#### exx_hybrid_alpha

- **Type**: Real
- **Description**: fraction of Fock exchange in hybrid functionals, so that $E_{X}=\alpha F_{X}+(1-\alpha)E_{X,LDA/GGA}$
- **Default**: 0.25

#### exx_hse_omega

- **Type**: Real
- **Description**: range-separation parameter in HSE functional, such that $1/r=erfc(\omega r)/r+erf(\omega r)/r$.
- **Default**: 0.11

#### exx_separate_loop

- **Type**: Boolean
- **Description**: There are two types of iterative approach provided by ABACUS to evaluate Fock exchange. If this parameter is set to 0, it will start with a GGA-Loop, and then Hybrid-Loop, in which EXX Hamiltonian $H_{exx}$ is updated with electronic iterations. If this parameter is set to 1, a two-step method is employed, i.e. in the inner iterations, density matrix is updated, while in the outer iterations, $H_{exx}$ is calculated based on density matrix that converges in the inner iteration. 
- **Default**: 1

#### exx_hybrid_step

- **Type**: Integer
- **Description**: This variable indicates the maximal electronic iteration number in the evaluation of Fock exchange.
- **Default**: 100

#### exx_lambda

- **Type**: Real
- **Description**: It is used to compensate for divergence points at G=0 in the evaluation of Fock exchange using *lcao_in_pw* method.
- **Default**: 0.3

#### exx_pca_threshold

- **Type**: Real
- **Description**: To accelerate the evaluation of four-center integrals ($ik|jl$), the product of atomic orbitals are expanded in the basis of auxiliary basis functions (ABF): $\Phi_{i}\Phi_{j}\sim C^{k}_{ij}P_{k}$. The size of the ABF (i.e. number of $P_{k}$) is reduced using principal component analysis. When a large PCA threshold is used, the number of ABF will be reduced, hence the calculations becomes faster. However this comes at the cost of computational accuracy. A relatively safe choice of the value is 1d-4.
- **Default**: 0

#### exx_c_threshold

- **Type**: Real
- **Description**: See also the entry [exx_pca_threshold](#exx_pca_threshold). Smaller components (less than exx_c_threshold) of the $C^{k}_{ij}$ matrix is neglected to accelerate calculation. The larger the threshold is, the faster the calculation and the lower the accuracy. A relatively safe choice of the value is 1d-4.
- **Default**: 0

#### exx_v_threshold

- **Type**: Real
- **Description**: See also the entry [exx_pca_threshold](#exx_pca_threshold). With the approximation $\Phi_{i}\Phi_{j}\sim C^{k}_{ij}P_{k}$, the four-center integral in Fock exchange is expressed as $(ik|jl)=\Sigma_{a,b}C^{a}_{ij}V_{ab}C^{b}_{kl}$, where $V_{ab}=(P_{a}|P_{b})$ is a double-center integral. Smaller values of the V matrix can be truncated to accelerate calculation. The larger the threshold is, the faster the calculation and the lower the accuracy. A relatively safe choice of the value is 0, i.e. no truncation.
- **Default**: 0

#### exx_dm_threshold

- **Type**: Real
- **Description**: The Fock exchange can be expressed as $\Sigma_{k,l}(ik|jl)D_{kl}$ where D is the density matrix. Smaller values of the density matrix can be truncated to accelerate calculation. The larger the threshold is, the faster the calculation and the lower the accuracy. A relatively safe choice of the value is 1d-4.
- **Default**: 0

#### exx_schwarz_threshold

- **Type**: Real
- **Description**: In practice the four-center integrals are sparse, and using Cauchy-Schwartz inequality, we can find an upper bound of each integral before carrying out explicit evaluations. Those that are smaller than exx_schwarz_threshold will be truncated. The larger the threshold is, the faster the calculation and the lower the accuracy. A relatively safe choice of the value is 1d-5.
- **Default**: 0

#### exx_cauchy_threshold

- **Type**: Real
- **Description**: In practice the Fock exchange matrix is sparse, and using Cauchy-Schwartz inequality, we can find an upper bound of each matrix element before carrying out explicit evaluations. Those that are smaller than exx_cauchy_threshold will be truncated. The larger the threshold is, the faster the calculation and the lower the accuracy. A relatively safe choice of the value is 1d-7.
- **Default**: 0

#### exx_ccp_threshold

- **Type**: Real
- **Description**: It is related to the cutoff of on-site Coulomb potentials, currently not used.
- **Default**: 1e-8

#### exx_ccp_rmesh_times

- **Type**: Real
- **Description**: This parameter determines how many times larger the radial mesh required for calculating Columb potential is to that of atomic orbitals. For HSE1, setting it to 1 is enough. But for PBE0, a much larger number must be used.
- **Default**: 10

#### exx_distribute_type

- **Type**: String
- **Description**: When running in parallel, the evaluation of Fock exchange is done by distributing atom pairs on different threads, then gather the results. exx_distribute_type governs the mechanism of distribution. Available options are `htime`, `order`, `kmean1` and `kmeans2`. `order` is where atom pairs are simply distributed by their orders. `hmeans` is a distribution where the balance in time is achieved on each processor, hence if the memory is sufficient, this is the recommended method. `kmeans1` and `kmeans2` are two methods where the k-means clustering method is used to reduce memory requirement. They might be necessary for very large systems.
- **Default**: `htime`

#### exx_opt_orb_lmax

- **Type**: Integer
- **Description**: See also the entry [dft_functional](#dft_functional). This parameter is only relevant when dft_functional=`opt_orb`. The radial part of opt-ABFs are generated as linear combinations of spherical Bessel functions. exx_opt_orb_lmax gives the maximum l of the spherical Bessel functions. A reasonable choice is 2.
- **Default**: 0

#### exx_opt_orb_ecut

- **Type**: Real
- **Description**: See also the entry [dft_functional](#dft_functional). This parameter is only relevant when dft_functional=`opt_orb`. A plane wave basis is used to optimize the radial ABFs. This parameter thus gives the cut-off of plane wave expansion, in Ry. A reasonable choice is 60.
- **Default**: 0

#### exx_opt_orb_tolerence

- **Type**: Real
- **Description**: See also the entry [dft_functional](#dft_functional). This parameter is only relevant when dft_functional=`opt_orb`. exx_opt_orb_tolerence determines the threshold when solving for the zeros of spherical Bessel functions. A reasonable choice is 1e-12.
- **Default**: 0

[back to top](#full-list-of-input-keywords)

### Molecular dynamics

This part of variables are used to control the molecular dynamics calculations.

#### md_type

- **Type**: Integer
- **Description**: control the ensemble to run md.
  - -1: FIRE method to relax;
  - 0: NVE ensemble;
  - 1: NVT ensemble with Nose Hoover Chain;
  - 2: NVT ensemble with Langevin method;
  - 3: NVT ensemble with Anderson thermostat;
  - 4: MSST method;

  ***Note: when md_type is set to 1, md_tfreq is required to stablize temperature. It is an empirical parameter whose value is system-dependent, ranging from 1/(40\*md_dt) to 1/(100\*md_dt). An improper choice of its value might lead to failure of job.***
- **Default**: 1

#### md_nstep

- **Type**: Integer
- **Description**: the total number of md steps.
- **Default**: 10

#### md_ensolver

- **Type**: String
- **Description**: choose the energy solver for MD.
  - FP: First-Principles MD;
  - LJ: Leonard Jones potential;
  - DP: DeeP potential;
- **Default**: FP

#### md_restart

- **Type**: Boolean
- **Description**: to control whether restart md.
  - 0: When set to 0, ABACUS will calculate md normolly.
  - 1: When set to 1, ABACUS will calculate md from last step in your test before.
- **Default**: 0

#### md_dt

- **Type**: Double
- **Description**: This is the time step(fs) used in md simulation .
- **Default**: 1.0

#### md_tfirst, md_tlast

- **Type**: Double
- **Description**: This is the temperature (K) used in md simulation, md_tlast`s default value is md_tfirst. If md_tlast is set to be different from md_tfirst, ABACUS will automatically change the temperature from md_tfirst to md_tlast.
- **Default**: No default

#### md_dumpfreq

- **Type**: Integer
- **Description**:This is the frequence to dump md information.
- **Default**: 1

#### md_restartfreq

- **Type**: Integer
- **Description**:This is the frequence to output restart information.
- **Default**: 5

#### md_seed

- **Type**: Integer
- **Description**:
  - md_seed < 0: No srand() in MD initialization.
  - md_seed >= 0: srand(md_seed) in MD initialization.
- **Default**: -1

#### md_tfreq

- **Type**: Real
- **Description**:
  - When md_type = 1, md_tfreq controls the frequency of the temperature oscillations during the simulation. If it is too large, the
temperature will fluctuate violently; if it is too small, the temperature will take a very long time to equilibrate with the atomic system.
  - When md_type = 3, md_tfreq*md_dt is the collision probability in Anderson method.
  - If md_tfreq is not set in INPUT, md_tfreq will be autoset to be 1/40/md_dt.
- **Default**: 1/40/md_dt

#### md_mnhc

- **Type**: Integer
- **Description**: Number of Nose-Hoover chains.
- **Default**: 4

#### lj_rcut

- **Type**: Real
- **Description**: Cut-off radius for Leonard Jones potential (angstrom).
- **Default**: 8.5 (for He)

#### lj_epsilon

- **Type**: Real
- **Description**: The value of epsilon for Leonard Jones potential (eV).
- **Default**: 0.01032 (for He)

#### lj_sigma

- **Type**: Real
- **Description**: The value of sigma for Leonard Jones potential (angstrom).
- **Default**: 3.405 (for He)

#### msst_direction

- **Type**: Integer
- **Description**: the direction of shock wave for MSST.
- **Default**: 2 (z direction)

#### msst_vel

- **Type**: Real
- **Description**: the velocity of shock wave ($\AA$/fs) for MSST.
- **Default**: 0.0

#### msst_vis

- **Type**: Real
- **Description**: artificial viscosity (mass/length/time) for MSST.
- **Default**: 0.0

#### msst_tscale

- **Type**: Real
- **Description**: reduction in initial temperature (0~1) used to compress volume in MSST.
- **Default**: 0.01

#### msst_qmass

- **Type**: Real
- **Description**: Inertia of extended system variable. Used only when md_type is 4, you should set a number which is larger than 0. Note that Qmass of NHC is set by md_tfreq.
- **Default**: No default

#### md_damp

- **Type**: Real
- **Description**: damping parameter (fs) used to add force in Langevin method.
- **Default**: 1.0

<<<<<<< HEAD
[back to top](#full-list-of-input-keywords)

### DFT+U correction
=======
### DFT+*U* correction
>>>>>>> b987824a

This part of variables are used to control DFT+U correlated parameters

#### dft_plus_u

- **Type**: Boolean
- **Description**: If set to 1, ABCUS will calculate plus U correction, which is especially important for correlated electron.
- **Default**: 0

#### orbital_corr

- **Type**: Int
- **Description**: $l_1,l_2,l_3,\ldots$ for atom type 1,2,3 respectively.(usually 2 for d electrons and 3 for f electrons) .Specify which orbits need plus U correction for each atom. If set to -1, the correction would not be calculate for this atom.
- **Default**: None

#### hubbard_u

- **Type**: Real
- **Description**: Hubbard Coulomb interaction parameter U(ev) in plus U correction,which should be specified for each atom unless Yukawa potential is use. ABACUS use a simplified scheme which only need U and J for each atom.
- **Default**: 0.0

#### hund_j

- **Type**: Real
- **Description**: Hund exchange parameter J(ev) in plus U correction ,which should be specified for each atom unless Yukawa potential is use. ABACUS use a simplified scheme which only need U and J for each atom.
- **Default**: 0.0

#### yukawa_potential

- **Type**: Boolean
- **Description**: whether use the local screen Coulomb potential method to calculate the value of U and J. If this is set to 1, hubbard_u and hund_j do not need to be specified.
- **Default**: 0

#### omc

- **Type**: Boolean
- **Description**: whether turn on occupation matrix control method or not
- **Default**: 0

[back to top](#full-list-of-input-keywords)

### vdW correction

This part of variables are used to control vdW-corrected related parameters.

#### vdw_method

- **Type**: String
- **Description**: If set to d2 ,d3_0 or d3_bj, ABACUS will calculate corresponding vdW correction, which is DFT-D2, DFT-D3(0) or DFTD3(BJ) method. And this correction includes energy and forces. `none` means that no vdW-corrected method has been used.
- **Default**: none

#### vdw_s6

- **Type**: Real
- **Description**: This scale factor is to optimize the interaction energy deviations. For DFT-D2, it is found to be 0.75 (PBE), 1.2 (BLYP), 1.05 (B-P86), 1.0 (TPSS), and 1.05 (B3LYP). For DFT-D3, recommended values of this parameter with different DFT functionals can be found on the [webpage](https://www.chemie.uni-bonn.de/pctc/mulliken-center/software/dft-d3). The default value of this parameter in ABACUS is set to be the recommended value for PBE.
- **Default**: 0.75 if vdw_method is chosen to be d2; 1.0 if vdw_method is chosen to be d3_0 or d3_bj

#### vdw_s8

- **Type**: Real
- **Description**: This scale factor is only relevant for D3(0) and D3(BJ) methods. Recommended values of this parameter with different DFT functionals can be found on the [webpage](https://www.chemie.uni-bonn.de/pctc/mulliken-center/software/dft-d3). The default value of this parameter in ABACUS is set to be the recommended value for PBE.
- **Default**: 0.722 if vdw_method is chosen to be d3_0; 0.7875 if vdw_method is chosen to be d3_bj

#### vdw_a1

- **Type**: Real
- **Description**: This damping function parameter is relevant for D3(0) and D3(BJ) methods. Recommended values of this parameter with different DFT functionals can be found on the [webpage](https://www.chemie.uni-bonn.de/pctc/mulliken-center/software/dft-d3). The default value of this parameter in ABACUS is set to be the recommended value for PBE.
- **Default**: 1.217 if vdw_method is chosen to be d3_0; 0.4289 if vdw_method is chosen to be d3_bj

#### vdw_a2

- **Type**: Real
- **Description**: This damping function parameter is only relevant for the DFT-D3(BJ) approach. Recommended values of this parameter with different DFT functionals can be found on the [webpage](https://www.chemie.uni-bonn.de/pctc/mulliken-center/software/dft-d3). The default value of this parameter in ABACUS is set to be the recommended value for PBE.
- **Default**: 1.0 if vdw_method is chosen to be d3_0; 4.4407 if vdw_method is chosen to be d3_bj

#### vdw_d

- **Type**: Real
- **Description**: The variable is to control the damping rate of damping function of DFT-D2.
- **Default**: 20

#### vdw_abc

- **Type**: Integer
- **Description**: The variable is to control whether three-body terms are calculated for DFT-D3 approachs, including D3(0) and D3(BJ). If set to 1, ABACUS will calculate three-body term, otherwise, the three-body term is not included.
- **Default**: 0

#### vdw_C6_file

- **Type**: String
- **Description**: This variable is relevant if the user wants to manually set the $C_6$ parameters in D2 method. It gives the name of the file which contains the list of $C_6$ parameters for each element. 

  If not set, ABACUS will use the default $C_6$ Parameters stored in the program. The default values of $C_6$ for elements 1_H up to 86_Rn can be found by searching for `C6_default` in the [source code](https://github.com/deepmodeling/abacus-develop/blob/develop/source/src_pw/vdwd2_parameters.cpp). The unit is Jnm6/mol.
  
  Otherwise, if user wants to manually set the $C_6$ Parameters, they should provide a file containing the $C_6$ parameters to be used. An example is given by:

  ```
  H  0.1
  Si 9.0
  ```
  Namely, each line contains the element name and the corresbonding $C_6$ parameter.
- **Default**: default

#### vdw_C6_unit

- **Type**: String
- **Description**: This variable is relevant if the user wants to manually set the $C_6$ parameters in D2 method. It specified the unit of the suppied $C_6$ parameters. Allowed values are: `Jnm6/mol` (meaning J·nm^{6}/mol) and `eVA`(meaning eV·Angstrom)
- **Default**: Jnm6/mol

#### vdw_R0_file

- **Type**: String
- **Description**: TThis variable is relevant if the user wants to manually set the $R_0$ parameters in D2 method.
  If not set, ABACUS will use the default $C_6$ Parameters stored in the program. The default values of $C_6$ for elements 1_H up to 86_Rn can be found by searching for `R0_default` in the [source code](https://github.com/deepmodeling/abacus-develop/blob/develop/source/src_pw/vdwd2_parameters.cpp). The unit is Angstrom.

  Otherwise, if user wants to manually set the $C_6$ Parameters, they should provide a file containing the $C_6$ parameters to be used. An example is given by:
  ```
  Li 1.0
  Cl 2.0
  ```
  Namely, each line contains the element name and the corresbonding $R_0$ parameter.
- **Default**: default

#### vdw_R0_unit

- **Type**: String
- **Description**: This variable is relevant if the user wants to manually set the $R_0$ parameters in D2 method. It specified the unit of the suppied $C_6$ parameters. Allowed values are: `A`(meaning Angstrom) and `Bohr`.
- **Default**: A

#### vdw_cutoff_type

- **Type**: String
- **Description**: When applyting Van-der-Waals correction in periodic systems, a cutoff radius needs to be supplied to avoid infinite  summation. In ABACUS, we restrict the range of correction to a supercell centered around the unit cell at origin.

  In ABACUS, we provide two ways to determine the extent of the supercell.

  When `vdw_cutoff_type` is set to `radius`, the supercell is chosen such that it is contained in a sphere centered at the origin. The radius of the sphere is specified by `vdw_cutoff_radius`.

  When `vdw_cutoff_type` is set to `period`, the extent of the supercell is specified explicitly using keyword `vdw_cutoff_period`. 
- **Default**: radius

#### vdw_cutoff_radius

- **Type**: Real
- **Description**: If `vdw_cutoff_type` is set to `radius`, this variable specifies the radius of the cutoff sphere. For DFT-D2, the default value is 56.6918, while for DFT-D3, the default value is 95. 
- **Default**: 56.6918 if vdw_method is chosen to be d2; 95 if vdw_method is chosen to be d3_0 or d3_bj

#### vdw_radius_unit

- **Type**: String
- **Description**: If `vdw_cutoff_type` is set to `radius`, this variable specifies the unit of `vdw_cutoff_radius`. Two values are allowed: `A`(meaning Angstrom) and `Bohr`.
- **Default**: Bohr

#### vdw_cutoff_period

- **Type**: Int Int Int
- **Description**: If vdw_cutoff_type is set to `period`, the three integers supplied here will explicitly specify the extent of the supercell in the directions of the three basis lattice vectors. 
- **Default**: 3 3 3

[back to top](#full-list-of-input-keywords)

### Berry phase and wannier90 interface

This part of variables are used to control berry phase and wannier90 interfacae parameters.

#### berry_phase

- **Type**: Integer
- **Description**: 1, calculate berry phase; 0, no calculate berry phase.
- **Default**: 0

#### gdir

- **Type**: Integer
- **Description**:
  - 1: calculate the polarization in the direction of the lattice vector a_1 that is defined in STRU file.
  - 2: calculate the polarization in the direction of the lattice vector a_2 that is defined in STRU file.
  - 3: calculate the polarization in the direction of the lattice vector a_3 that is defined in STRU file.
- **Default**: 3

#### towannier90

- **Type**: Integer
- **Description**: 1, generate files for wannier90 code; 0, no generate.
- **Default**: 0

#### nnkpfile

- **Type**: String
- **Description**: the file name when you run “wannier90 -pp ...”.
- **Default**: seedname.nnkp

#### wannier_spin

- **Type**: String
- **Description**: If nspin is set to 2,
  - up: calculate spin up for wannier function.
  - down: calculate spin down for wannier function.
- **Default**: up

[back to top](#full-list-of-input-keywords)

### TDDFT: time dependent density functional theory

#### tddft

- **Type**: Integer
- **Description**:
  - 1: calculate the real time time dependent density functional theory (TDDFT).
  - 0: do not calculate TDDFT.
- **Default**: 0

#### td_scf_thr

- **Type**: Double
- **Description**: Accuracy of electron convergence when doing time-dependent evolution.
- **Default**: 1e-9

#### td_dt

- **Type**: Double
- **Description**: Time-dependent evolution time step. (fs)
- **Default**: 0.02

#### td_force_dt

- **Type**: Double
- **Description**: Time-dependent evolution force changes time step. (fs)
- **Default**: 0.02

#### td_vext

- **Type**: Integer
- **Description**:
  - 1: add a laser material interaction (extern laser field).
  - 0: no extern laser field.
- **Default**: 0

#### td_vext_dire

- **Type**: Integer
- **Description**:
  - 1: the direction of external light field is along x axis.
  - 2: the direction of external light field is along y axis.
  - 3: the direction of external light field is along z axis.
- **Default**: 1

#### td_timescale

- **Type**: Double
- **Description**: Time range of external electric field application. (fs)
- **Default**: 0.5

#### td_vexttype

- **Type**: Integer
- **Description**:
  - 1: Gaussian-type light field.
  - 2: Delta function form light field.
  - 3: Trigonometric function form light field.
- **Default**: 1

#### td_vextout

- **Type**: Integer
- **Description**:
  - 1: Output external electric field.
  - 0: do not Output external electric field.
- **Default**: 0

#### td_dipoleout

- **Type**: Integer
- **Description**:
  - 1: Output dipole.
  - 0: do not Output dipole.
- **Default**: 0

#### ocp

- **Type**: Boolean
- **Description**: option for choose whether calcualting constrained DFT or not.
    Only used for TDDFT.
- **Default**:0

#### ocp_set

- **Type**: string
- **Description**: If ocp is true, the ocp_set is a string to set the number of occupancy, like 1 10 * 1 0 1 representing the 13 band occupancy, 12th band occupancy 0 and the rest 1, the code is parsing this string into an array through a regular expression.
- **Default**:none

[back to top](#full-list-of-input-keywords)

### Variables useful for debugging

#### nurse

- **Type**: Boolean
- **Description**: If set to 1, the Hamiltonian matrix and S matrix in each iteration will be written in output.
- **Default**: 0

#### t_in_h

- **Type**: Boolean
- **Description**: If set to 0, then kinetic term will not be included in obtaining the Hamiltonian.
- **Default**: 1

#### vl_in_h

- **Type**: Boolean
- **Description**: If set to 0, then local pseudopotential term will not be included in obtaining the Hamiltonian.
- **Default**: 1

#### vnl_in_h

- **Type**: Boolean
- **Description**:  If set to 0, then non-local pseudopotential term will not be included in obtaining the Hamiltonian.
- **Default**: 1

#### test_force

- **Type**: Boolean
- **Description**: If set to 1, then detailed components in forces will be written to output.
- **Default**: 0

#### test_stress

- **Type**: Boolean
- **Description**: If set to 1, then detailed components in stress will be written to output.
- **Default**: 0

#### colour

- **Type**: Boolean
- **Description**: If set to 1, output to terminal will have some color.
- **Default**: 0

[back to top](#full-list-of-input-keywords)

### Electronic conductivities

Frequency-dependent electronic conductivities can be calculated with Kubo-Greenwood formula[Phys. Rev. B 83, 235120 (2011)].
Onsager coefficiencies:
$$L_{mn}(\omega)=(-1)^{m+n}\frac{2\pi e^2\hbar^2}{3m_e^2\omega\Omega}\\
\times\sum_{ij\alpha\mathbf{k}}W(\mathbf{k})\left(\frac{\epsilon_{i\mathbf{k}}+\epsilon_{j\mathbf{k}}}{2}-\mu\right)^{m+n-2}|
\langle\Psi_{i\mathbf{k}}|\nabla_\alpha|\Psi_{j\mathbf{k}}\rangle|^2\\
\times[f(\epsilon_{i\mathbf{k}})-f(\epsilon_{j\mathbf{k}})]\delta(\epsilon_{j\mathbf{k}}-\epsilon_{i\mathbf{k}}-\hbar\omega).$$
They can also computed by $j$-$j$ correlation function.
$$L_{mn}=\frac{2e^{m+n-2}}{3\Omega\hbar\omega}\Im[\tilde{C}_{mn}(\omega)]\\
\tilde{C}_{mn}=\int_0^\infty C_{mn}(t)e^{-i\omega t}e^{-\frac{1}{2}(\Delta E)^2t^2}dt\\
C_{mn}(t)=-2\theta(t)\Im\left\{Tr\left[\sqrt{\hat f}\hat{j}_m(1-\hat{f})e^{i\frac{\hat{H}}{\hbar}t}\hat{j}_ne^{-i\frac{\hat{H}}{\hbar}t}\sqrt{\hat f}\right]\right\},$$
where $j_1$ is electric flux and $j_2$ is thermal flux.
Frequency-dependent electric conductivities:    $\sigma(\omega)=L_{11}(\omega).$
Frequency-dependent thermal conductivities: $\kappa(\omega)=\frac{1}{e^2T}\left(L_{22}-\frac{L_{12}^2}{L_{11}}\right).$
DC electric conductivities: $\sigma = \lim_{\omega\to 0}\sigma(\omega)$
Thermal conductivities: $\kappa = \lim_{\omega\to 0}\kappa(\omega)$

#### cal_cond

- **Type**: Boolean
- **Description**: If set to 1, electronic conductivities will be calculated. Only supported in calculations of SDFT and KSDFT_PW. 
- **Default**: 0

#### cond_nche

- **Type**: Integer
- **Description**: Chebyshev expansion orders for stochastic Kubo Greenwood. Only used when the calculation is SDFT.
- **Default**: 20

#### cond_dw

- **Type**: Real
- **Description**: Frequency interval ($d\omega$) for frequency-dependent conductivities. The unit is eV.
- **Default**: 0.1

#### cond_wcut

- **Type**: Real
- **Description**: Cutoff frequency for frequency-dependent conductivities. The unit is eV.
- **Default**: 10.0

#### cond_wenlarge

- **Type**: Integer
- **Description**: Control the t interval: dt = $\frac{\pi}{\omega_{cut}\times\omega enlarge}$
- **Default**: 10

#### cond_fwhm

- **Type**: Integer
- **Description**: We use gaussian functions to approxiamte $\delta(E)\approx \frac{1}{\sqrt{2\pi}\Delta E}e^{-\frac{E^2}{2{\Delta E}^2}}$. FWHM for conductivities, $FWHM=2*\sqrt{2\ln2}\cdot \Delta E$. The unit is eV.
- **Default**: 0.3

[back to top](#full-list-of-input-keywords)

### Implicit solvation model

This part of variables are used to control the usage of implicit solvation model. This approach treats the solvent as a continuous medium instead of individual “explicit” solvent molecules, which means that the solute embedded in an implicit solvent and the average over the solvent degrees of freedom becomes implicit in the properties of the solvent bath.

#### imp_sol

- **Type**: Boolean
- **Description**: If set to 1, an implicit solvation correction is considered.
- **Default**: 0

#### eb_k

- **Type**: Real
- **Description**: The relative permittivity of the bulk solvent, 80 for water. Used only if `imp_sol` == true.
- **Default**: 80

#### tau

- **Type**: Real
- **Description**: The effective surface tension parameter, which describes the cavitation, the dispersion, and the repulsion interaction between the solute and the solvent that are not captured by the electrostatic terms. The unit is $Ry/Bohr^{2}$.
- **Default**: 1.0798e-05

#### sigma_k

- **Type**: Real
- **Description**: We assume a diffuse cavity that is implicitly determined by the electronic structure of the solute.
`sigma_k` is the parameter that describes the width of the diffuse cavity.
- **Default**: 0.6

#### nc_k

- **Type**: Real
- **Description**: It determines at what value of the electron density the dielectric cavity forms. 
The unit is $Bohr^{-3}$.
- **Default**: 0.00037

[back to top](#full-list-of-input-keywords)<|MERGE_RESOLUTION|>--- conflicted
+++ resolved
@@ -1375,13 +1375,9 @@
 - **Description**: damping parameter (fs) used to add force in Langevin method.
 - **Default**: 1.0
 
-<<<<<<< HEAD
-[back to top](#full-list-of-input-keywords)
-
-### DFT+U correction
-=======
+[back to top](#full-list-of-input-keywords)
+
 ### DFT+*U* correction
->>>>>>> b987824a
 
 This part of variables are used to control DFT+U correlated parameters
 
