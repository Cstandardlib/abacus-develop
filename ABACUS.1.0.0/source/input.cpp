//==========================================================
// Author: Lixin He,mohan
// DATE : 2008-11-6
//==========================================================
//#include "global.h"
#include "src_pw/tools.h"
#include "input.h"

#include <iostream>
#include <fstream>
#include <iomanip>
#include <stdio.h>
#include <string.h>

Input INPUT;

Input::Input() 
{
	angle1 = new double[1];
	angle2 = new double[1];
// all values set in Default	
}
Input::~Input() {
	delete[] angle1;
	delete[] angle2;
}

void Input::Init(const string &fn)
{
	timer::tick("Input","Init",'B');
    this->Default();

    bool success = this->Read(fn);
	this->Default_2();			   

//xiaohui add 2015-09-16
#ifdef __MPI
	Parallel_Common::bcast_bool(input_error);
#endif
	if(input_error ==1 )
	{
		WARNING_QUIT("Input","Bad parameter, please check the input parameters in file INPUT");
	}

#ifdef __MPI
	Parallel_Common::bcast_bool(success);
#endif
	if(!success)
	{
		WARNING_QUIT("Input::Init","Error during readin parameters.");
	}
#ifdef __MPI
    Bcast();
#endif

	// mohan move forward 2011-02-26
//----------------------------------------------------------
// OTHRE CLASS MEMBER FUNCTION :
// NAME : Run::make_dir( dir name : OUT.suffix)
//----------------------------------------------------------
    //Global_File::make_dir_out( this->suffix , this->calculation, MY_RANK, this->linear_scaling, this->out_alllog); xiaohui modify 2013-09-01, delete "this->linear_scaling"
	Global_File::make_dir_out( this->suffix , this->calculation, MY_RANK, this->out_alllog); //xiaohui add 2013-09-01
	Check();

	time_t  time_now = time(NULL);
	//xiaohui modify 2015-03-25
	/*
	ofs_running << " ------------------------------------------------------------------------------------" << endl;
	ofs_running << "                                                                                     " << endl;
	ofs_running << "                                              ############                           " << endl; 
	ofs_running << "                                            ##################                       " << endl;
	ofs_running << "                                          #####     ####  #####                      " << endl;         
	ofs_running << "                                         ###        ##########                       " << endl;         
	ofs_running << "   #####            #####   ##############            ###### ###   ############      " << endl;         
	ofs_running << "  ########       ######### #################         ####    ####  ################  " << endl;         
	ofs_running << "  ###########  ###### #### ####       #######       ####     ####             ###### " << endl;         
	ofs_running << "  ####   ##########   #### ####        ######      ####      ####    #########  #### " << endl;          
	ofs_running << "  ####      ####      #### ####  ###########      ####       ####  ###########  #### " << endl;         
	ofs_running << "  ####                #### #####  #####          ####        ####  ####         #### " << endl;         
	ofs_running << "  ####                ####  ################    ####         ####  ################# " << endl;         
	ofs_running << "  ####                ####    ##############   ####          ####    ############### " << endl;         
	ofs_running << "                                             #####                                   " << endl;         
	ofs_running << "                                          ######                                     " << endl;         
	ofs_running << "                                        ####                                         " << endl; 
	ofs_running << "                                                                                     " << endl;
	ofs_running << " ------------------------------------------------------------------------------------" << endl;

	ofs_running << "                                                                                     " << endl;
	ofs_running << "                             WELCOME TO MESIA                                        " << endl;
	ofs_running << "                                                                                     " << endl;
    	ofs_running << "   'Massive Electronic simulation based on Systematically Improvable Atomic bases'   " << endl; 
	ofs_running << "                                                                                     " << endl;
	*/
	ofs_running << "                                                                                     " << endl;
	ofs_running << "                             WELCOME TO ABACUS                                       " << endl;
	ofs_running << "                                                                                     " << endl;
    ofs_running << "               'Atomic-orbital Based Ab-initio Computation at UStc'                  " << endl;
    ofs_running << "                                                                                     " << endl;
    ofs_running << "                     Website: http://abacus.ustc.edu.cn/                             " << endl;
	ofs_running << "                                                                                     " << endl;

	ofs_running << setiosflags(ios::right);
                                                                                                                             


#ifdef __MPI
	//ofs_running << "    Version: Parallel, under ALPHA test" << endl;
    ofs_running << "    Version: Parallel, v2.0.0" << endl;
	ofs_running << "    Processor Number is " << NPROC << endl;
	TITLE("Input","init");
	TITLE("Input","Bcast");
#else
	ofs_running << "    This is SERIES version." << endl;
	TITLE("Input","init");
#endif
    	ofs_running << "    Start Time is " << ctime(&time_now);
	ofs_running << "                                                                                     " << endl;
	ofs_running << " ------------------------------------------------------------------------------------" << endl;

	ofs_running << setiosflags(ios::left);
	cout << setiosflags(ios::left);

	ofs_running << "\n READING GENERAL INFORMATION" << endl;
	OUT(ofs_running,"global_out_dir", global_out_dir);
	OUT(ofs_running,"global_in_card", global_in_card);
	OUT(ofs_running,"pseudo_dir", global_pseudo_dir);

	OUT(ofs_running,"pseudo_type", pseudo_type); // mohan add 2013-05-20 (xiaohui add 2013-06-23, global_pseudo_type -> pseudo_type)

	timer::tick("Input","Init",'B');
    return;
}

void Input::Default(void)
{
    TITLE("Input","Default");
//----------------------------------------------------------
// main parameters
//----------------------------------------------------------
	//xiaohui modify 2015-03-25
    //suffix = "MESIA";
    suffix = "ABACUS";
    atom_file = "";//xiaohui modify 2015-02-01
    kpoint_file = "";//xiaohui modify 2015-02-01
    pseudo_dir = "";
    pseudo_type = "auto"; // mohan add 2013-05-20 (xiaohui add 2013-06-23)
	wannier_card = "";
    epm_pseudo_card = "";
    latname = "test";
    //xiaohui modify 2015-09-15, relax -> scf
    //calculation = "relax";
    calculation = "scf";
    ntype = 0;
    nbands = 0;
	nbands_istate = 5;
	npool = 1;
    epm_spin_orbital = 0;
    berry_phase = false;
	gdir = 3;
	towannier90 = false;
	NNKP = "seedname.nnkp";
	wannier_spin = "up";

    efield = 0;
	edir = 1;
	emaxpos = 0.5;
	eopreg = 0.1;
	eamp = 0.001; // (a.u. = 51.44 * 10^10 V/m )

	bfield = 0;
	bfield_teslax = 0.0;
	bfield_teslay = 0.0;
	bfield_teslaz = 0.0;
	bfield_gauge_x = 0.0;
	bfield_gauge_y = 0.0;
	bfield_gauge_z = 0.0;
	
	opt_epsilon2 = false;//mohan add 2010-03-24
	opt_nbands = 0;
    lda_plus_u = false;
//----------------------------------------------------------
// electrons / spin
//----------------------------------------------------------
	dft_functional = "none";
    nspin = 1;
    nelec = 0.0;
    lmaxmax = 2;
    tot_magnetization = 0.0;
//----------------------------------------------------------
// new function
//----------------------------------------------------------
    //local_basis=0; xiaohui modify 2013-09-01
    //linear_scaling=false; xiaohui modify 2013-09-01
	basis_type = "pw"; //xiaohui add 2013-09-01
	ks_solver = "default"; //xiaohui add 2013-09-01 
    search_radius=-1.0; // unit: a.u. -1.0 has no meaning.
    search_pbc=true;
    sparse_matrix=false;
	atom_distribution=0;
    symmetry=false;
	mlwf_flag=false;
	vna = 0;
	grid_speed=1; //mohan add 2012-03-29
    force=0;
    force_set=false;
    force_thr=1.0e-3;
	force_thr_ev2=0;
    stress_thr = 1.0e-2; //LiuXh add 20180515
    press1 = 0.0;
    press2 = 0.0;
    press3 = 0.0;
	stress=false;
	fixed_axes = "None"; // pengfei 2018-11-9
	ion_dynamics="cg"; // pengfei  2014-10-13
    cg_threshold=0.5; // pengfei add 2013-08-15
	out_level="ie";
    out_md_control = false;
	bfgs_w1 = 0.01;		// mohan add 2011-03-13
	bfgs_w2 = 0.5;
	trust_radius_max = 0.8; // bohr
	trust_radius_min = 1e-5;
	trust_radius_ini = 0.5; //bohr
//----------------------------------------------------------
// ecutwfc
//----------------------------------------------------------
    //gamma_only = false;
    gamma_only = false;
	gamma_only_local = false;
    ecutwfc = 0.0;
    ecutrho = 0.0;
    ncx = 0;
    ncy = 0;
    ncz = 0;
    nx = 0;
    ny = 0;
    nz = 0;
	bx = 2;
	by = 2;
	bz = 2;
//----------------------------------------------------------
// diagonalization
//----------------------------------------------------------
    //diago_type = "default"; xiaohui modify 2013-09-01 //mohan update 2012-02-06
	diago_proc = 0; //if 0, then diago_proc = NPROC
    diago_cg_maxiter = 50;
	diago_cg_prec=1; //mohan add 2012-03-31
    diago_david_ndim = 10;
    ethr = 1.0e-2;
	nb2d = 0;
	nurse = 0;
	colour = 0;
	t_in_h = 1;
	vl_in_h = 1;
	vnl_in_h = 1;
	zeeman_in_h = 1;
	test_force = 0;
	test_stress = 0;
    fs_ref_energy  = 0.0;
//----------------------------------------------------------
// iteration
//----------------------------------------------------------
    dr2 = 1.0e-9;
    niter = 40;
    nstep = 1;
	out_stru = 0;
//----------------------------------------------------------
// occupation
//----------------------------------------------------------
    occupations = "smearing";  //pengfei 2014-10-13
    smearing = "fixed";
    degauss = 0.01;
//----------------------------------------------------------
//  charge mixing
//----------------------------------------------------------
    mixing_mode = "pulay";
    mixing_beta = 0.7;
    mixing_ndim = 8;
	mixing_gg0 = 0.00; // used in kerker method. mohan add 2014-09-27
//----------------------------------------------------------
// potential / charge / wavefunction / energy
//----------------------------------------------------------
    restart_mode = "new";
    start_wfc = "atomic";
	mem_saver = 0;
	printe = 100; // must > 0
    start_pot = "atomic";
	charge_extrap = "atomic";//xiaohui modify 2015-02-01
    out_charge = 0;
	out_dm = 0;
    out_potential = 0;
    out_wf = false;
	out_dos = 0;
    out_band = 0;
	out_hs = 0;
	out_hs2 = 0; //LiuXh add 2019-07-15
	out_r_matrix = 0; // jingan add 2019-8-14
	out_lowf = false;
	out_alllog = false;
	dos_emin_ev = -15;//(ev)
	dos_emax_ev = 15;//(ev)
	dos_edelta_ev = 0.01;//(ev)
    b_coef = 0.07;
//----------------------------------------------------------
// LCAO 
//----------------------------------------------------------
	lcao_ecut = 0; // (Ry)
	lcao_dk = 0.01;
	lcao_dr = 0.01;
	lcao_rmax = 30; // (a.u.)
//----------------------------------------------------------
// Divide and Conqure
//----------------------------------------------------------
	dc_nx = 1;
	dc_ny = 1;
	dc_nz = 1;
//----------------------------------------------------------
// Selinv 
//----------------------------------------------------------
	selinv_npole = 40;
	selinv_temp = 2000;
	selinv_gap = 0.0;
	selinv_deltae = 2.0;
	selinv_mu = -1.0;
	selinv_threshold = 1.0e-3;
	selinv_niter = 50;
//----------------------------------------------------------
// Molecular Dynamics 
//----------------------------------------------------------
/*
	md_dt=20.0; //unit is 1 a.u., which is 4.8378*10e-17 s
	md_restart=0; 
	md_tolv=100.0;
	md_thermostat="not_controlled"; //"rescaling","rescale-v","rescale-t","reduce-t"...
	md_temp0=300; //kelvin
	md_tstep=1; //reduec md_delt every md_tstep step.
	md_delt=1.0;
*/
//md and related parameters(added by zheng da ye)
	md_mdtype=1;
	md_tauthermo=0;
	md_taubaro=0;
	md_dt=-1;
	md_nresn=3;
	md_nyosh=3;
	md_qmass=1;
	md_tfirst=-1;         //kelvin
	md_tlast=md_tfirst;
	md_dumpmdfred=1;
	md_mdoutpath="mdoutput";
	md_domsd=0;
    md_domsdatom=0;
    md_rstmd=0;
    md_outputstressperiod=1;
    md_fixtemperature=1;
    md_ediff=1e-4;
	md_ediffg=1e-3;
    md_msdstartTime=1;
//end of zhengdaye's add.

/* //----------------------------------------------------------
// vdwD2									//Peize Lin add 2014-03-31, update 2015-09-30
//----------------------------------------------------------
	vdwD2=false;
	vdwD2_scaling=0.75;
	vdwD2_d=20;
	vdwD2_C6_file="default";
	vdwD2_C6_unit="Jnm6/mol";
	vdwD2_R0_file="default";
	vdwD2_R0_unit="A";
	vdwD2_model="radius";
	vdwD2_period = {3,3,3};
	vdwD2_radius=30.0/BOHR_TO_A;
	vdwD2_radius_unit="Bohr"; */

//----------------------------------------------------------
// vdw									//jiyy add 2019-08-04
//----------------------------------------------------------
    vdw_method="none";
	vdw_s6="default";
	vdw_s8="default";
	vdw_a1="default";
	vdw_a2="default";
	vdw_d=20;
	vdw_abc=false;
	vdw_radius="default";
	vdw_radius_unit="Bohr";
	vdw_cn_thr=40.0;
	vdw_cn_thr_unit="Bohr";
	vdw_C6_file="default";
	vdw_C6_unit="Jnm6/mol";
	vdw_R0_file="default";
	vdw_R0_unit="A";
	vdw_model="radius";
	vdw_period = {3,3,3};

//-----------------------------------------------------------
// spectrum                                                                      // pengfei Li add 2016-11-23
//-----------------------------------------------------------
    //epsilon=false;
	//epsilon_choice=0;
	spectral_type="None";
	spectral_method=0;
	kernel_type="rpa";
	eels_method=0;
	absorption_method=0;
    system="bulk";
    eta=0.05;
    domega=0.01;
    nomega=300;
    ecut_chi=1;
    //oband=1;
	q_start[0]=0.1; q_start[1]=0.1; q_start[2]=0.1;
	q_direct[0]=1; q_direct[1]=0; q_direct[2]=0;
    //start_q=1;
    //interval_q=1;
    nq=1;
    out_epsilon=true;
    out_chi=false;
    out_chi0=false;
    fermi_level=0.0;
    coulomb_cutoff=false;

    kmesh_interpolation=false;
    for(int i=0; i<100; i++)
    {
        qcar[i][0] = 0.0; qcar[i][1] = 0.0; qcar[i][2] = 0.0;
    }

    lcao_box[0] = 10; lcao_box[1] = 10; lcao_box[2] = 10;
		
	//epsilon0 = false;
	//intersmear = 0.01;
	intrasmear = 0.0;
	shift = 0.0;
	metalcalc = false;
	eps_degauss = 0.01;
		
	//epsilon0_choice = 0;

//----------------------------------------------------------
// exx										//Peize Lin add 2018-06-20
//----------------------------------------------------------		
	exx_hybrid_type = "no";

	exx_hybrid_alpha = 0.25;
	exx_hse_omega = 0.11;
		
	exx_separate_loop = true;
	exx_hybrid_step = 100;
		
	exx_lambda = 0.3;
		
	exx_pca_threshold = 0;
	exx_c_threshold = 0;
	exx_v_threshold = 0;
	exx_dm_threshold = 0;
	exx_schwarz_threshold = 0;
	exx_cauchy_threshold = 0;
	exx_ccp_threshold = 1E-8;
	exx_ccp_rmesh_times = 10;
		
	exx_distribute_type = "htime";
		
	exx_opt_orb_lmax = 0;
	exx_opt_orb_ecut = 0.0;
	exx_opt_orb_tolerence = 0.0;

	//added by zhengdy-soc
	noncolin = false;
	lspinorb = false;
	starting_spin_angle = false;
	angle1[0] = 0.0;
	angle2[0] = 0.0;

	//xiaohui add 2015-09-16
	input_error = 0;

//----------------------------------------------------------			//Fuxiang He add 2016-10-26
// tddft
//----------------------------------------------------------
	tddft=0;
	td_dr2 = 1e-9;
	td_dt = 0.02;
	td_force_dt = 0.02;
	val_elec_01=1;
	val_elec_02=1;
	val_elec_03=1;
	vext=0;
	vext_dire=1;
	
//----------------------------------------------------------			//Fuxiang He add 2016-10-26
// constrained DFT
//----------------------------------------------------------
	ocp = 0;
	ocp_n = 0;
	for(int i=0; i<10000; i++)
	{
		ocp_kb[i] = 0.0;
	}
	
    cell_factor = 1.2; //LiuXh add 20180619
    
    newDM=0; // Shen Yu add 2019/5/9
         mulliken=0;// qi feng add 2019/9/10

    return;
}

bool Input::Read(const string &fn)
{
    TITLE("Input","Read");

    if (MY_RANK!=0) return false;

    ifstream ifs(fn.c_str(), ios::in);	// "in_datas/input_parameters"

    if (!ifs) 
	{
		cout << " Can't find the INPUT file." << endl;
		return false;
	}

    ifs.clear();
    ifs.seekg(0);

    char word[80];
    char word1[80];
    int ierr = 0;

    //ifs >> setiosflags(ios::uppercase);
    ifs.rdstate();
    while (ifs.good())
    {
        ifs >> word;
        ifs.ignore(150, '\n');
        if (strcmp(word , "INPUT_PARAMETERS") == 0)
        {
            ierr = 1;
            break;
        }
        ifs.rdstate();
    }

    if (ierr == 0)
    {
		cout << " Error parameter list." << endl;
		return false;// return error : false
    }

    ifs.rdstate();

    while (ifs.good())
    {
        ifs >> word1;
        if(ifs.eof()) break;
        strtolower(word1, word);

//----------------------------------------------------------
// main parameters
//----------------------------------------------------------
        if (strcmp("suffix", word) == 0)// out dir
        {
            read_value(ifs, suffix);
        }
        else if (strcmp("atom_file", word) == 0)//xiaohui modify 2015-02-01
        {
            read_value(ifs, atom_file);//xiaohui modify 2015-02-01
        }
        else if (strcmp("pseudo_dir", word) == 0)
        {
            read_value(ifs, pseudo_dir);
        }
		else if (strcmp("pseudo_type", word) == 0) // mohan add 2013-05-20 (xiaohui add 2013-06-23)
		{
			read_value(ifs, pseudo_type);
		}
        else if (strcmp("kpoint_file", word) == 0)//xiaohui modify 2015-02-01
        {
            read_value(ifs, kpoint_file);//xiaohui modify 2015-02-01
        }
		else if (strcmp("wannier_card", word) == 0) //mohan add 2009-12-25
		{
			read_value(ifs, wannier_card);
		}
        else if (strcmp("epm_pseudo_card",word) == 0 )
        {
            read_value(ifs, epm_pseudo_card);
        }
        else if (strcmp("latname", word) == 0)// which material
        {
            read_value(ifs, latname);
        }
        else if (strcmp("calculation", word) == 0)// which type calculation
        {
            read_value(ifs, calculation);
        }
        else if (strcmp("ntype", word) == 0)// number of atom types
        {
            read_value(ifs, ntype);
        }
        else if (strcmp("nbands", word) == 0)// number of atom bands
        {
            read_value(ifs, nbands);
        }
        else if (strcmp("nbands_istate", word) == 0)// number of atom bands
        {
            read_value(ifs, nbands_istate);
        }
        else if (strcmp("npool", word) == 0)// number of pools
        {
            read_value(ifs, npool);
        }
        else if (strcmp("epm_spin_orbital", word) == 0)
        {
            read_value(ifs, epm_spin_orbital);
        }
        else if (strcmp("epm_zeeman", word) == 0)
        {
            read_value(ifs, epm_zeeman);
        }
        else if (strcmp("epm_mag_field_x", word) == 0)
        {
            read_value(ifs, epm_mag_field_x);
        }
        else if (strcmp("epm_mag_field_y", word) == 0)
        {
            read_value(ifs, epm_mag_field_y);
        }
        else if (strcmp("epm_mag_field_z", word) == 0)
        {
            read_value(ifs, epm_mag_field_z);
        }
        else if (strcmp("berry_phase", word) == 0)// berry phase calculation
        {
            read_value(ifs, berry_phase);
        }
		else if (strcmp("gdir", word) == 0)// berry phase calculation
		{
			read_value(ifs, gdir);
		}
		else if (strcmp("towannier90", word) == 0) // add by jingan for wannier90
		{
			read_value(ifs, towannier90);
		}
		else if (strcmp("nnkpfile", word) == 0) // add by jingan for wannier90
		{
			read_value(ifs, NNKP);
		}
		else if (strcmp("wannier_spin", word) == 0) // add by jingan for wannier90
		{
			read_value(ifs, wannier_spin);
		}
        else if (strcmp("efield", word) == 0)// electrical field
        {
            read_value(ifs, efield);
        }
        else if (strcmp("edir", word) == 0)// electrical field direction
        {
            read_value(ifs, edir);
        }
        else if (strcmp("emaxpos", word) == 0)// electrical field maximal field
        {
            read_value(ifs, emaxpos);
        }
        else if (strcmp("eopreg", word) == 0)// amplitute of the inverse region
        {
            read_value(ifs, eopreg);
        }
        else if (strcmp("eamp", word) == 0)// electrical field amplitute
        {
            read_value(ifs, eamp);
        }
        else if (strcmp("bfield", word) == 0)// magnetic B field
        {
            read_value(ifs, bfield);
        }
        else if (strcmp("bfield_teslax", word) == 0)// magnetic Bx field
        {
            read_value(ifs, bfield_teslax);
        }
        else if (strcmp("bfield_teslay", word) == 0)// magnetic By field
        {
            read_value(ifs, bfield_teslay);
        }
        else if (strcmp("bfield_teslaz", word) == 0)// magnetic Bz field
        {
            read_value(ifs, bfield_teslaz);
        }
        else if (strcmp("bfield_gauge_x", word) == 0)// origin of magnetic Bz field
        {
            read_value(ifs, bfield_gauge_x);
        }
        else if (strcmp("bfield_gauge_y", word) == 0)// origin of magnetic Bz field
        {
            read_value(ifs, bfield_gauge_y);
        }
        else if (strcmp("bfield_gauge_z", word) == 0)// origin of magnetic Bz field
        {
            read_value(ifs, bfield_gauge_z);
        }
        else if (strcmp("opt_epsilon2", word) == 0)// optical field
        {
            read_value(ifs, opt_epsilon2);
        }
        else if (strcmp("opt_nbands", word) == 0)// bands for optical calculations
        {
            read_value(ifs, opt_nbands);
        }
        else if (strcmp("lda_plus_u", word) == 0)// lda + u
        {
            read_value(ifs, lda_plus_u);
        }
//----------------------------------------------------------
// electrons / spin
//----------------------------------------------------------
        else if (strcmp("dft_functional", word) == 0)
        {
            read_value(ifs, dft_functional);
        }
        else if (strcmp("nspin", word) == 0)
        {
            read_value(ifs, nspin);
        }
        else if (strcmp("nelec", word) == 0)
        {
            read_value(ifs, nelec);
        }
        else if (strcmp("lmaxmax", word) == 0)
        {
            read_value(ifs, lmaxmax);
        }

        else if (strcmp("tot_magnetization", word) == 0)
        {
            read_value(ifs, tot_magnetization);
        }
//----------------------------------------------------------
// new function
//----------------------------------------------------------
        //else if (strcmp("local_basis", word) == 0)
        //{
        //    read_value(ifs, local_basis);
        //} xiaohui modify 2013-09-01
		else if (strcmp("basis_type", word) == 0)
		{
			read_value(ifs, basis_type);
		} //xiaohui add 2013-09-01
        //else if (strcmp("linear_scaling", word) == 0)
        //{
        //    read_value(ifs, linear_scaling);
        //} xiaohui modify 2013-09-01
		else if (strcmp("ks_solver", word) == 0)
		{
			read_value(ifs, ks_solver);
		} //xiaohui add 2013-09-01
        else if (strcmp("search_radius", word) == 0)
        {
            read_value(ifs, search_radius);
        }
        else if (strcmp("search_pbc", word) == 0)
        {
            read_value(ifs, search_pbc);
        }
        else if (strcmp("sparse_matrix", word) == 0)
        {
            read_value(ifs, sparse_matrix);
        }
        else if (strcmp("atom_distribution", word) == 0)
        {
            read_value(ifs, atom_distribution);
        }
        else if (strcmp("symmetry", word) == 0)
        {
            read_value(ifs, symmetry);
        }
        else if (strcmp("mlwf_flag", word) == 0)
        {
            read_value(ifs, mlwf_flag);
        }
        else if (strcmp("vna", word) == 0)
        {
            read_value(ifs, vna);
        }
        else if (strcmp("grid_speed", word) == 0)//mohan 2012-03-29
        {
            read_value(ifs, grid_speed);
        }
        else if (strcmp("force", word) == 0)
        {
            read_value(ifs, force);
        }
        else if (strcmp("force_set", word) == 0)
        {
            read_value(ifs, force_set);
        }
        else if (strcmp("force_thr", word) == 0)
        {
            read_value(ifs, force_thr);
        }
        else if (strcmp("force_thr_ev", word) == 0)
        {
            read_value(ifs, force_thr);
			force_thr = force_thr / 13.6058 * 0.529177;
        }
        else if (strcmp("force_thr_ev2", word) == 0)
        {
            read_value(ifs, force_thr_ev2);
        }
        else if (strcmp("stress_thr", word) == 0)
        {
            read_value(ifs, stress_thr);
        }
        else if (strcmp("press1", word) == 0)
        {
            read_value(ifs, press1);
        }
        else if (strcmp("press2", word) == 0)
        {
            read_value(ifs, press2);
        }
        else if (strcmp("press3", word) == 0)
        {
            read_value(ifs, press3);
        }
        else if (strcmp("stress", word) == 0)
        {
            read_value(ifs, stress);
        }
        else if (strcmp("fixed_axes", word) == 0)
        {
            read_value(ifs, fixed_axes);
        }
		else if (strcmp("move_method", word) == 0)
        {
            read_value(ifs, ion_dynamics);
        }
        else if (strcmp("cg_threshold",word) == 0) // pengfei add 2013-08-15
        {
            read_value(ifs, cg_threshold);
        }
        else if (strcmp("out_level", word) == 0)
        {
            read_value(ifs, out_level);
            out_md_control = true;
        }
        else if (strcmp("bfgs_w1", word) == 0)
        {
            read_value(ifs, bfgs_w1);
        }
        else if (strcmp("bfgs_w2", word) == 0)
        {
            read_value(ifs, bfgs_w2);
        }
        else if (strcmp("trust_radius_max", word) == 0)
        {
            read_value(ifs, trust_radius_max);
        }
        else if (strcmp("trust_radius_min", word) == 0)
        {
            read_value(ifs, trust_radius_min);
        }
        else if (strcmp("trust_radius_ini", word) == 0)
        {
            read_value(ifs, trust_radius_ini);
        }
//		else if (strcmp("gauss_pao_flag", word) == 0)
//		else if (strcmp("gauss_pao_flag", word) == 0)
//		else if (strcmp("gauss_pao_flag", word) == 0)
//		{
//			read_value(ifs, gauss_PAO_flag);
//		}
//----------------------------------------------------------
// plane waves
//----------------------------------------------------------
        else if (strcmp("gamma_only", word) == 0)
        {
            read_value(ifs, gamma_only);
        }
        else if (strcmp("ecutwfc", word) == 0)
        {
            read_value(ifs, ecutwfc);
			ecutrho = 4.0 * ecutwfc;
        }
        else if (strcmp("nx", word) == 0)
        {
            read_value(ifs, nx);
			ncx = nx;
        }
        else if (strcmp("ny", word) == 0)
        {
            read_value(ifs, ny);
			ncy = ny;
        }
        else if (strcmp("nz", word) == 0)
        {
            read_value(ifs, nz);
			ncz = nz;
        }
        else if (strcmp("bx", word) == 0)
        {
            read_value(ifs, bx);
        }
        else if (strcmp("by", word) == 0)
        {
            read_value(ifs, by);
        }
        else if (strcmp("bz", word) == 0)
        {
            read_value(ifs, bz);
        }
//----------------------------------------------------------
// diagonalization
//----------------------------------------------------------
        //else if (strcmp("diago_type", word) == 0)
        //{
        //    read_value(ifs, diago_type);
        //} xiaohui modify 2013-09-01
        else if (strcmp("diago_proc", word) == 0)
        {
            read_value(ifs, diago_proc);
        }
        else if (strcmp("diago_cg_maxiter", word) == 0)
        {
            read_value(ifs, diago_cg_maxiter);
        }
        else if (strcmp("diago_cg_prec", word) == 0)//mohan add 2012-03-31
        {
            read_value(ifs, diago_cg_prec);
        }
        else if (strcmp("diago_david_ndim", word) == 0)
        {
            read_value(ifs, diago_david_ndim);
        }
        else if (strcmp("ethr", word) == 0)
        {
            read_value(ifs, ethr);
        }
        else if (strcmp("nb2d", word) == 0)
        {
            read_value(ifs, nb2d);
        }
        else if (strcmp("nurse", word) == 0)
        {
            read_value(ifs, nurse);
        }
        else if (strcmp("colour", word) == 0)
        {
            read_value(ifs, colour);
        }
        else if (strcmp("t_in_h", word) == 0)
        {
            read_value(ifs, t_in_h);
        }
        else if (strcmp("vl_in_h", word) == 0)
        {
            read_value(ifs, vl_in_h);
        }
        else if (strcmp("vnl_in_h", word) == 0)
        {
            read_value(ifs, vnl_in_h);
        }
        else if (strcmp("zeeman_in_h", word) == 0)
        {
            read_value(ifs, zeeman_in_h);
        }
        else if (strcmp("test_force", word) == 0)
        {
            read_value(ifs, test_force);
        }
        else if (strcmp("test_stress", word) == 0)
        {
            read_value(ifs, test_stress);
        }
        else if (strcmp("fs_ref_energy_ev", word) == 0)
        {
            read_value(ifs, fs_ref_energy);
			fs_ref_energy = fs_ref_energy / Ry_to_eV; 
        }
        else if (strcmp("fs_ref_energy_ry", word) == 0)
        {
            read_value(ifs, fs_ref_energy);
        }
//----------------------------------------------------------
// iteration
//----------------------------------------------------------
        else if (strcmp("dr2", word) == 0)
        {
            read_value(ifs, dr2);
        }
        else if (strcmp("niter", word) == 0)
        {
            read_value(ifs, niter);
        }
        else if (strcmp("nstep", word) == 0)
        {
            read_value(ifs, nstep);
        }
        else if (strcmp("out_stru", word) == 0)
        {
            read_value(ifs, out_stru);
        }
//----------------------------------------------------------
// occupation
//----------------------------------------------------------
        //else if (strcmp("occupations", word) == 0)
        //{
        //    read_value(ifs, occupations);
        //}
        else if (strcmp("smearing", word) == 0)
        {
            read_value(ifs, smearing);
        }
        else if (strcmp("sigma", word) == 0)
        {
            read_value(ifs, degauss);
        }
        else if (strcmp("degauss_temp", word) == 0)
        {
			double degauss_temp;
            read_value(ifs, degauss_temp);
			degauss = degauss_temp * 3.166815e-6;
        }
//----------------------------------------------------------
// charge mixing
//----------------------------------------------------------
        else if (strcmp("mixing_type", word) == 0)
        {
            read_value(ifs, mixing_mode);
//2015-06-15, xiaohui
            if(mixing_mode == "pulay-kerker")
            {
                  mixing_gg0 = 1.5;
            }
        }
        else if (strcmp("mixing_beta", word) == 0)
        {
            read_value(ifs, mixing_beta);
        }
        else if  (strcmp("mixing_ndim", word) == 0)
        {
            read_value(ifs, mixing_ndim);
        }
        else if  (strcmp("mixing_gg0", word) == 0) //mohan add 2014-09-27
        {
            read_value(ifs, mixing_gg0);
        }
//----------------------------------------------------------
// charge / potential / wavefunction
//----------------------------------------------------------
        else if (strcmp("restart_mode", word) == 0)
        {
            read_value(ifs, restart_mode);
        }
        else if (strcmp("start_wfc", word) == 0)
        {
            read_value(ifs, start_wfc);
        }
        else if (strcmp("mem_saver", word) == 0)
        {
            read_value(ifs, mem_saver);
        }
        else if (strcmp("printe", word) == 0)
        {
            read_value(ifs, printe);
        }
        else if (strcmp("start_charge", word) == 0)
        {
            read_value(ifs, start_pot);
        }
        else if (strcmp("charge_extrap", word) == 0)//xiaohui modify 2015-02-01
        {
            read_value(ifs, charge_extrap);//xiaohui modify 2015-02-01
        }
        else if (strcmp("out_charge", word) == 0)
        {
            read_value(ifs, out_charge);
        }
        else if (strcmp("out_dm", word) == 0)
        {
            read_value(ifs, out_dm);
        }
        else if (strcmp("out_potential", word) == 0)
        {
            read_value(ifs, out_potential);
        }
        else if (strcmp("out_wf", word) == 0)
        {
            read_value(ifs, out_wf);
        }
		//mohan add 20090909
        else if (strcmp("out_dos", word) == 0)
        {
            read_value(ifs, out_dos);
        }
        else if (strcmp("out_band", word) == 0)
        {
            read_value(ifs, out_band);
        }
        
        else if (strcmp("out_hs", word) == 0)
        {
            read_value(ifs, out_hs);
        }
	//LiuXh add 2019-07-15
	else if (strcmp("out_hs2", word) == 0)
	{
	    read_value(ifs, out_hs2);
	}
	else if (strcmp("out_r", word) == 0)
	{
	    read_value(ifs, out_r_matrix);
	}
        else if (strcmp("out_lowf", word) == 0)
        {
            read_value(ifs, out_lowf);
        }
        else if (strcmp("out_alllog", word) == 0)
        {
            read_value(ifs, out_alllog);
        }
        else if (strcmp("dos_emin_ev", word) == 0)
        {
            read_value(ifs, dos_emin_ev);
        }
        else if (strcmp("dos_emax_ev", word) == 0)
        {
            read_value(ifs, dos_emax_ev);
        }
        else if (strcmp("dos_edelta_ev", word) == 0)
        {
            read_value(ifs, dos_edelta_ev);
        }
        else if (strcmp("dos_sigma", word) == 0)
        {
            read_value(ifs, b_coef);
        }

//----------------------------------------------------------
// Parameters about LCAO
// mohan add 2009-11-11
//----------------------------------------------------------
        else if (strcmp("lcao_ecut", word) == 0)
        {
            read_value(ifs, lcao_ecut);
        }
        else if (strcmp("lcao_dk", word) == 0)
        {
            read_value(ifs, lcao_dk);
        }
        else if (strcmp("lcao_dr", word) == 0)
        {
            read_value(ifs, lcao_dr);
        }
        else if (strcmp("lcao_rmax", word) == 0)
        {
            read_value(ifs, lcao_rmax);
        }
// Divide&Conqure
        else if (strcmp("dc_nx", word) == 0)
        {
            read_value(ifs, dc_nx);
        }
        else if (strcmp("dc_ny", word) == 0)
        {
            read_value(ifs, dc_ny);
        }
        else if (strcmp("dc_nz", word) == 0)
        {
            read_value(ifs, dc_nz);
        }
        else if (strcmp("selinv_npole", word) == 0)
        {
            read_value(ifs, selinv_npole);
        }
        else if (strcmp("selinv_temp", word) == 0)
        {
            read_value(ifs, selinv_temp);
        }
        else if (strcmp("selinv_deltae", word) == 0)
        {
            read_value(ifs, selinv_deltae);
        }
        else if (strcmp("selinv_gap", word) == 0)
        {
            read_value(ifs, selinv_gap);
        }
        else if (strcmp("selinv_mu", word) == 0)
        {
            read_value(ifs, selinv_mu);
        }
        else if (strcmp("selinv_threshold", word) == 0)
        {
            read_value(ifs, selinv_threshold);
        }
        else if (strcmp("selinv_niter", word) == 0)
        {
            read_value(ifs, selinv_niter);
        }
		// about molecular dynamics
/*
        else if (strcmp("md_dt", word) == 0)
        {
            read_value(ifs, md_dt);
        }
        else if (strcmp("md_restart", word) == 0)
        {
            read_value(ifs, md_restart);
        }
        else if (strcmp("md_tolv", word) == 0)
        {
            read_value(ifs, md_tolv);
        }
        else if (strcmp("md_thermostat", word) == 0)
        {
            read_value(ifs, md_thermostat);
        }
        else if (strcmp("md_temp0", word) == 0)
        {
            read_value(ifs, md_temp0);
        }
        else if (strcmp("md_tstep", word) == 0)
        {
            read_value(ifs, md_tstep);
        }
        else if (strcmp("md_delt", word) == 0)
        {
            read_value(ifs, md_delt);
        }
*/
//added begin by zheng daye
		else if (strcmp("md_mdtype",word) == 0)
		{
			read_value(ifs, md_mdtype);
		}
		else if (strcmp("md_tauthermo",word) == 0)
		{
			read_value(ifs, md_tauthermo);
		}
		else if (strcmp("md_taubaro",word) == 0)
		{
			read_value(ifs,md_taubaro );
		}
		else if (strcmp("md_dt",word) == 0)
		{
			read_value(ifs, md_dt);
		}
		else if (strcmp("md_nresn",word) == 0)
		{
			read_value(ifs,md_nresn );
		}
		else if (strcmp("md_nyosh",word) == 0)
		{
			read_value(ifs, md_nyosh);
		}
		else if (strcmp("md_qmass",word) == 0)
		{
			read_value(ifs,md_qmass );
		}
		else if (strcmp("md_tfirst",word) == 0)
		{
			read_value(ifs, md_tfirst);
		}
		else if (strcmp("md_tlast",word) == 0)
		{
			read_value(ifs,md_tlast );
		}
		else if (strcmp("md_dumpmdfred",word) == 0)
		{
			read_value(ifs, md_dumpmdfred);
		}
		else if (strcmp("md_mdoutpath",word) == 0)
		{
			read_value(ifs,md_mdoutpath );
		}
		else if (strcmp("md_domsd",word) == 0)
		{
			read_value(ifs, md_domsd);
		}
		else if (strcmp("md_domsdatom",word) == 0)
		{
			read_value(ifs, md_domsdatom);
		}
		else if (strcmp("md_rstmd",word) == 0)
		{
			read_value(ifs,md_rstmd );
		}
		else if (strcmp("md_outputstressperiod",word) == 0)
		{
			read_value(ifs,md_outputstressperiod );
		}
		else if (strcmp("md_fixtemperature",word) == 0)
		{
			read_value(ifs,md_fixtemperature );
		}
		else if (strcmp("md_ediff",word) == 0)
		{
			read_value(ifs,md_ediff );
		}
		else if (strcmp("md_ediffg",word) == 0)
		{
			read_value(ifs,md_ediffg );
		}
		else if (strcmp("md_msdstarttime",word) == 0)
		{
			read_value(ifs,md_msdstartTime );
		}
//added by zheng daye
//----------------------------------------------------------
// tddft
// Fuxiang He add 2016-10-26
//----------------------------------------------------------
<<<<<<< HEAD
		else if (strcmp("tddft", word) == 0)
		{
			read_value(ifs,tddft );
		}
		else if (strcmp("td_dr2", word) == 0)
		{
			read_value(ifs,td_dr2 );
		}
		else if (strcmp("td_dt", word) == 0)
		{
			read_value(ifs,td_dt );
		}
		else if (strcmp("td_force_dt", word) == 0)
		{
			read_value(ifs,td_force_dt );
		}
		else if (strcmp("val_elec_01", word) == 0)
		{
			read_value(ifs, val_elec_01);
		}
		else if (strcmp("val_elec_02", word) == 0)
		{
			read_value(ifs,val_elec_02 );
		}
		else if (strcmp("val_elec_03", word) == 0)
		{
			read_value(ifs,val_elec_03 );
		}
		else if (strcmp("vext", word) == 0)
		{
			read_value(ifs,vext );
		}
		else if (strcmp("vext_dire", word) == 0)
		{
			read_value(ifs,vext_dire );
		}
//----------------------------------------------------------
=======
	else if (strcmp("tddft", word) == 0)
	{
		read_value(ifs,tddft );
	}
	else if (strcmp("td_dr2", word) == 0)
	{
		read_value(ifs,td_dr2 );
	}
	else if (strcmp("td_dt", word) == 0)
	{
		read_value(ifs,td_dt );
	}
	else if (strcmp("td_force_dt", word) == 0)
	{
		read_value(ifs,td_force_dt );
	}
	else if (strcmp("val_elec_01", word) == 0)
	{
		read_value(ifs, val_elec_01);
	}
	else if (strcmp("val_elec_02", word) == 0)
	{
		read_value(ifs,val_elec_02 );
	}
	else if (strcmp("val_elec_03", word) == 0)
	{
		read_value(ifs,val_elec_03 );
	}
	else if (strcmp("vext", word) == 0)
	{
		read_value(ifs,vext );
	}
	else if (strcmp("vext_dire", word) == 0)
	{
		read_value(ifs,vext_dire );
	}
/* //----------------------------------------------------------
>>>>>>> bcf17f12
// vdwD2
// Peize Lin add 2014-03-31
//----------------------------------------------------------
	    else if (strcmp("vdwd2", word) == 0)
	    {
	        read_value(ifs, vdwD2);
	    }
	    else if (strcmp("vdwd2_scaling", word) == 0)
	    {
	        read_value(ifs, vdwD2_scaling);
	    }
	    else if (strcmp("vdwd2_d", word) == 0)
	    {
	        read_value(ifs, vdwD2_d);
	    }		
	    else if (strcmp("vdwd2_c6_file", word) == 0)
	    {
	        read_value(ifs, vdwD2_C6_file);
	    }
	    else if (strcmp("vdwd2_c6_unit", word) == 0)
	    {
	        read_value(ifs, vdwD2_C6_unit);
	    }
	    else if (strcmp("vdwd2_r0_file", word) == 0)
	    {
	        read_value(ifs, vdwD2_R0_file);
	    }
	    else if (strcmp("vdwd2_r0_unit", word) == 0)
	    {
	        read_value(ifs, vdwD2_R0_unit);
	    }
	    else if (strcmp("vdwd2_model", word) == 0)
	    {
	        read_value(ifs, vdwD2_model);
	    }
	    else if (strcmp("vdwd2_period", word) == 0)
	    {
			ifs >> vdwD2_period.x >> vdwD2_period.y;
<<<<<<< HEAD
	        read_value(ifs, vdwD2_period.z);
	    }
	    else if (strcmp("vdwd2_radius", word) == 0)
	    {
	        read_value(ifs, vdwD2_radius);
	    }
	    else if (strcmp("vdwd2_radius_unit", word) == 0)
	    {
	        read_value(ifs, vdwD2_radius_unit);
	    }
=======
            read_value(ifs, vdwD2_period.z);
        }
        else if (strcmp("vdwd2_radius", word) == 0)
        {
            read_value(ifs, vdwD2_radius);
        }
        else if (strcmp("vdwd2_radius_unit", word) == 0)
        {
            read_value(ifs, vdwD2_radius_unit);
        } */
//----------------------------------------------------------
// vdw
// jiyy add 2019-08-04
//----------------------------------------------------------
        else if (strcmp("vdw_method", word) == 0)
        {
            read_value(ifs, vdw_method);
        }
        else if (strcmp("vdw_s6", word) == 0)
        {
            read_value(ifs, vdw_s6);
        }
		else if (strcmp("vdw_s8", word) == 0)
        {
            read_value(ifs, vdw_s8);
        }
		else if (strcmp("vdw_a1", word) == 0)
        {
            read_value(ifs, vdw_a1);
        }
		else if (strcmp("vdw_a2", word) == 0)
        {
            read_value(ifs, vdw_a2);
        }
		else if (strcmp("vdw_d", word) == 0)
        {
            read_value(ifs, vdw_d);
        }	
        else if (strcmp("vdw_abc", word) == 0)
        {
            read_value(ifs, vdw_abc);
        }
        else if (strcmp("vdw_radius", word) == 0)
        {
            read_value(ifs, vdw_radius);
        }
        else if (strcmp("vdw_radius_unit", word) == 0)
        {
            read_value(ifs, vdw_radius_unit);
        }	
        else if (strcmp("vdw_cn_thr", word) == 0)
        {
            read_value(ifs, vdw_cn_thr);
        }
        else if (strcmp("vdw_cn_thr_unit", word) == 0)
        {
            read_value(ifs, vdw_cn_thr_unit);
        }		
        else if (strcmp("vdw_c6_file", word) == 0)
        {
            read_value(ifs, vdw_C6_file);
        }
        else if (strcmp("vdw_c6_unit", word) == 0)
        {
            read_value(ifs, vdw_C6_unit);
        }
        else if (strcmp("vdw_r0_file", word) == 0)
        {
            read_value(ifs, vdw_R0_file);
        }
        else if (strcmp("vdw_r0_unit", word) == 0)
        {
            read_value(ifs, vdw_R0_unit);
        }
        else if (strcmp("vdw_model", word) == 0)
        {
            read_value(ifs, vdw_model);
        }
        else if (strcmp("vdw_period", word) == 0)
        {
			ifs >> vdw_period.x >> vdw_period.y;
            read_value(ifs, vdw_period.z);
        } 
>>>>>>> bcf17f12
//--------------------------------------------------------
// epsilon           pengfei Li 2016-11-23
//--------------------------------------------------------
	    //else if (strcmp("epsilon", word) == 0)
	    //{
	    //    read_value(ifs, epsilon);
	    //}
	    //else if (strcmp("epsilon_choice", word) == 0)
	    //{
	    //    read_value(ifs, epsilon_choice);
	    //}
		else if (strcmp("spectral_type", word) == 0)
	    {
	        read_value(ifs, spectral_type);
	    }
		else if (strcmp("spectral_method", word) == 0)
	    {
	        read_value(ifs, spectral_method);
	    }
		else if (strcmp("kernel_type", word) == 0)
	    {
	        read_value(ifs, kernel_type);
	    }
		else if (strcmp("eels_method", word) == 0)
	    {
	        read_value(ifs, eels_method);
	    }
		else if (strcmp("absorption_method", word) == 0)
	    {
	        read_value(ifs, absorption_method);
	    }
	    else if (strcmp("system", word) == 0)
	    {
	        read_value(ifs, system);
	    }
	    else if (strcmp("eta", word) == 0)
	    {
	        read_value(ifs, eta);
	    }
	    else if (strcmp("domega", word) == 0)
	    {
	        read_value(ifs, domega);
	    }
	    else if (strcmp("nomega", word) == 0)
	    {
	        read_value(ifs, nomega);
	    }
	    else if (strcmp("ecut_chi", word) == 0)
	    {
	        read_value(ifs, ecut_chi);
	    }
	    //else if (strcmp("oband", word) == 0)
	    //{
	    //   read_value(ifs, oband);
	    //}
	    else if (strcmp("q_start", word) == 0)
	    {
			ifs >> q_start[0]; ifs >> q_start[1]; read_value(ifs, q_start[2]);
	    }
	    else if (strcmp("q_direction", word) == 0)
	    {
			ifs >> q_direct[0]; ifs >> q_direct[1]; read_value(ifs, q_direct[2]);
	    }				
	    //else if (strcmp("start_q", word) == 0)
	    //{
	    //    read_value(ifs, start_q);
	    //}
	    //else if (strcmp("interval_q", word) == 0)
	    //{
	    //    read_value(ifs, interval_q);
	    //}
	    else if (strcmp("nq", word) == 0)
	    {
	        read_value(ifs, nq);
	    }
	    else if (strcmp("out_epsilon", word) == 0)
	    {
	        read_value(ifs, out_epsilon);
	    }
	    else if (strcmp("out_chi", word) == 0)
	    {
	        read_value(ifs, out_chi);
	    }
	    else if (strcmp("out_chi0", word) == 0)
	    {
	        read_value(ifs, out_chi0);
	    }
	    else if (strcmp("fermi_level", word) == 0)
	    {
	        read_value(ifs, fermi_level);
	    }
	    else if (strcmp("coulomb_cutoff", word) == 0)
	    {
	        read_value(ifs, coulomb_cutoff);
	    }
	    else if (strcmp("kmesh_interpolation", word) == 0)
	    {
	        read_value(ifs, kmesh_interpolation);
	    }
	    else if (strcmp("qcar", word) == 0)
	    {
	         for(int i=0; i<nq; i++)
	         {
	             ifs >> qcar[i][0]; ifs >> qcar[i][1]; read_value(ifs, qcar[i][2]);
	         }
	    }
        else if (strcmp("ocp", word) == 0)
        {
            read_value(ifs, ocp);
        }
        else if (strcmp("ocp_n", word) == 0)
        {
            read_value(ifs, ocp_n);
        }
        else if (strcmp("ocp_kb", word) == 0)
        {
             for(int i=0; i<(ocp_n-1); i++)
             {
                 ifs >> ocp_kb[i]; 
             }
		read_value(ifs, ocp_kb[ocp_n-1]);
        }
                else if (strcmp("mulliken", word) == 0)
                {
                    read_value(ifs, mulliken);
                 }//qifeng add 2019/9/10

	    else if (strcmp("supercell_scale", word) == 0)
	    {
	        ifs >> lcao_box[0]; ifs >> lcao_box[1];
	        read_value(ifs, lcao_box[2]);
	    }
	    //else if (strcmp("epsilon0", word) == 0)
	    //{
	    //    read_value(ifs, epsilon0);
	    //}
	    //else if (strcmp("intersmear", word) == 0)
	    //{
	    //    read_value(ifs, intersmear);
	    //}
	    else if (strcmp("intrasmear", word) == 0)
	    {
	        read_value(ifs, intrasmear);
	    }
	    else if (strcmp("shift", word) == 0)
	    {
	        read_value(ifs, shift);
	    }
	    else if (strcmp("metalcalc", word) == 0)
	    {
	        read_value(ifs, metalcalc);
	    }	
	    else if (strcmp("eps_degauss", word) == 0)
	    {
	        read_value(ifs, eps_degauss);
	    }
	    //else if (strcmp("epsilon0_choice", word) == 0)
	    //{
	    //    read_value(ifs, epsilon0_choice);
	    //}					
//----------------------------------------------------------
// exx
// Peize Lin add 2018-06-20
//----------------------------------------------------------
        else if (strcmp("exx_hybrid_type", word) == 0)
        {
            read_value(ifs, exx_hybrid_type);
        }		
        else if (strcmp("exx_hybrid_alpha", word) == 0)
        {
            read_value(ifs, exx_hybrid_alpha);
        }		
        else if (strcmp("exx_hse_omega", word) == 0)
        {
            read_value(ifs, exx_hse_omega);
        }		
        else if (strcmp("exx_separate_loop", word) == 0)
        {
            read_value(ifs, exx_separate_loop);
        }		
        else if (strcmp("exx_hybrid_step", word) == 0)
        {
            read_value(ifs, exx_hybrid_step);
        }		
        else if (strcmp("exx_lambda", word) == 0)
        {
            read_value(ifs, exx_lambda);
        }		
        else if (strcmp("exx_pca_threshold", word) == 0)
        {
            read_value(ifs, exx_pca_threshold);
        }		
        else if (strcmp("exx_c_threshold", word) == 0)
        {
            read_value(ifs, exx_c_threshold);
        }			
        else if (strcmp("exx_v_threshold", word) == 0)
        {
            read_value(ifs, exx_v_threshold);
        }			
        else if (strcmp("exx_dm_threshold", word) == 0)
        {
            read_value(ifs, exx_dm_threshold);
        }		
        else if (strcmp("exx_schwarz_threshold", word) == 0)
        {
            read_value(ifs, exx_schwarz_threshold);
        }		
        else if (strcmp("exx_cauchy_threshold", word) == 0)
        {
            read_value(ifs, exx_cauchy_threshold);
        }		
        else if (strcmp("exx_ccp_threshold", word) == 0)
        {
            read_value(ifs, exx_ccp_threshold);
        }		
        else if (strcmp("exx_ccp_rmesh_times", word) == 0)
        {
            read_value(ifs, exx_ccp_rmesh_times);
        }		
        else if (strcmp("exx_distribute_type", word) == 0)
        {
            read_value(ifs, exx_distribute_type);
        }
        else if (strcmp("exx_opt_orb_lmax", word) == 0)
        {
            read_value(ifs, exx_opt_orb_lmax);
        }
        else if (strcmp("exx_opt_orb_ecut", word) == 0)
        {
            read_value(ifs, exx_opt_orb_ecut);
        }
        else if (strcmp("exx_opt_orb_tolerence", word) == 0)
        {
            read_value(ifs, exx_opt_orb_tolerence);
        }
		else if (strcmp("noncolin", word) == 0)
		{
			read_value(ifs, noncolin);
		}
		else if (strcmp("lspinorb", word) == 0)
		{
			read_value(ifs, lspinorb);
		}
		else if (strcmp("starting_spin_angle", word) == 0)
		{
			read_value(ifs, starting_spin_angle);
		}
		else if (strcmp("angle1", word) == 0)
		{
			delete[] angle1;
			if(ntype<1) angle1 = new double[1];
			else
			{
				angle1 = new double[ntype];
				ZEROS(angle1, ntype);
				for(int i = 0;i<ntype;i++){
					ifs>>angle1[i];
				}
				ifs.ignore(150, '\n');
			}
		}
		else if (strcmp("angle2", word) == 0)
		{
			delete[] angle2;
			if(ntype<1) angle2 = new double[1];
			else
			{
				angle2 = new double[ntype];
				ZEROS(angle2, ntype);
				for(int i = 0;i<ntype;i++){
					ifs>>angle2[i];
				}
				ifs.ignore(150, '\n');
			}
		}
        //else if (strcmp("epsilon0_choice", word) == 0)
        //{
        //    read_value(ifs, epsilon0_choice);
        //}
		else if (strcmp("cell_factor", word) == 0)
		{
			read_value(ifs, cell_factor);
		}
		else if (strcmp("newdm", word) == 0)
		{
			read_value(ifs, newDM);
		}
        else
        {
			//xiaohui add 2015-09-15
			if(word[0] != '#' && word[0] != '/')
			{
				input_error = 1;
				cout<<" THE PARAMETER NAME '" << word << "' IS NOT USED!" << endl;
			}
// mohan screen this 2012-06-30
//			cout << " THE PARAMETER NAME '" << word
//			<< "' IS NOT USED!" << endl;
			ifs.ignore(150, '\n');
        }

        ifs.rdstate();

        /*if(gamma_only == 1)
        {
           gamma_only_local = 1;      //pengfei 2014-10-15
           gamma_only = 0;
           cout << "gamma_only_local = " << gamma_only_local <<endl;
        }*/

        if (ifs.eof() != 0)
        {
			break;
        }
        else if (ifs.bad() != 0)
        {
			cout << " Bad input parameters. " << endl;
            return false;
        }
        else if (ifs.fail() != 0)
        {
			cout << " word = " << word << endl;
			cout << " Fail to read parameters. " << endl; 
            ifs.clear();
			return false;
        }
        else if (ifs.good() == 0)
        {
			break;
        }
    }
	if (basis_type == "pw")  // pengfei Li add 2015-1-31
	{
		gamma_only = 0;
		//cout << "gamma_only =" << gamma_only << endl;
	}
	else if ((basis_type == "lcao" || basis_type == "lcao_in_pw")&&(gamma_only == 1))
	{
		gamma_only_local = 1;
		//cout << "gamma_only_local =" << gamma_only_local << endl;
	}

    return true;
}//end read_parameters

void Input::Default_2(void)          //jiyy add 2019-08-04
{
//==========================================================
// vdw
//jiyy add 2019-08-04
//==========================================================
	if(vdw_s6=="default")
	{
		if(vdw_method=="d2")
		{
			vdw_s6="0.75";
		}
		else if(vdw_method=="d3_0" || vdw_method=="d3_bj")
		{
			vdw_s6="1.0";
		}
	}
	if(vdw_s8=="default")
	{
		if(vdw_method=="d3_0")
		{
			vdw_s8="0.722";
		}
		else if(vdw_method=="d3_bj")
		{
			vdw_s8="0.7875";
		}
	}
	if(vdw_a1=="default")
	{
		if(vdw_method=="d3_0")
		{
			vdw_a1="1.217";
		}
		else if(vdw_method=="d3_bj")
		{
			vdw_a1="0.4289";
		}
	}
	if(vdw_a2=="default")
	{
		if(vdw_method=="d3_0")
		{
			vdw_a2="1.0";
		}
		else if(vdw_method=="d3_bj")
		{
			vdw_a2="4.4407";
		}
	}
	if(vdw_radius=="default")
	{
		if(vdw_method=="d2")
		{
			vdw_radius="56.6918";
		}
		else if(vdw_method=="d3_0" || vdw_method=="d3_bj")
		{
			vdw_radius="95";
		}
	}
}		  
#ifdef __MPI
void Input::Bcast()
{
    TITLE("Input","Bcast");

//	cout << "\n Bcast()" << endl;
//----------------------------------------------------------
// main parameters
//----------------------------------------------------------
    Parallel_Common::bcast_string( suffix );
    Parallel_Common::bcast_string( atom_file );//xiaohui modify 2015-02-01
    Parallel_Common::bcast_string( pseudo_dir );
    Parallel_Common::bcast_string( pseudo_type ); // mohan add 2013-05-20 (xiaohui add 2013-06-23)
    Parallel_Common::bcast_string( kpoint_file );//xiaohui modify 2015-02-01
    Parallel_Common::bcast_string( wannier_card );
    Parallel_Common::bcast_string( epm_pseudo_card );
    Parallel_Common::bcast_string( latname );
    Parallel_Common::bcast_string( calculation );
    Parallel_Common::bcast_int( ntype );
    Parallel_Common::bcast_int( nbands );
    Parallel_Common::bcast_int( nbands_istate );
	Parallel_Common::bcast_int( npool );
    Parallel_Common::bcast_int( epm_spin_orbital );
    Parallel_Common::bcast_bool( berry_phase );
	Parallel_Common::bcast_int( gdir );
	Parallel_Common::bcast_bool(towannier90);
	Parallel_Common::bcast_string(NNKP);
	Parallel_Common::bcast_string(wannier_spin);
    Parallel_Common::bcast_int( efield );
    Parallel_Common::bcast_int( edir );
    Parallel_Common::bcast_double( emaxpos );
    Parallel_Common::bcast_double( eopreg );
    Parallel_Common::bcast_double( eamp );


    Parallel_Common::bcast_int( bfield );
    Parallel_Common::bcast_double( bfield_teslax );
    Parallel_Common::bcast_double( bfield_teslay );
    Parallel_Common::bcast_double( bfield_teslaz );
    Parallel_Common::bcast_double( bfield_gauge_x );//sunzhiyuan
    Parallel_Common::bcast_double( bfield_gauge_y );
    Parallel_Common::bcast_double( bfield_gauge_z );
    Parallel_Common::bcast_bool( opt_epsilon2 );
    Parallel_Common::bcast_int( opt_nbands );
    Parallel_Common::bcast_bool( lda_plus_u );

	Parallel_Common::bcast_string( dft_functional );
    Parallel_Common::bcast_int( nspin );
    Parallel_Common::bcast_double( nelec );
    Parallel_Common::bcast_int( lmaxmax );

    Parallel_Common::bcast_double( tot_magnetization );

    //Parallel_Common::bcast_int( local_basis ); xiaohui modify 2013-09-01
	Parallel_Common::bcast_string( basis_type ); //xiaohui add 2013-09-01
    //Parallel_Common::bcast_int ( linear_scaling ); xiaohui modify 2013-09-01
	Parallel_Common::bcast_string( ks_solver ); //xiaohui add 2013-09-01
	Parallel_Common::bcast_double( search_radius );
	Parallel_Common::bcast_bool( search_pbc );
    Parallel_Common::bcast_bool ( sparse_matrix );
    Parallel_Common::bcast_int ( atom_distribution );
    Parallel_Common::bcast_double( search_radius );
    Parallel_Common::bcast_bool( symmetry );
    Parallel_Common::bcast_bool( mlwf_flag );
    Parallel_Common::bcast_int( vna );
	Parallel_Common::bcast_int( grid_speed );//mohan add 2012-03-29
    Parallel_Common::bcast_int( force );
    Parallel_Common::bcast_bool( force_set );
    Parallel_Common::bcast_double( force_thr);
    Parallel_Common::bcast_double( force_thr_ev2);
    Parallel_Common::bcast_double( stress_thr); //LiuXh add 20180515
    Parallel_Common::bcast_double( press1);
    Parallel_Common::bcast_double( press2);
    Parallel_Common::bcast_double( press3);
    Parallel_Common::bcast_bool( stress );
	Parallel_Common::bcast_string( fixed_axes );
    Parallel_Common::bcast_string( ion_dynamics );
    Parallel_Common::bcast_double( cg_threshold); // pengfei add 2013-08-15
	Parallel_Common::bcast_string( out_level);
    Parallel_Common::bcast_bool( out_md_control);
    Parallel_Common::bcast_double( bfgs_w1);
    Parallel_Common::bcast_double( bfgs_w2);
    Parallel_Common::bcast_double( trust_radius_max);
    Parallel_Common::bcast_double( trust_radius_min);
    Parallel_Common::bcast_double( trust_radius_ini);

    //Parallel_Common::bcast_bool( gamma_only );
    Parallel_Common::bcast_bool( gamma_only );
    Parallel_Common::bcast_bool( gamma_only_local );
    Parallel_Common::bcast_double( ecutwfc );
    Parallel_Common::bcast_double( ecutrho );
    Parallel_Common::bcast_int( ncx );
    Parallel_Common::bcast_int( ncy );
    Parallel_Common::bcast_int( ncz );
    Parallel_Common::bcast_int( nx );
    Parallel_Common::bcast_int( ny );
    Parallel_Common::bcast_int( nz );
    Parallel_Common::bcast_int( bx );
    Parallel_Common::bcast_int( by );
    Parallel_Common::bcast_int( bz );

    //Parallel_Common::bcast_string( diago_type ); xiaohui modify 2013-09-01
    Parallel_Common::bcast_int( diago_proc ); //mohan add 2012-01-03
    Parallel_Common::bcast_int( diago_cg_maxiter );
	Parallel_Common::bcast_int( diago_cg_prec );
    Parallel_Common::bcast_int( diago_david_ndim );
    Parallel_Common::bcast_double( ethr );
	Parallel_Common::bcast_int( nb2d );
	Parallel_Common::bcast_int( nurse );
	Parallel_Common::bcast_bool( colour );
	Parallel_Common::bcast_int( t_in_h );
	Parallel_Common::bcast_int( vl_in_h );
	Parallel_Common::bcast_int( vnl_in_h );
	Parallel_Common::bcast_int( zeeman_in_h );

	Parallel_Common::bcast_int( test_force );
	Parallel_Common::bcast_int( test_stress );

    Parallel_Common::bcast_double( fs_ref_energy );

    Parallel_Common::bcast_double( dr2 );
    Parallel_Common::bcast_int( niter );
    Parallel_Common::bcast_int( nstep );
	Parallel_Common::bcast_int( out_stru ); //mohan add 2012-03-23

    //Parallel_Common::bcast_string( occupations );
    Parallel_Common::bcast_string( smearing );
    Parallel_Common::bcast_double( degauss );

    Parallel_Common::bcast_string( mixing_mode );
    Parallel_Common::bcast_double( mixing_beta );
    Parallel_Common::bcast_int( mixing_ndim );
    Parallel_Common::bcast_double( mixing_gg0 ); //mohan add 2014-09-27

    Parallel_Common::bcast_string( restart_mode );
    Parallel_Common::bcast_string( start_wfc );
	Parallel_Common::bcast_int( mem_saver );
	Parallel_Common::bcast_int( printe );
    Parallel_Common::bcast_string( start_pot );
    Parallel_Common::bcast_string( charge_extrap );//xiaohui modify 2015-02-01
    Parallel_Common::bcast_int( out_charge );
    Parallel_Common::bcast_int( out_dm );
    Parallel_Common::bcast_int( out_potential );
    Parallel_Common::bcast_bool( out_wf );
	Parallel_Common::bcast_int( out_dos );
        Parallel_Common::bcast_int( out_band );
	Parallel_Common::bcast_int( out_hs );
	Parallel_Common::bcast_int( out_hs2 ); //LiuXh add 2019-07-15
	Parallel_Common::bcast_int( out_r_matrix ); // jingan add 2019-8-14
	Parallel_Common::bcast_bool( out_lowf );
	Parallel_Common::bcast_bool( out_alllog );

	Parallel_Common::bcast_double( dos_emin_ev );
	Parallel_Common::bcast_double( dos_emax_ev );
	Parallel_Common::bcast_double( dos_edelta_ev );
        Parallel_Common::bcast_double( b_coef );

	// mohan add 2009-11-11
	Parallel_Common::bcast_double( lcao_ecut );
	Parallel_Common::bcast_double( lcao_dk );
	Parallel_Common::bcast_double( lcao_dr );
	Parallel_Common::bcast_double( lcao_rmax );

	// mohan add 2011-06-12
	Parallel_Common::bcast_int( dc_nx );
	Parallel_Common::bcast_int( dc_ny );
	Parallel_Common::bcast_int( dc_nz );

	// mohan add 2011-09-28
	Parallel_Common::bcast_int( selinv_npole);
	Parallel_Common::bcast_double( selinv_temp);
	Parallel_Common::bcast_double( selinv_gap);
	Parallel_Common::bcast_double( selinv_deltae);
	Parallel_Common::bcast_double( selinv_mu);
	Parallel_Common::bcast_double( selinv_threshold);
	Parallel_Common::bcast_int( selinv_niter);
/*
	// mohan add 2011-11-07
	Parallel_Common::bcast_double( md_dt );
	Parallel_Common::bcast_int( md_restart );
	Parallel_Common::bcast_double( md_tolv );
	Parallel_Common::bcast_string( md_thermostat );
	Parallel_Common::bcast_double( md_temp0 );
	Parallel_Common::bcast_int( md_tstep );
	Parallel_Common::bcast_double( md_delt );
*/
	//zheng daye add 2014/5/5
        Parallel_Common::bcast_int(md_mdtype);
        Parallel_Common::bcast_double(md_tauthermo);
        Parallel_Common::bcast_double(md_taubaro);
        Parallel_Common::bcast_double(md_dt);
        Parallel_Common::bcast_int(md_nresn);
        Parallel_Common::bcast_int(md_nyosh);
        Parallel_Common::bcast_double(md_qmass);
        Parallel_Common::bcast_double(md_tfirst);
        Parallel_Common::bcast_double(md_tlast);
        Parallel_Common::bcast_int(md_dumpmdfred);
        Parallel_Common::bcast_string(md_mdoutpath);
        Parallel_Common::bcast_bool(md_domsd);
        Parallel_Common::bcast_bool(md_domsdatom);
        Parallel_Common::bcast_int(md_rstmd);
        Parallel_Common::bcast_int(md_outputstressperiod);
        Parallel_Common::bcast_int(md_fixtemperature);
        Parallel_Common::bcast_double(md_ediff);
        Parallel_Common::bcast_double(md_ediffg);
        Parallel_Common::bcast_int(md_msdstartTime);
/* 	// Peize Lin add 2014-04-07
	Parallel_Common::bcast_bool( vdwD2 );
	Parallel_Common::bcast_double( vdwD2_scaling );
	Parallel_Common::bcast_double( vdwD2_d );
	Parallel_Common::bcast_string( vdwD2_C6_file );
	Parallel_Common::bcast_string( vdwD2_C6_unit );
	Parallel_Common::bcast_string( vdwD2_R0_file );
	Parallel_Common::bcast_string( vdwD2_R0_unit );
	Parallel_Common::bcast_string( vdwD2_model );
	Parallel_Common::bcast_int( vdwD2_period.x );
	Parallel_Common::bcast_int( vdwD2_period.y );
	Parallel_Common::bcast_int( vdwD2_period.z );
	Parallel_Common::bcast_double( vdwD2_radius );
	Parallel_Common::bcast_string( vdwD2_radius_unit ); */
// jiyy add 2019-08-04
	Parallel_Common::bcast_string( vdw_method );
	Parallel_Common::bcast_string( vdw_s6 );
	Parallel_Common::bcast_string( vdw_s8 );
	Parallel_Common::bcast_string( vdw_a1 );
	Parallel_Common::bcast_string( vdw_a2 );
	Parallel_Common::bcast_double( vdw_d );
	Parallel_Common::bcast_bool( vdw_abc );
	Parallel_Common::bcast_string( vdw_radius );
	Parallel_Common::bcast_string( vdw_radius_unit );
	Parallel_Common::bcast_double( vdw_cn_thr );
	Parallel_Common::bcast_string( vdw_cn_thr_unit );
	Parallel_Common::bcast_string( vdw_C6_file );
	Parallel_Common::bcast_string( vdw_C6_unit );
	Parallel_Common::bcast_string( vdw_R0_file );
	Parallel_Common::bcast_string( vdw_R0_unit );
	Parallel_Common::bcast_string( vdw_model );
	Parallel_Common::bcast_int( vdw_period.x );
	Parallel_Common::bcast_int( vdw_period.y );
	Parallel_Common::bcast_int( vdw_period.z );
	// Fuxiang He add 2016-10-26
	Parallel_Common::bcast_int(tddft);
	Parallel_Common::bcast_int(val_elec_01);
	Parallel_Common::bcast_int(val_elec_02);
	Parallel_Common::bcast_int(val_elec_03);
	Parallel_Common::bcast_double(td_dr2);
	Parallel_Common::bcast_double(td_dt);
	Parallel_Common::bcast_double(td_force_dt);
	Parallel_Common::bcast_int(vext);
	Parallel_Common::bcast_int(vext_dire);
    // pengfei Li add 2016-11-23
    //Parallel_Common::bcast_bool( epsilon );
	//Parallel_Common::bcast_int( epsilon_choice );
	Parallel_Common::bcast_string( spectral_type );
	Parallel_Common::bcast_int( spectral_method );
	Parallel_Common::bcast_string( kernel_type );
	Parallel_Common::bcast_int( eels_method );
	Parallel_Common::bcast_int( absorption_method );
    Parallel_Common::bcast_string( system );
    Parallel_Common::bcast_double( eta );
    Parallel_Common::bcast_double( domega );
    Parallel_Common::bcast_int( nomega );
    Parallel_Common::bcast_int( ecut_chi );
    //Parallel_Common::bcast_int( oband );
	Parallel_Common::bcast_double( q_start[0]);
	Parallel_Common::bcast_double( q_start[1]);
	Parallel_Common::bcast_double( q_start[2]);
	Parallel_Common::bcast_double( q_direct[0]);
	Parallel_Common::bcast_double( q_direct[1]);
	Parallel_Common::bcast_double( q_direct[2]);
    //Parallel_Common::bcast_int( start_q );
    //Parallel_Common::bcast_int( interval_q );
    Parallel_Common::bcast_int( nq );
    Parallel_Common::bcast_bool( out_epsilon );
    Parallel_Common::bcast_bool( out_chi );
    Parallel_Common::bcast_bool( out_chi0 );
    Parallel_Common::bcast_double( fermi_level );
    Parallel_Common::bcast_bool( coulomb_cutoff );
    Parallel_Common::bcast_bool( kmesh_interpolation );
    for(int i=0; i<100; i++)
    {
        Parallel_Common::bcast_double( qcar[i][0] );
        Parallel_Common::bcast_double( qcar[i][1] );
        Parallel_Common::bcast_double( qcar[i][2] );
    }
	Parallel_Common::bcast_int(ocp);
	Parallel_Common::bcast_int(ocp_n);
        for(int i=0; i<10000; i++)
        {
            Parallel_Common::bcast_double( ocp_kb[i] );
        }
                Parallel_Common::bcast_int( mulliken);//qifeng add 2019/9/10
    Parallel_Common::bcast_int( lcao_box[0] );
    Parallel_Common::bcast_int( lcao_box[1] );
    Parallel_Common::bcast_int( lcao_box[2] );
	//Parallel_Common::bcast_bool( epsilon0 );
	//Parallel_Common::bcast_double( intersmear );
	Parallel_Common::bcast_double( intrasmear );
	Parallel_Common::bcast_double( shift );
	Parallel_Common::bcast_bool( metalcalc );
	Parallel_Common::bcast_double( eps_degauss );
		
	//Parallel_Common::bcast_int( epsilon0_choice );


	// Peize Lin add 2018-06-20
	Parallel_Common::bcast_string( exx_hybrid_type );		
	Parallel_Common::bcast_double( exx_hybrid_alpha );		
	Parallel_Common::bcast_double( exx_hse_omega );		
	Parallel_Common::bcast_bool( exx_separate_loop );		
	Parallel_Common::bcast_int( exx_hybrid_step );		
	Parallel_Common::bcast_double( exx_lambda );		
	Parallel_Common::bcast_double( exx_pca_threshold );		
	Parallel_Common::bcast_double( exx_c_threshold );		
	Parallel_Common::bcast_double( exx_v_threshold );		
	Parallel_Common::bcast_double( exx_dm_threshold );		
	Parallel_Common::bcast_double( exx_schwarz_threshold );		
	Parallel_Common::bcast_double( exx_cauchy_threshold );		
	Parallel_Common::bcast_double( exx_ccp_threshold );		
	Parallel_Common::bcast_double( exx_ccp_rmesh_times );		
	Parallel_Common::bcast_string( exx_distribute_type );
	Parallel_Common::bcast_int( exx_opt_orb_lmax );
	Parallel_Common::bcast_double( exx_opt_orb_ecut );
	Parallel_Common::bcast_double( exx_opt_orb_tolerence );
		
	Parallel_Common::bcast_bool( noncolin );	
	Parallel_Common::bcast_bool( lspinorb );
	Parallel_Common::bcast_bool( starting_spin_angle );
	for(int i = 0;i<ntype;i++)
	{
		Parallel_Common::bcast_double(angle1[i]);
		Parallel_Common::bcast_double(angle2[i]);
	}
	
		//Parallel_Common::bcast_int( epsilon0_choice );
    Parallel_Common::bcast_double( cell_factor); //LiuXh add 20180619
    Parallel_Common::bcast_int( newDM ); // Shen Yu add 2019/5/9

    return;
}
#endif

void Input::Check(void)
{
    TITLE("Input","Check");

	if(nbands < 0) WARNING_QUIT("Input","NBANDS must > 0");
//	if(nbands_istate < 0) WARNING_QUIT("Input","NBANDS_ISTATE must > 0");
	if(nb2d < 0) WARNING_QUIT("Input","nb2d must > 0");
	if(ntype < 0) WARNING_QUIT("Input","ntype must > 0");

	//cout << "diago_proc=" << diago_proc << endl;
	//cout << " NPROC=" << NPROC << endl;
	if(diago_proc<=0)
	{
		diago_proc = NPROC;
	}
	else if(diago_proc>NPROC)
	{
		diago_proc = NPROC;
	}

	// mohan add 2010/03/29
	//if(!local_basis && diago_type=="lapack") xiaohui modify 2013-09-01
	//if(basis_type=="pw" && ks_solver=="lapack") xiaohui modify 2013-09-04 //xiaohui add 2013-09-01
	//{
	//	WARNING_QUIT("Input","lapack can not be used in plane wave basis.");
	//} xiaohui modify 2013-09-04	

	//xiaohui move 4 lines, 2015-09-30
	//if(symmetry)
	//{
	//	WARNING("Input","symmetry is only correct for total energy calculations now,not for nonlocal force." );
	//}

    if (efield && symmetry)
    {
        symmetry = false;
        WARNING_QUIT("Input","Presently no symmetry can be used with electric field");
    }

    if (efield && nspin>2)
    {
        WARNING_QUIT("Input","nspin>2 not available with electric field.");
    }

	if (edir < 1 || edir > 3)
	{
		WARNING_QUIT("Input","edir should be 1, 2 or 3.");
	}

	if (emaxpos < 0.0 || emaxpos >= 1.0)
	{
		WARNING_QUIT("Input","emaxpos should be [0,1)");
	}

	if (eopreg < 0.0 || eopreg >= 1.0)
	{
		WARNING_QUIT("Input","eopreg should be [0,1)");
	}



    if (nbands < 0)
    {
        WARNING_QUIT("Input","nbands < 0 is not allowed !");
    }

    if (nelec < 0.0)
    {
        WARNING_QUIT("Input","nelec < 0 is not allowed !");
    }

//----------------------------------------------------------
// main parameters / electrons / spin ( 1/16 )
//----------------------------------------------------------
    if (calculation == "scf")
    {
		if(mem_saver == 1)
		{
			mem_saver = 0;
			AUTO_SET("mem_savre","0");
		}
		//xiaohui modify 2015-09-15, 0 -> 1
        //force = 0;
/*
		if(!noncolin)
        	force = 1;
		else 
		{
			force = 0;//modified by zhengdy-soc, can't calculate force now!
			cout<<"sorry, can't calculate force with soc now, would be implement in next version!"<<endl;
		}
*/
                nstep = 1;

    }
    else if (calculation == "relax")  // pengfei 2014-10-13
    {
                if(mem_saver == 1)
                {
                        mem_saver = 0;
                        AUTO_SET("mem_savre","0");
                }
                force = 1;
    }

    else if (calculation == "nscf")
    {
		CALCULATION == "nscf";
        nstep = 1;
		out_stru = 0;
        
		//if (local_basis == 0 && linear_scaling == 0) xiaohui modify 2013-09-01
		if (basis_type == "pw") //xiaohui add 2013-09-01. Attention! maybe there is some problem
		{
			if (ethr>1.0e-3)
        	{
        	    WARNING_QUIT("Input::Check","nscf : ethr > 1.0e-3, ethr too large.");
        	}
		}
		if(force) // mohan add 2010-09-07
		{
			force = false;
			AUTO_SET("force","false");
		}
		if (out_dos == 3 && symmetry)
		{
			WARNING_QUIT("Input::Check","symmetry can't be used for out_dos==3(Fermi Surface Plotting) by now.");
		}
    }
	else if(calculation == "istate")
	{
		CALCULATION = "istate";
		nstep = 1;
		out_stru = 0;
		out_dos = 0;
                out_band = 0;
		force=0;
		start_wfc = "file";
		start_pot = "atomic"; // useless, 
		charge_extrap = "atomic"; //xiaohui modify 2015-02-01
		out_charge = 1; // this leads to the calculation of state charge.
		out_dm = 0;
		out_potential = 0;

		//if(!local_basis || !linear_scaling) xiaohui modify 2013-09-01
		if(basis_type == "pw") //xiaohui add 2013-09-01
		{
			WARNING_QUIT("Input::Check","calculate = istate is only availble for LCAO.");
		}
	}
	else if(calculation == "ienvelope")
	{
		CALCULATION = "ienvelope"; // mohan fix 2011-11-04
		nstep = 1;
		out_stru = 0;
		out_dos = 0;
                out_band = 0;
		force = 0;
		start_wfc = "file";
		start_pot = "atomic";
		charge_extrap = "atomic"; //xiaohui modify 2015-02-01
		out_charge = 1;
		out_dm = 0;
		out_potential = 0;
		//if(!local_basis || !linear_scaling) xiaohui modify 2013-09-01
		if(basis_type == "pw") //xiaohui add 2013-09-01
		{
			WARNING_QUIT("Input::Check","calculate = istate is only availble for LCAO.");
		}	
	}
	else if(calculation == "md") // mohan add 2011-11-04
	{
		CALCULATION = "md"; 
		force = 1;
        if(!out_md_control) out_level = "m";//zhengdy add 2019-04-07

        //deal with input parameters , 2019-04-30
        if(basis_type == "pw" ) WARNING_QUIT("Input::Check","calculate = MD is only availble for LCAO.");
        if(md_dt == -1) WARNING_QUIT("Input::Check","time interval of MD calculation should be set!");
        if(md_tfirst == -1) WARNING_QUIT("Input::Check","temperature of MD calculation should be set!");
        if(md_tlast  == -1) md_tlast = md_tfirst;
        if(md_tfirst!=md_tlast)
        {
            ifstream file1;
            file1.open("ChangeTemp.dat");
            if(!file1)                      // Peize Lin fix bug 2016-08-06
           {
                ofstream file;
                file.open("ChangeTemp.dat");
                for(int ii=0;ii<30;ii++)
                {
                    file<<md_tfirst+(md_tlast-md_tfirst)/double(30)*double(ii+1)<<" ";
                }
                file.close();
            }
            else
                file1.close();
        }

	}
	else if(calculation == "cell-relax") // mohan add 2011-11-04
	{
		force = 1;
		stress = 1;
	}
	else if(calculation == "test")
	{
	}
    else
    {
        WARNING_QUIT("Input","check 'calculation' !");
    }
    if (start_pot != "atomic" && start_pot != "file")
    {
        WARNING_QUIT("Input","wrong 'start_pot',not 'atomic', 'file',please check");
    }
	//xiaohui modify 2014-05-10, extra_pot value changes to 0~7	
	//if (extra_pot <0 ||extra_pot > 7)
	//{
	//	WARNING_QUIT("Input","wrong 'extra_pot',neither 0~7.");
	//}xiaohui modify 2015-02-01
	if(gamma_only_local==0)
	{
		if(out_dm==1)
		{
			WARNING_QUIT("Input","out_dm with k-point algorithm is not implemented yet.");
		}
	}

	//if(extra_pot==4 && local_basis==0) xiaohui modify 2013-09-01
	if(charge_extrap=="dm" && basis_type=="pw") //xiaohui add 2013-09-01, xiaohui modify 2015-02-01
	{
		WARNING_QUIT("Input","wrong 'charge_extrap=dm' is only available for local orbitals.");//xiaohui modify 2015-02-01
	}

	if(charge_extrap=="dm" || force>1)
	{
		//if(out_dm==0) out_dm = 10000;//at least must output the density matrix at the last electron iteration step.
	}
	//if(charge_extrap != "dm")//xiaohui add 2015-02-01
	//{
	//	if(calculation=="relax")//xiaohui add 2015-02-01
	//	{
	//		charge_extrap = "first-order";
	//	}
	//	if(calculation=="md")//xiaohui add 2015-02-01
	//	{
	//		charge_extrap = "second-order";
	//	}
	//}

    if (CALCULATION=="nscf" && start_pot != "file")
    {
        start_pot = "file";
        AUTO_SET("start_pot",start_pot);
    }

    if (start_wfc != "atomic" && start_wfc != "random" &&
            start_wfc != "file")
    {
        WARNING_QUIT("Input","wrong start_wfc, please use 'atomic' or 'random' or 'file' ");
    }

    if (nbands > nbndxx)
    {
        WARNING_QUIT("Input","nbnd out of range, increase nbndxx!");
    }
    if ( nelec > 0 && nbands > 0 && nelec > 2*nbands )
    {
        WARNING_QUIT("Input","nelec > 2*nbnd , bands not enough!");
    }
    if (nspin < 1  || nspin > nspinx)
    {
        WARNING_QUIT("Input","nspin out of range!");
    }
	

	//if(local_basis==0) xiaohui modify 2013-09-01
	if(basis_type=="pw") //xiaohui add 2013-09-01
	{
		//if(diago_type=="default") xiaohui modify 2013-09-01
		if(ks_solver=="default") //xiaohui add 2013-09-01
		{
			//diago_type = "cg";
			ks_solver = "cg";
			//AUTO_SET("diago_type","cg");
			AUTO_SET("ks_solver","cg");
		}
		else if(ks_solver=="cg")
		{
			ofs_warning << " It's ok to use cg." << endl;
		}
		else if(ks_solver=="dav")
		{
			ofs_warning << " It's ok to use dav." << endl;
		}
		//if(diago_type=="hpseps") xiaohui modify 2013-09-01
		else if(ks_solver=="genelpa") //yshen add 2016-07-20
		{
			WARNING_QUIT("Input","genelpa can not be used with plane wave basis."); 
		}
		else if(ks_solver=="hpseps") //xiaohui add 2013-09-01
		{
			//ofs_warning << " hpseps can't be used with plane wave basis." << endl; xiaohui modify 2013-09-04
			//diago_type = "cg";
			//ks_solver = "cg"; xiaohui modify 2013-09-04
			//AUTO_SET("diago_type","cg");
			//AUTO_SET("ks_solver","cg"); xiaohui modify 2013-09-04
			WARNING_QUIT("Input","hpseps can not be used with plane wave basis."); //xiaohui add 2013-09-04
		}
		//else if(diago_type=="selinv") xiaohui modify 2013-09-01
		else if(ks_solver=="selinv") //xiaohui add 2013-09-01
		{
			//ofs_warning << " selinv can't be used with plane wave basis." << endl; xiaohui modify 2013-09-04
			//diago_type = "cg";
			//ks_solver = "cg"; xiaohui modify 2013-09-04
			//AUTO_SET("diago_type","cg");
			//AUTO_SET("ks_solver","cg"); xiaohui modify 2013-09-04
			WARNING_QUIT("Input","selinv can not be used with plane wave basis."); //xiaohui add 2013-09-04
		}
		//xiaohui add 2013-09-04
		else if(ks_solver=="lapack")
		{
			//ofs_warning << " lapack can't be used with plane wave basis." << endl; xiaohui modify 2013-09-04
			WARNING_QUIT("Input","lapack can not be used with plane wave basis.");
		}//xiaohui add 2013-09-04
		else //xiaohui add 2013-09-04
		{
			WARNING_QUIT("Input","please check the ks_solver parameter!");
		} //xiaohui add 2013-09-04
	}
	//else if(local_basis==4) xiaohui modify 2013-09-01
	else if(basis_type=="lcao") //xiaohui add 2013-09-01
	{
		//if(linear_scaling == 1) xiaohui modify 2013-09-01
		//{
			//if(diago_type == "default")
			if(ks_solver == "default")
			{
				//diago_type = "hpseps";
				ks_solver = "hpseps";
				//AUTO_SET("diago_type","hpseps");
				AUTO_SET("ks_solver","hpseps");
			}
			//else if(diago_type == "cg" )
			else if (ks_solver == "cg")
			{
				//ofs_warning << " Use CG method in LCAO." << endl; xiaohui 2013-09-04
				//atom_distribution=1; xiaohui 2013-09-04
				//AUTO_SET("atom_distribution",1); xiaohui 2013-09-04
				WARNING_QUIT("Input","not ready for cg method in lcao ."); //xiaohui add 2013-09-04
			}
			//else if( diago_type == "hpseps" )
			else if (ks_solver == "genelpa")
			{
#ifdef __MPI
//				ofs_warning << "genelpa is under testing" << endl;
#else
				WARNING_QUIT("Input","genelpa can not be used for series version.");
#endif
            }
			else if (ks_solver == "hpseps")
			{
#ifdef __MPI
				ofs_warning << "It's a good choice to use hpseps!" << endl;
#else
				WARNING_QUIT("Input","hpseps can not be used for series version.");
#endif
			}
			//else if( diago_type == "lapack" )
			else if (ks_solver == "lapack")
			{
#ifdef __MPI
				//WARNING_QUIT("Input","diago_type=lapack is not an option for parallel version of MESIA (try hpseps).");
				//xiaohui modify 2015-03-25
				//WARNING_QUIT("Input","ks_solver=lapack is not an option for parallel version of MESIA (try hpseps).");	
				WARNING_QUIT("Input","ks_solver=lapack is not an option for parallel version of ABACUS (try hpseps).");	
#else
				ofs_warning << " It's ok to use lapack." << endl;
#endif
			}
			//else if( diago_type == "selinv")
			else if (ks_solver == "selinv")
			{
				WARNING_QUIT("Input","not ready for selinv method in lcao ."); //xiaohui add 2013-09-04
			}
			//xiaohui add 2013-09-04
			else if(ks_solver == "linear_scaling")
			{
				WARNING_QUIT("Input","not ready for linear_scaling method in lcao .");
			} //xiaohui add 2013-09-04
			else
			{
				//WARNING_QUIT("Input","please check the diago_type parameter!");
				WARNING_QUIT("Input","please check the ks_solver parameter!");
			}
		//}xiaohui modify 2013-09-01
		//else if(linear_scaling == 2) xiaohui modify 2013-09-01. Attention! Maybe there is some problem.
		//{
			//if(diago_type != "canonical" && diago_type != "trace_correcting" && diago_type != "trace_resetting")
			//{	
			//	diago_type = "canonical";
			//	AUTO_SET("diago_type","canonical");
			//}
		//}
		//else xiaohui modify 2013-09-01, move this part to "lcao in pw"
		//{
			//if( diago_type != "lapack" )
			//{
				//ofs_warning << " LCAO in plane wave can only done with lapack." << endl;
				//diago_type = "lapack";
				//AUTO_SET("diago_type","lapack");
			//}
		//}
	}
	else if(basis_type=="lcao_in_pw") //xiaohui add 2013-09-01
	{
		if( ks_solver != "lapack" )
		{
			//ofs_warning << " LCAO in plane wave can only done with lapack." << endl; xiaohui modify 2013-09-04
			//ks_solver = "lapack"; xiaohui modify 2013-09-04
			//AUTO_SET("ks_solver","lapack"); xiaohui modify 2013-09-04
			WARNING_QUIT("Input","LCAO in plane wave can only done with lapack.");
		}
	}
	else //xiaohui add 2013-09-01
	{
		WARNING_QUIT("Input","please check the basis_type parameter!");
	}

	//if(local_basis==0 && linear_scaling>0) xiaohui modify 2013-09-01. Attention! Maybe there is some problem.
	//{
	//	WARNING_QUIT("Input","linear scaling method can not used for plane wave basis!");
	//}

	// add 2010-09-04
	//if(local_basis==0 && gamma_only) xiaohui modify 2013-09-01
	if(basis_type=="pw" && gamma_only) //xiaohui add 2013-09-01
	{
		WARNING_QUIT("Input","gamma_only not implemented for plane wave now.");
	}

	// add 2010-09-06
	//if(local_basis==0 || (local_basis==4 && !linear_scaling) ) xiaohui modify 2013-09-01
	if(basis_type=="pw" || basis_type=="lcao_in_pw") //xiaohui add 2013-09-01
	{
		if(gamma_only_local)
		{
			// means you can use > 1 number of k points.
			gamma_only_local = 0;
			AUTO_SET("gamma_only_local","0");
		}
	}

	//if( (local_basis>0 && linear_scaling) && !gamma_only_local) xiaohui modify 2013-09-01
	if(basis_type=="lcao" && !gamma_only_local) //xiaohui add 2013-09-01. Attention! Maybe there is some problem.
	{
		WARNING("Input","gamma_only_local algorithm is not used.");
	}

	// new rule, mohan add 2012-02-11
	// otherwise, there need wave functions transfers
	//if(diago_type=="cg") xiaohui modify 2013-09-01
	if(ks_solver=="cg") //xiaohui add 2013-09-01
	{
		if(diago_proc!=NPROC)
		{
			WARNING("Input","when CG is used for diago, diago_proc==NPROC");
			diago_proc=NPROC;
		}
	}

	//if(NPROC>1 && diago_type=="lapack") xiaohui modify 2013-09-01
	if(NPROC>1 && ks_solver=="lapack") //xiaohui add 2013-09-01
	{
		//if(local_basis ==4 && linear_scaling==0) xiaohui modify 2013-09-01
		if(basis_type=="lcao_in_pw") //xiaohui add 2013-09-01
		{

		}
		else
		{
			WARNING_QUIT("Input","lapack can not be used when nproc > 1");
		}
	}

	if(ion_dynamics!= "sd" && ion_dynamics!="cg" && ion_dynamics!="bfgs" && ion_dynamics!="cg_bfgs")   // pengfei add 13-8-10  a new method cg to bfgs
	{
		 WARNING_QUIT("Input","ion_dynamics can only be sd, cg, bfgs or cg_bfgs.");
	}

	if(opt_epsilon2==true && opt_nbands==0)
	{
		WARNING_QUIT("Input","please Input the opt_nbands for optical properties calculations");
	}

	//if(local_basis==0) xiaohui modify 2013-09-01
	if(basis_type=="pw") //xiaohui add 2013-09-01
	{
		bx=1;
		by=1;
		bz=1;
	}
	else if(bx>10)
	{
		WARNING_QUIT("Input","bx is too large!");
	}
	else if(by>10)
	{
		WARNING_QUIT("Input","by is too large!");
	}
	else if(bz>10)
	{
		WARNING_QUIT("Input","bz is too large!");
	}	

	if(lcao_ecut == 0) 
	{
		lcao_ecut = ecutwfc; 
		AUTO_SET("lcao_ecut",ecutwfc);
	}

/* 
	if(vdwD2)														//Peize Lin add 2-14-04-05, update 2015-09-30
	{
		if( (vdwD2_C6_unit!="Jnm6/mol") && (vdwD2_C6_unit!="eVA6") )
		{
			WARNING_QUIT("Input","vdwD2_C6_unit must be Jnm6/mol or eVA6");
		}
		if( (vdwD2_R0_unit!="A") && (vdwD2_R0_unit!="Bohr") )
		{
			WARNING_QUIT("Input","vdwD2_R0_unit must be A or Bohr");
		}
		if( (vdwD2_model!="radius") && (vdwD2_model!="period") )
		{
			WARNING_QUIT("Input","vdwD2_model must be radius or period");
		}
		if( (vdwD2_period.x<=0) || (vdwD2_period.y<=0) || (vdwD2_period.z<=0) )
		{
			WARNING_QUIT("Input","vdwD2_period <= 0 is not allowd");
		}
		if( vdwD2_radius<=0 )
		{
			WARNING_QUIT("Input","vdwD2_radius <= 0 is not allowd");
		}
		if( (vdwD2_radius_unit!="A") && (vdwD2_radius_unit!="Bohr") )
		{
			WARNING_QUIT("Input","vdwD2_radius_unit must be A or Bohr");
		}
	} */
	
	if(vdw_method=="d2" || vdw_method=="d3_0" || vdw_method=="d3_bj")														//jiyy add 2019-08-04
	{
		if( (vdw_C6_unit!="Jnm6/mol") && (vdw_C6_unit!="eVA6") )
		{
			WARNING_QUIT("Input","vdw_C6_unit must be Jnm6/mol or eVA6");
		}
		if( (vdw_R0_unit!="A") && (vdw_R0_unit!="Bohr") )
		{
			WARNING_QUIT("Input","vdw_R0_unit must be A or Bohr");
		}
		if( (vdw_model!="radius") && (vdw_model!="period") )
		{
			WARNING_QUIT("Input","vdw_model must be radius or period");
		}
		if( (vdw_period.x<=0) || (vdw_period.y<=0) || (vdw_period.z<=0) )
		{
			WARNING_QUIT("Input","vdw_period <= 0 is not allowd");
		}
		if( std::stod(vdw_radius)<=0 )
		{
			WARNING_QUIT("Input","vdw_radius <= 0 is not allowd");
		}
		if( (vdw_radius_unit!="A") && (vdw_radius_unit!="Bohr") )
		{
			WARNING_QUIT("Input","vdw_radius_unit must be A or Bohr");
		}
		if( vdw_cn_thr<=0 )
		{
			WARNING_QUIT("Input","vdw_cn_thr <= 0 is not allowd");
		}
		if( (vdw_cn_thr_unit!="A") && (vdw_cn_thr_unit!="Bohr") )
		{
			WARNING_QUIT("Input","vdw_cn_thr_unit must be A or Bohr");
		}
	}
	
	if(spectral_type!="None" && spectral_type!="eels" && spectral_type!="absorption")
	{
		WARNING_QUIT("INPUT","spectral_type must be eels or absorption !");
	}

	if(spectral_type!="None")                                                     // pengfei 2016-12-14
	{
		if( system!="bulk" && system!="surface")
		{
			WARNING_QUIT("Input","system must be bulk or surface");
		}
		if( kernel_type!="rpa")
		{
			WARNING_QUIT("Input","Now kernel_type must be rpa!");
		}
		if( q_start[0] == 0 && q_start[1] == 0 && q_start[2] == 0)
		{
			WARNING_QUIT("INPUT","Gamma point is not allowed!");
		}
		if( q_direct[0] == 0 && q_direct[1] == 0 && q_direct[2] == 0)
		{
			WARNING_QUIT("INPUT","You must choose a direction!");
		}		
		//if( oband > nbands)
		//{
		//	WARNING_QUIT("INPUT","oband must <= nbands");
		//}
        //        if( oband == 1)
        //        {
        //            oband = nbands;
        //        }		
	}

	if(exx_hybrid_type!="no" && exx_hybrid_type!="hf" && exx_hybrid_type!="pbe0" && exx_hybrid_type!="hse" && exx_hybrid_type!="opt_orb")
	{
		WARNING_QUIT("INPUT","exx_hybrid_type must be no or hf or pbe0 or hse or opt_orb");
	}
	if(exx_hybrid_type=="hf" || exx_hybrid_type=="pbe0" || exx_hybrid_type=="hse")
	{
		if(exx_hybrid_alpha<0 || exx_hybrid_alpha>1)
		{
			WARNING_QUIT("INPUT","must 0 < exx_hybrid_alpha < 1");
		}
		if(exx_hybrid_step<=0)
		{
			WARNING_QUIT("INPUT","must exx_hybrid_step > 0");
		}
		if(exx_ccp_rmesh_times<1)
		{
			WARNING_QUIT("INPUT","must exx_ccp_rmesh_times >= 1");
		}
		if(exx_distribute_type!="htime" && exx_distribute_type!="kmeans2" && exx_distribute_type!="kmeans1" && exx_distribute_type!="order")
		{
			WARNING_QUIT("INPUT","exx_distribute_type must be htime or kmeans2 or kmeans1");
		}
	}
	if(exx_hybrid_type=="opt_orb")
	{
		if(exx_opt_orb_lmax<0)
		{
			WARNING_QUIT("INPUT","exx_opt_orb_lmax must >=0");
		}
		if(exx_opt_orb_ecut<0)
		{
			WARNING_QUIT("INPUT","exx_opt_orb_ecut must >=0");
		}
		if(exx_opt_orb_tolerence<0)
		{
			WARNING_QUIT("INPUT","exx_opt_orb_tolerence must >=0");
		}
	}
	
//2015-06-15, xiaohui
        if(mixing_mode == "pulay" && mixing_gg0 > 0.0)
        {
                 WARNING("Input","To use pulay-kerker mixing method, please set mixing_type=pulay-kerker");
        }
	
	if(berry_phase)
	{
		if(basis_type == "pw")
		{
			if( !(calculation=="nscf") )
				WARNING_QUIT("Input","calculate berry phase, please set calculation = nscf");
		}
		else if(basis_type == "lcao" && ks_solver == "genelpa")
		{
			if( !(calculation=="nscf") )
				WARNING_QUIT("Input","calculate berry phase, please set calculation = nscf");
		}
		else
		{
			WARNING_QUIT("Input","calculate berry phase, please set basis_type = pw or lcao");
		}
		
		if( !(gdir==1||gdir==2||gdir==3) )
		{
			WARNING_QUIT("Input","calculate berry phase, please set gdir = 1 or 2 or 3");
		}
	}
	
	if(towannier90)
	{
		if(basis_type == "pw" || basis_type == "lcao")
		{
			if( !(calculation=="nscf") )
				WARNING_QUIT("Input","to use towannier90, please set calculation = nscf");
		}
		else
		{
			WARNING_QUIT("Input","to use towannier90, please set basis_type = pw or lcao");
		}
		
		if(nspin == 2)
		{
			if( !(wannier_spin=="up"||wannier_spin=="down") )
			{
				WARNING_QUIT("Input","to use towannier90, please set wannier_spin = up or down");
			}
		}
	}
	
    return;
}



void Input::Print(const string &fn)const
{
    if (MY_RANK!=0) return;

    TITLE("Input","Print");

    ofstream ofs(fn.c_str());

	//----------------------------------
	// output the information in INPUT.
	//----------------------------------
    ofs << "INPUT_PARAMETERS" << endl;
	ofs << setiosflags(ios::left);
	
	ofs << "#Parameters (1.General)" << endl;
	OUTP(ofs,"suffix",suffix,"the name of main output directory");
	OUTP(ofs,"latname",latname,"the name of lattice name");
	OUTP(ofs,"atom_file",global_atom_card,"the filename of file containing atom positions");//xiaohui modify 2015-02-01
	OUTP(ofs,"kpoint_file",global_kpoint_card,"the name of file containing k points");//xiaohui modify 2015-02-01
	OUTP(ofs,"pseudo_dir",global_pseudo_dir,"the directory containing pseudo files");
	OUTP(ofs,"pseudo_type",global_pseudo_type,"the type pseudo files"); // mohan add 2013-05-20 (xiaohui add 2013-06-23)
	OUTP(ofs,"dft_functional",dft_functional,"exchange correlation functional"); // xiaohui add 2015-03-24
//	OUTP(ofs,"wannier_card",wannier_card,"not used now");
#ifdef __EPM
	OUTP(ofs,"epm_pseudo_card",epm_pseudo_card,"name of empirical pseudo");
	OUTP(ofs,"epm_spin_orbital",epm_spin_orbital,"spin orbital in emprical pseudo");
#endif
	OUTP(ofs,"calculation",calculation,"test; scf; relax; nscf; ienvelope; istate;");
	OUTP(ofs,"ntype",ntype,"atom species number");
	OUTP(ofs,"nspin",nspin,"1: single spin; 2: up and down spin;");
	OUTP(ofs,"nbands",nbands,"number of bands");
	OUTP(ofs,"nbands_istate",nbands_istate,"number of bands around Fermi level for istate calulation");
	OUTP(ofs,"symmetry",symmetry,"turn symmetry on or off");	
	OUTP(ofs,"nelec",nelec,"input number of electrons");
        //OUTP(ofs,"lmax1",lmax1,"lmax");
	ofs << "\n#Parameters (2.PW)" << endl;
	OUTP(ofs,"ecutwfc",ecutwfc,"#energy cutoff for wave functions");
	//if(diago_type=="cg") xiaohui modify 2013-09-01
	if(ks_solver=="cg") //xiaohui add 2013-09-01
	{
		OUTP(ofs,"diago_cg_maxiter",diago_cg_maxiter,"max iteration number for cg");
		OUTP(ofs,"diago_cg_prec",diago_cg_prec,"diago_cg_prec");
	}
	//else if(diago_type=="dav") xiaohui modify 2013-09-01
	else if(ks_solver=="dav") //xiaohui add 2013-09-01
	{
		OUTP(ofs,"diago_david_ndim",diago_david_ndim,"max dimension for davidson");
	}
	OUTP(ofs,"ethr",ethr,"threshold for eigenvalues is cg electron iterations");
	OUTP(ofs,"dr2",dr2,"charge density error");
	OUTP(ofs,"start_wfc",start_wfc,"start wave functions are from 'atomic' or 'file'");
	OUTP(ofs,"start_charge",start_pot,"start charge is from 'atomic' or file");
	OUTP(ofs,"charge_extrap",charge_extrap,"atomic; first-order; second-order; dm:coefficients of SIA");
	OUTP(ofs,"out_charge",out_charge,">0 output charge density for selected electron steps");
	OUTP(ofs,"out_potential",out_potential,"output realspace potential");
	OUTP(ofs,"out_wf",out_wf,"output wave functions");
	OUTP(ofs,"out_dos",out_dos,"output energy and dos");
        OUTP(ofs,"out_band",out_band,"output energy and band structure");
//	OUTP(ofs,"ecutrho",ecutrho);
//	OUTP(ofs,"ncx",ncx);
//	OUTP(ofs,"ncy",ncy);
//	OUTP(ofs,"ncz",ncz);
	OUTP(ofs,"nx",nx,"number of points along x axis for FFT grid");
	OUTP(ofs,"ny",ny,"number of points along y axis for FFT grid");
	OUTP(ofs,"nz",nz,"number of points along z axis for FFT grid");	
	
	ofs << "\n#Parameters (3.Relaxation)" << endl;
	//OUTP(ofs,"diago_type",DIAGO_TYPE,"cg; david; lapack; hpseps;"); xiaohui modify 2013-09-01
	OUTP(ofs,"ks_solver",KS_SOLVER,"cg; david; lapack; genelpa; hpseps;");
	OUTP(ofs,"niter",niter,"#number of electron iterations");
	OUTP(ofs,"vna",vna,"use the vna or not");
	OUTP(ofs,"grid_speed",grid_speed,"1:normal 2:fast");//mohan add 2012-03-29
	//OUTP(ofs,"force",force,"calculate the force or not");
        OUTP(ofs,"force_set",force_set,"output the force_set or not"); 
	OUTP(ofs,"nstep",nstep,"number of ion iteration steps");
	OUTP(ofs,"out_stru",out_stru,"output the structure files after each ion step");
	OUTP(ofs,"force_thr",force_thr,"force threshold, unit: Ry/Bohr");
	OUTP(ofs,"force_thr_ev",force_thr*13.6058/0.529177,"force threshold, unit: eV/Angstrom");
	OUTP(ofs,"force_thr_ev2",force_thr_ev2,"force invalid threshold, unit: eV/Angstrom");
        OUTP(ofs,"stress_thr",stress_thr,"stress threshold"); //LiuXh add 20180515
        OUTP(ofs,"press1",press1,"target pressure, unit: KBar");
        OUTP(ofs,"press2",press2,"target pressure, unit: KBar");
        OUTP(ofs,"press3",press3,"target pressure, unit: KBar");
	OUTP(ofs,"bfgs_w1",bfgs_w1,"wolfe condition 1 for bfgs");
	OUTP(ofs,"bfgs_w2",bfgs_w2,"wolfe condition 2 for bfgs");
	OUTP(ofs,"trust_radius_max", trust_radius_max,"maximal trust radius, unit: Bohr");
	OUTP(ofs,"trust_radius_min", trust_radius_min,"minimal trust radius, unit: Bohr");
	OUTP(ofs,"trust_radius_ini", trust_radius_ini,"initial trust radius, unit: Bohr");
	OUTP(ofs,"stress",stress,"calculate the stress or not");
	OUTP(ofs,"fixed_axes",fixed_axes,"which axes are fixed");
	OUTP(ofs,"move_method",ion_dynamics,"bfgs; sd; cg; cg_bfgs;"); //pengfei add 2013-08-15
	OUTP(ofs,"out_level",out_level,"ie(for electrons); i(for ions);");
	OUTP(ofs,"out_dm",out_dm,">0 output density matrix");

	ofs << "\n#Parameters (4.LCAO)" << endl;
	//OUTP(ofs,"local_basis",local_basis,"0:PW; 1:LO in pw; 4:LCAO"); xiaohui modify 2013-09-01
	OUTP(ofs,"basis_type",basis_type,"PW; LCAO in pw; LCAO"); //xiaohui add 2013-09-01
	//OUTP(ofs,"linear_scaling",linear_scaling,"0:PW 1:LCAO 2:DMM"); xiaohui modify 2013-09-01
	//if(diago_type=="HPSEPS") xiaohui modify 2013-09-01
	if(ks_solver=="HPSEPS") //xiaohui add 2013-09-01
	{
		OUTP(ofs,"nb2d",nb2d,"2d distribution of atoms");
	}
	OUTP(ofs,"search_radius",search_radius,"input search radius (Bohr)");
	OUTP(ofs,"search_pbc",search_pbc,"input periodic boundary condition");
	OUTP(ofs,"lcao_ecut",lcao_ecut,"energy cutoff for LCAO");
	OUTP(ofs,"lcao_dk",lcao_dk,"delta k for 1D integration in LCAO");
	OUTP(ofs,"lcao_dr",lcao_dr,"delta r for 1D integration in LCAO");
	OUTP(ofs,"lcao_rmax",lcao_rmax,"max R for 1D two-center integration table");
	OUTP(ofs,"out_hs",out_hs,"output H and S matrix");
	OUTP(ofs,"out_lowf",out_lowf,"ouput LCAO wave functions");
	OUTP(ofs,"bx",bx,"division of an element grid in FFT grid along x");
	OUTP(ofs,"by",by,"division of an element grid in FFT grid along y");
	OUTP(ofs,"bz",bz,"division of an element grid in FFT grid along z");

	ofs << "\n#Parameters (5.Smearing)" << endl;
	//OUTP(ofs,"occupations",occupations,"fixed; smearing");
	OUTP(ofs,"smearing",smearing,"type of smearing: gauss; fd; fixed; mp; mp2");
	OUTP(ofs,"sigma",degauss,"energy range for smearing");
	
	ofs << "\n#Parameters (6.Charge Mixing)" << endl;
//2015-06-15
        OUTP(ofs,"mixing_type",mixing_mode,"plain; kerker; pulay; pulay-kerker");
	OUTP(ofs,"mixing_beta",mixing_beta,"mixing parameter: 0 means no new charge");
	OUTP(ofs,"mixing_ndim",mixing_ndim,"mixing dimension in pulay");
	OUTP(ofs,"mixing_gg0",mixing_gg0,"mixing parameter in kerker");

	ofs << "\n#Parameters (7.DOS)" << endl;
	OUTP(ofs,"dos_emin_ev",dos_emin_ev,"minimal range for dos");
	OUTP(ofs,"dos_emax_ev",dos_emax_ev,"maximal range for dos");
	OUTP(ofs,"dos_edelta_ev",dos_edelta_ev,"delta energy for dos");
        OUTP(ofs,"dos_sigma",b_coef,"gauss b coefficeinet(default=0.07)");
	
	ofs << "\n#Parameters (8.Technique)" << endl;
        OUTP(ofs,"gamma_only",gamma_only,"gamma only");
	//OUTP(ofs,"gamma_only_local",gamma_only_local,"gamma only in LCAO (important)");
	OUTP(ofs,"diago_proc",DIAGO_PROC,"number of proc used to diago");//mohan add 2012-01-13
	//OUTP(ofs,"gamma_only_pw",gamma_only,"gamma only in pw");
	OUTP(ofs,"npool",npool,"number of pools for k points, pw only");
	OUTP(ofs,"sparse_matrix",sparse_matrix,"use sparse matrix, in DMM");
	OUTP(ofs,"atom_distribution",atom_distribution,"distribute atoms, in DMM");
	OUTP(ofs,"mem_saver",mem_saver,"memory saver for many k points used");
	OUTP(ofs,"printe",printe,"print band energy for selectively ionic steps");

//	ofs << "\n#Parameters (11.Divide&Conqure)" << endl;
//	OUTP(ofs,"DC_nx",dc_nx,"division of atoms along x");
//	OUTP(ofs,"DC_ny",dc_ny,"division of atoms along y");
//	OUTP(ofs,"DC_nz",dc_nz,"division of atoms along z");

	ofs << "\n#Parameters (9.SIAO)" << endl;
	OUTP(ofs,"selinv_npole",selinv_npole,"number of selected poles");
	OUTP(ofs,"selinv_temp",selinv_temp,"temperature for Fermi-Dirac distribution");
	OUTP(ofs,"selinv_gap",selinv_gap,"supposed gap in the calculation");
	OUTP(ofs,"selinv_deltae",selinv_deltae,"expected energy range");
	OUTP(ofs,"selinv_mu",selinv_mu,"chosen mu as Fermi energy");
	OUTP(ofs,"selinv_threshold",selinv_threshold,"threshold for calculated electron number");
	OUTP(ofs,"selinv_niter",selinv_niter,"max number of steps to update mu");

	ofs << "\n#Parameters (10.Molecular dynamics)" << endl;
/*	
	OUTP(ofs,"md_dt",md_dt,"time step for molecular dynamics");
	OUTP(ofs,"md_restart",md_restart,"restart molecular dynamics from previous steps.");
	OUTP(ofs,"md_thermostat",md_thermostat,"ionic temperature: various md_thermostat");
	OUTP(ofs,"md_temp0",md_temp0,"start temperature");
	OUTP(ofs,"md_tolv",md_tolv,"tolerence for velocity scaling");
	OUTP(ofs,"md_tstep",md_tstep,"the temperature will reduce every md_tstep");
	OUTP(ofs,"md_delt",md_delt,"the reduce amount of temperature");
*/
//added by zheng daye
        OUTP(ofs,"md_mdtype",md_mdtype,"choose ensemble");
	//OUTP(ofs,"md_tauthermo",md_tauthermo,);
        //OUTP(ofs,"md_taubaro",md_taubaro,);
        OUTP(ofs,"md_dt",md_dt,"time step");
        OUTP(ofs,"md_nresn",md_nresn,"parameter during integrater");
        OUTP(ofs,"md_nyosh",md_nyosh,"parameter during integrater");
        OUTP(ofs,"md_qmass",md_qmass,"mass of thermostat");
        OUTP(ofs,"md_tfirst",md_tfirst,"temperature first");
        OUTP(ofs,"md_tlast",md_tlast,"temperature last");
        OUTP(ofs,"md_dumpmdfred",md_dumpmdfred,"The period to dump MD information for monitoring and restarting MD");
        OUTP(ofs,"md_mdoutpath",md_mdoutpath,"output path of md");
        OUTP(ofs,"md_domsd",md_domsd,"whether compute <r(t)-r(0)>");
        OUTP(ofs,"md_domsdatom",md_domsdatom,"whether compute msd for each atom");
        OUTP(ofs,"md_rstmd",md_rstmd,"whether restart");
        //OUTP(ofs,"md_outputstressperiod",md_outputstressperiod,"period to output stress");
        OUTP(ofs,"md_fixtemperature",md_fixtemperature,"period to change temperature");
        OUTP(ofs,"md_ediff",md_ediff,"parameter for constraining total energy change");
        OUTP(ofs,"md_ediffg",md_ediffg,"parameter for constraining max force change");
        OUTP(ofs,"md_msdstarttime",md_msdstartTime,"choose which step that msd be calculated");
//end of zheng daye's adding

	ofs << "\n#Parameters (11.Efield)" << endl;
	OUTP(ofs,"efield",efield,"add electric field");
	OUTP(ofs,"edir",edir,"add electric field");
	OUTP(ofs,"emaxpos",emaxpos,"maximal position of efield [0,1)");
	OUTP(ofs,"eopreg",eopreg,"where sawlike potential decrease");
	OUTP(ofs,"eamp",eamp,"amplitute of the efield, unit is a.u.");
	OUTP(ofs,"eamp_v",eamp*51.44,"amplitute of the efield, unit is V/A");

	ofs << "\n#Parameters (12.Bfield)" << endl;
	OUTP(ofs,"bfield",bfield,"add magnetic field");
	OUTP(ofs,"bfield_teslax",bfield_teslax,"magnetic field strength");
	OUTP(ofs,"bfield_teslay",bfield_teslay,"magnetic field strength");
	OUTP(ofs,"bfield_teslaz",bfield_teslaz,"magnetic field strength");
	OUTP(ofs,"bfield_gauge_x",bfield_gauge_x,"magnetic field gauge origin");
	OUTP(ofs,"bfield_gauge_y",bfield_gauge_y,"magnetic field gauge origin");
	OUTP(ofs,"bfield_gauge_z",bfield_gauge_z,"magnetic field gauge origin");

	ofs << "\n#Parameters (13.Test)" << endl;
	OUTP(ofs,"out_alllog",out_alllog,"output information for each processor, when parallel");
	OUTP(ofs,"nurse", nurse,"for coders");
	OUTP(ofs,"colour", colour,"for coders, make their live colourful");
	OUTP(ofs,"t_in_h", t_in_h,"calculate the kinetic energy or not");
	OUTP(ofs,"vl_in_h", vl_in_h,"calculate the local potential or not");
	OUTP(ofs,"vnl_in_h", vnl_in_h,"calculate the nonlocal potential or not");
	OUTP(ofs,"zeeman_in_h", zeeman_in_h,"calculate the zeeman term or not");
	OUTP(ofs,"test_force", test_force, "test the force");
	OUTP(ofs,"test_stress", test_stress, "test the force");
	
#ifdef __EPM_
	OUTP(ofs,"fs_ref_energy",fs_ref_energy);
#endif	

	ofs << "\n#Parameters (14.Other Methods)" << endl;
	OUTP(ofs,"mlwf_flag",mlwf_flag,"turn MLWF on or off");
	OUTP(ofs,"opt_epsilon2",opt_epsilon2,"calculate the dielectic function");
	OUTP(ofs,"opt_nbands",opt_nbands,"number of bands for optical calculation");
//	OUTP(ofs,"berry_phase",berry_phase);
//	OUTP(ofs,"lda_plus_u",lda_plus_u);
	
/* 	ofs << "\n#Parameters (15.vdw-D2)" << endl;												//Peize Lin add 2014-04-05, update 2015-09-30
	OUTP(ofs,"vdwD2",vdwD2,"calculate vdw-D2 or not");
	OUTP(ofs,"vdwD2_scaling",vdwD2_scaling,"scaling of vdw-D2");
	OUTP(ofs,"vdwD2_d",vdwD2_d,"damping parameter");
	OUTP(ofs,"vdwD2_C6_file",vdwD2_C6_file,"filename of C6");
	OUTP(ofs,"vdwD2_C6_unit",vdwD2_C6_unit,"unit of C6, Jnm6/mol or eVA6");
	OUTP(ofs,"vdwD2_R0_file",vdwD2_R0_file,"filename of R0");
	OUTP(ofs,"vdwD2_R0_unit",vdwD2_R0_unit,"unit of R0, A or Bohr");
	OUTP(ofs,"vdwD2_model",vdwD2_model,"expression model of periodic structure, radius or period");
	OUTP(ofs,"vdwD2_radius",vdwD2_radius,"radius cutoff for periodic structure");
	OUTP(ofs,"vdwD2_radius_unit",vdwD2_radius_unit,"unit of radius cutoff for periodic structure");	
	ofs << setw(20) << "vdwD2_period" << vdwD2_period.x << " " << vdwD2_period.y << " " << vdwD2_period.z<< " #periods of periodic structure" << endl; */
	
	ofs << "\n#Parameters (15.VdW Correction)" << endl;								
//jiyy add 2019-08-04
	OUTP(ofs,"vdw_method",vdw_method,"the method of calculating vdw (none ; d2 ; d3_0 ; d3_bj");
	OUTP(ofs,"vdw_s6",vdw_s6,"scale parameter of d2/d3_0/d3_bj");
    OUTP(ofs,"vdw_s8",vdw_s8,"scale parameter of d3_0/d3_bj");
    OUTP(ofs,"vdw_a1",vdw_a1,"damping parameter of d3_0/d3_bj");
    OUTP(ofs,"vdw_a2",vdw_a2,"damping parameter of d3_bj");
    OUTP(ofs,"vdw_d",vdw_d,"damping parameter of d2");		
    OUTP(ofs,"vdw_abc",vdw_abc,"third-order term?");
	OUTP(ofs,"vdw_C6_file",vdw_C6_file,"filename of C6");
    OUTP(ofs,"vdw_C6_unit",vdw_C6_unit,"unit of C6, Jnm6/mol or eVA6");
    OUTP(ofs,"vdw_R0_file",vdw_R0_file,"filename of R0");
    OUTP(ofs,"vdw_R0_unit",vdw_R0_unit,"unit of R0, A or Bohr");
	OUTP(ofs,"vdw_model",vdw_model,"expression model of periodic structure, radius or period");
    OUTP(ofs,"vdw_radius",vdw_radius,"radius cutoff for periodic structure");
    OUTP(ofs,"vdw_radius_unit",vdw_radius_unit,"unit of radius cutoff for periodic structure");
    OUTP(ofs,"vdw_cn_thr",vdw_cn_thr,"radius cutoff for cn");
    OUTP(ofs,"vdw_cn_thr_unit",vdw_cn_thr_unit,"unit of cn_thr, Bohr or Angstrom");
	ofs << setw(20) << "vdw_period" << vdw_period.x << " " << vdw_period.y << " " << vdw_period.z<< " #periods of periodic structure" << endl;
	
	
	ofs << "\n#Parameters (16.spectrum)" << endl;              // pengfei Li add 2016-11-23
	//OUTP(ofs,"epsilon",epsilon,"calculate epsilon or not");
	//OUTP(ofs,"epsilon_choice",epsilon_choice,"0: hilbert_transform method; 1: standard method");
	OUTP(ofs,"spectral_type",spectral_type,"the type of the calculated spectrum");
	OUTP(ofs,"spectral_method",spectral_method,"0: tddft(linear response)");
	OUTP(ofs,"kernel_type",kernel_type,"the kernel type: rpa, tdlda ...");
	OUTP(ofs,"eels_method",eels_method,"0: hilbert_transform method; 1: standard method");
	OUTP(ofs,"absorption_method",absorption_method,"0: vasp's method  1: pwscf's method");
	OUTP(ofs,"system",system,"the calculate system");
	OUTP(ofs,"eta",eta,"eta(Ry)");
	OUTP(ofs,"domega",domega,"domega(Ry)");
	OUTP(ofs,"nomega",nomega,"nomega");
	OUTP(ofs,"ecut_chi",ecut_chi,"the dimension of chi matrix");
	//OUTP(ofs,"oband",oband,"the number of occupied bands");
	ofs << setw(20) <<"q_start"<<q_start[0]<<"   "<<q_start[1]<<"   "<<q_start[2]<<"  #the position of the first q point in direct coordinate" <<endl;
	ofs << setw(20) <<"q_direction"<<q_direct[0]<<"   "<<q_direct[1]<<"   "<<q_direct[2]<<"  #the q direction" <<endl;
	//OUTP(ofs,"start_q",start_q,"the serial number of the start qpoint");
	//OUTP(ofs,"interval_q",interval_q,"the interval of the qpoints");
	OUTP(ofs,"nq",nq,"the total number of qpoints for calculation");
	OUTP(ofs,"out_epsilon",out_epsilon,"output epsilon or not");
	OUTP(ofs,"out_chi",out_chi,"output chi or not");
	OUTP(ofs,"out_chi0",out_chi0,"output chi0 or not");
	OUTP(ofs,"fermi_level",fermi_level,"the change of the fermi_level(Ry)");
	OUTP(ofs,"coulomb_cutoff",coulomb_cutoff," turn on the coulomb_cutoff or not");
	OUTP(ofs,"kmesh_interpolation",kmesh_interpolation,"calculting <i,0|j,R>");
	for(int i=0; i<nq; i++)
	{
		ofs << setw(20) <<"qcar" << qcar[i][0] <<"   "<< qcar[i][1] <<"   "<<qcar[i][2]<<"  #(unit: 2PI/lat0)" << endl;
	}
	OUTP(ofs,"ocp",ocp,"change occupation or not");
	OUTP(ofs,"ocp_n",ocp_n,"number of occupation");
	for(int i=0; i<ocp_n; i++)
	{
		ofs << setw(20) <<"ocp_kb" << ocp_kb[i]<< endl;
	}
	ofs << setw(20) <<"lcao_box"<<lcao_box[0]<<"   "<<lcao_box[1]<<"   "<<lcao_box[2]<<"  #the scale for searching the existence of the overlap <i,0|j,R>" <<endl;
	OUTP(ofs," mulliken", mulliken," mulliken  charge or not");//qifeng add 2019/9/10
	
	//OUTP(ofs,"epsilon0",epsilon0,"calculate the macroscopic dielectric constant or not");
	OUTP(ofs,"intrasmear",intrasmear,"Eta");
	OUTP(ofs,"shift",shift,"shift");
	OUTP(ofs,"metalcalc",metalcalc,"metal or not");
	OUTP(ofs,"eps_degauss",eps_degauss,"degauss in calculating epsilon0");
	OUTP(ofs,"noncolin",noncolin,"using non-collinear-spin");
	OUTP(ofs,"lspinorb",lspinorb,"consider the spin-orbit interaction");
	OUTP(ofs,"starting_spin_angle",starting_spin_angle,"starting_spin_angle");
	
	//OUTP(ofs,"epsilon0_choice",epsilon0_choice,"0: vasp's method  1: pwscf's method");
	
	ofs << "\n#Parameters (17.exx)" << endl;												//Peize Lin add 2018-06-20
	OUTP(ofs,"exx_hybrid_type",exx_hybrid_type,"no, hf, pbe0, hse or opt_orb");
	OUTP(ofs,"exx_hybrid_alpha",exx_hybrid_alpha,"");
	OUTP(ofs,"exx_hse_omega",exx_hse_omega,"");
	OUTP(ofs,"exx_separate_loop",exx_separate_loop,"0 or 1");
	OUTP(ofs,"exx_hybrid_step",exx_hybrid_step,"");
	OUTP(ofs,"exx_lambda",exx_lambda,"");
	OUTP(ofs,"exx_pca_threshold",exx_pca_threshold,"");
	OUTP(ofs,"exx_c_threshold",exx_c_threshold,"");
	OUTP(ofs,"exx_v_threshold",exx_v_threshold,"");
	OUTP(ofs,"exx_dm_threshold",exx_dm_threshold,"");
	OUTP(ofs,"exx_schwarz_threshold",exx_schwarz_threshold,"");
	OUTP(ofs,"exx_cauchy_threshold",exx_cauchy_threshold,"");
	OUTP(ofs,"exx_ccp_threshold",exx_ccp_threshold,"");
	OUTP(ofs,"exx_ccp_rmesh_times",exx_ccp_rmesh_times,"");
	OUTP(ofs,"exx_distribute_type",exx_distribute_type,"htime or kmeans1 or kmeans2");
	OUTP(ofs,"exx_opt_orb_lmax",exx_opt_orb_lmax,"");
	OUTP(ofs,"exx_opt_orb_ecut",exx_opt_orb_ecut,"");
	OUTP(ofs,"exx_opt_orb_tolerence",exx_opt_orb_tolerence,"");

	//Fuxiang add 2016-10-26
	ofs << "\n#Parameters (17.tddft)" << endl;
	OUTP(ofs,"tddft",tddft,"calculate tddft or not");
	OUTP(ofs,"td_dr2",td_dr2,"threshold for electronic iteration of tddft");
	OUTP(ofs,"td_dt",td_dt,"time of ion step");
	OUTP(ofs,"td_force_dt",td_force_dt,"time of force change");
	OUTP(ofs,"val_elec_01",val_elec_01,"val_elec_01");
	OUTP(ofs,"val_elec_02",val_elec_02,"val_elec_02");
	OUTP(ofs,"val_elec_03",val_elec_03,"val_elec_03");
	OUTP(ofs,"vext",vext,"add extern potential or not");
	OUTP(ofs,"vext_dire",vext_dire,"extern potential direction");
	
	ofs << "\n#Parameters (18.berry_wannier)" << endl;
	OUTP(ofs,"berry_phase",berry_phase,"calculate berry phase or not");
	OUTP(ofs,"gdir",gdir,"calculate the polarization in the direction of the lattice vector");
	OUTP(ofs,"towannier90",towannier90,"use wannier90 code interface or not");
	OUTP(ofs,"nnkpfile",NNKP,"the wannier90 code nnkp file name");
	OUTP(ofs,"wannier_spin",wannier_spin,"calculate spin in wannier90 code interface");
	
    ofs.close();
    return;
}

void Input::close_log(void)const
{
	
    Global_File::close_all_log(MY_RANK, this->out_alllog);
}

void Input::readbool(ifstream &ifs, bool &var)
{
    string str;
    ifs >> str;
    if (str == "true")
    {
        var = true;
    }
    else
    {
        var = false;
    }
    ifs.ignore(100, '\n');
    return;
}

void Input::strtolower(char *sa, char *sb)
{
    char c;
    int len = strlen(sa);
    for (int i = 0; i < len; i++)
    {
        c = sa[i];
        sb[i] = tolower(c);
    }
    sb[len] = '\0';
}
<|MERGE_RESOLUTION|>--- conflicted
+++ resolved
@@ -1101,15 +1101,15 @@
         {
             read_value(ifs, out_hs);
         }
-	//LiuXh add 2019-07-15
-	else if (strcmp("out_hs2", word) == 0)
-	{
-	    read_value(ifs, out_hs2);
-	}
-	else if (strcmp("out_r", word) == 0)
-	{
-	    read_value(ifs, out_r_matrix);
-	}
+        //LiuXh add 2019-07-15
+        else if (strcmp("out_hs2", word) == 0)
+        {
+            read_value(ifs, out_hs2);
+        }
+        else if (strcmp("out_r", word) == 0)
+        {
+            read_value(ifs, out_r_matrix);
+        }
         else if (strcmp("out_lowf", word) == 0)
         {
             read_value(ifs, out_lowf);
@@ -1309,83 +1309,43 @@
 // tddft
 // Fuxiang He add 2016-10-26
 //----------------------------------------------------------
-<<<<<<< HEAD
-		else if (strcmp("tddft", word) == 0)
-		{
-			read_value(ifs,tddft );
-		}
-		else if (strcmp("td_dr2", word) == 0)
-		{
-			read_value(ifs,td_dr2 );
-		}
-		else if (strcmp("td_dt", word) == 0)
-		{
-			read_value(ifs,td_dt );
-		}
-		else if (strcmp("td_force_dt", word) == 0)
-		{
-			read_value(ifs,td_force_dt );
-		}
-		else if (strcmp("val_elec_01", word) == 0)
-		{
-			read_value(ifs, val_elec_01);
-		}
-		else if (strcmp("val_elec_02", word) == 0)
-		{
-			read_value(ifs,val_elec_02 );
-		}
-		else if (strcmp("val_elec_03", word) == 0)
-		{
-			read_value(ifs,val_elec_03 );
-		}
-		else if (strcmp("vext", word) == 0)
-		{
-			read_value(ifs,vext );
-		}
-		else if (strcmp("vext_dire", word) == 0)
-		{
-			read_value(ifs,vext_dire );
-		}
-//----------------------------------------------------------
-=======
-	else if (strcmp("tddft", word) == 0)
-	{
-		read_value(ifs,tddft );
-	}
-	else if (strcmp("td_dr2", word) == 0)
-	{
-		read_value(ifs,td_dr2 );
-	}
-	else if (strcmp("td_dt", word) == 0)
-	{
-		read_value(ifs,td_dt );
-	}
-	else if (strcmp("td_force_dt", word) == 0)
-	{
-		read_value(ifs,td_force_dt );
-	}
-	else if (strcmp("val_elec_01", word) == 0)
-	{
-		read_value(ifs, val_elec_01);
-	}
-	else if (strcmp("val_elec_02", word) == 0)
-	{
-		read_value(ifs,val_elec_02 );
-	}
-	else if (strcmp("val_elec_03", word) == 0)
-	{
-		read_value(ifs,val_elec_03 );
-	}
-	else if (strcmp("vext", word) == 0)
-	{
-		read_value(ifs,vext );
-	}
-	else if (strcmp("vext_dire", word) == 0)
-	{
-		read_value(ifs,vext_dire );
-	}
+        else if (strcmp("tddft", word) == 0)
+        {
+            read_value(ifs,tddft );
+        }
+        else if (strcmp("td_dr2", word) == 0)
+        {
+            read_value(ifs,td_dr2 );
+        }
+        else if (strcmp("td_dt", word) == 0)
+        {
+            read_value(ifs,td_dt );
+        }
+        else if (strcmp("td_force_dt", word) == 0)
+        {
+            read_value(ifs,td_force_dt );
+        }
+        else if (strcmp("val_elec_01", word) == 0)
+        {
+            read_value(ifs, val_elec_01);
+        }
+        else if (strcmp("val_elec_02", word) == 0)
+        {
+            read_value(ifs,val_elec_02 );
+        }
+        else if (strcmp("val_elec_03", word) == 0)
+        {
+            read_value(ifs,val_elec_03 );
+        }
+        else if (strcmp("vext", word) == 0)
+        {
+            read_value(ifs,vext );
+        }
+        else if (strcmp("vext_dire", word) == 0)
+        {
+            read_value(ifs,vext_dire );
+        }
 /* //----------------------------------------------------------
->>>>>>> bcf17f12
 // vdwD2
 // Peize Lin add 2014-03-31
 //----------------------------------------------------------
@@ -1424,7 +1384,6 @@
 	    else if (strcmp("vdwd2_period", word) == 0)
 	    {
 			ifs >> vdwD2_period.x >> vdwD2_period.y;
-<<<<<<< HEAD
 	        read_value(ifs, vdwD2_period.z);
 	    }
 	    else if (strcmp("vdwd2_radius", word) == 0)
@@ -1434,17 +1393,6 @@
 	    else if (strcmp("vdwd2_radius_unit", word) == 0)
 	    {
 	        read_value(ifs, vdwD2_radius_unit);
-	    }
-=======
-            read_value(ifs, vdwD2_period.z);
-        }
-        else if (strcmp("vdwd2_radius", word) == 0)
-        {
-            read_value(ifs, vdwD2_radius);
-        }
-        else if (strcmp("vdwd2_radius_unit", word) == 0)
-        {
-            read_value(ifs, vdwD2_radius_unit);
         } */
 //----------------------------------------------------------
 // vdw
@@ -1518,8 +1466,7 @@
         {
 			ifs >> vdw_period.x >> vdw_period.y;
             read_value(ifs, vdw_period.z);
-        } 
->>>>>>> bcf17f12
+        }
 //--------------------------------------------------------
 // epsilon           pengfei Li 2016-11-23
 //--------------------------------------------------------
