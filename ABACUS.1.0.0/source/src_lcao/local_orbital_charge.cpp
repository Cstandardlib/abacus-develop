#include "local_orbital_charge.h"
#include "../src_pw/global.h"
#include "blas_interface.h"

//#include "../src_onscaling/on_tests.h"
//#include "../src_siao/selinv.h"
// 2014.10.29 add memory pool for DM and DM_B by yshen

// Shen Yu add 2019/5/9
extern "C"
{
    void Cblacs_gridinfo(int icontxt, int* nprow, int *npcol, int *myprow, int *mypcol);
    void Cblacs_pinfo(int *myid, int *nprocs);
    void Cblacs_pcoord(int icontxt, int pnum, int *prow, int *pcol);
    int Cblacs_pnum(int icontxt, int prow, int pcol);
}

Local_Orbital_Charge::Local_Orbital_Charge()
{
    // for gamma algorithms.
    this->init_DM = false;  
    this->lgd_now = 0;
    this->lgd_last = 0;

    // for k-dependent algorithms.
    this->init_DM_R = false;
    out_dm = 0;
    //xiaohui add 2014-06-19
    //band_local = new int[1];
    //Z_wg = new double[1];
    //Z_LOC = new double[1];
    sender_2D_index = new int[1];
    sender_size_process = new int[1];
    sender_displacement_process = new int[1];

    receiver_local_index = new int[1];
    receiver_size_process = new int[1];
    receiver_displacement_process = new int[1];
}

Local_Orbital_Charge::~Local_Orbital_Charge()
{
    // with gamma point only
     if (this->init_DM)
     {
        if(BFIELD)
        {
            for (int is=0; is<NSPIN; is++)
            {
                delete[] DM_B[is];
                delete[] DM_B_pool[is];
            }
            delete[] DM_B;
            delete[] DM_B_pool;
        }
        else
        {
            for (int is=0; is<NSPIN; is++)
            {
                delete[] DM[is];
                delete[] DM_pool[is];
            }
            delete[] DM;
            delete[] DM_pool;
            delete[] sender_2D_index;
            delete[] sender_size_process;
            delete[] sender_displacement_process;

            delete[] receiver_local_index;
            delete[] receiver_size_process;
            delete[] receiver_displacement_process;
        }
     }

    // with k points
    if (this->init_DM_R)
    {
        for(int is=0; is<NSPIN; is++)
        {
            delete[] DM_R[is];
        }
        delete[] DM_R;
    }

    //xiaohui add 2014-06-19
    //delete[] loc_bands;
    //delete[] Z_wg;
    //delete[] Z_LOC;
/*
    //xiaohui add 2014-06-20
    for (int is=0; is<NSPIN; is++)
    {
        for (int i=0; i<NLOCAL; i++)
        {
            delete[] DM[is][i]; // mohan fix 2009-08-20
        }
        delete[] DM[is];
    }
    delete[] DM;
*/
}

#include "lcao_nnr.h"
void Local_Orbital_Charge::allocate_DM_k(void)
{
     TITLE("Local_Orbital_Charge","allocate_k");

    this->nnrg_now = LNNR.nnrg;
    //xiaohui add 'OUT_LEVEL' line, 2015-09-16
    if(OUT_LEVEL != "m") OUT(ofs_running,"nnrg_last",nnrg_last);
    if(OUT_LEVEL != "m") OUT(ofs_running,"nnrg_now",nnrg_now);

    if(this->init_DM_R)
    {
        assert(nnrg_last > 0);
        for(int is=0; is<NSPIN; is++)
        {
            delete[] DM_R[is];
        }
        delete[] DM_R;
        init_DM_R=false;
    }

    if(nnrg_now>0)
    {
        this->DM_R = new double*[NSPIN];
        for(int is=0; is<NSPIN; is++)
        {
            this->DM_R[is] = new double[nnrg_now];
            ZEROS(DM_R[is], nnrg_now);
        }
        this->nnrg_last = nnrg_now;
        this->init_DM_R = true;
        Memory::record("LocalOrbital_Charge","Density_Matrix",NSPIN*nnrg_now,"double");
    }
    else if(nnrg_now==0)
    {
        this->init_DM_R = false;
    }
    else
    {
        WARNING_QUIT("Local_Orbital_Charge::allocate_k","check init_DM_R.");
    }

    wfc_dm_2d.init();       // Peize Lin test 2019-01-16
    return;
}

// setup buffer parameters for tranforming 2D block-cyclic distributed DM matrix 
inline int globalIndex(int localIndex, int nblk, int nprocs, int myproc)
{
    int iblock, gIndex;
    iblock=localIndex/nblk;
    gIndex=(iblock*nprocs+myproc)*nblk+localIndex%nblk;
    return gIndex;
    //return (localIndex/nblk*nprocs+myproc)*nblk+localIndex%nblk;
}

inline int localIndex(int globalIndex, int nblk, int nprocs, int& myproc)
{
    myproc=int((globalIndex%(nblk*nprocs))/nblk);
    return int(globalIndex/(nblk*nprocs))*nblk+globalIndex%nblk;
}



int Local_Orbital_Charge::setAlltoallvParameter(MPI_Comm comm_2D, int blacs_ctxt, int nblk)
{
    OUT(ofs_running,"enter setAlltoallvParameter, nblk", nblk);
    timer::tick("LCAO_Charge","newDM_index",'F');
    // setup blacs parameters
    int nprows, npcols, nprocs;
    int myprow, mypcol, myproc;
    Cblacs_gridinfo(blacs_ctxt, &nprows, &npcols, &myprow, &mypcol);
    Cblacs_pinfo(&myproc, &nprocs);
    // OUT(ofs_running,"nprocs",nprocs);
    // init data arrays
    delete[] sender_size_process;
    sender_size_process=new int[nprocs];
    delete[] sender_displacement_process;
    sender_displacement_process=new int[nprocs];

    // OUT(ofs_running,"lgd_now",lgd_now);
    
    receiver_size=lgd_now*lgd_now;
    receiver_size_process=new int[nprocs];
    delete[] receiver_displacement_process;
    receiver_displacement_process=new int[nprocs];
    delete[] receiver_local_index;
    receiver_local_index=new int[receiver_size];
    delete[] receiver_buffer;
    receiver_buffer=new double[receiver_size];
    
    int *trace_2D_row=new int[lgd_now];
    int *trace_2D_col=new int[lgd_now];
    int *trace_2D_prow=new int[lgd_now];
    int *trace_2D_pcol=new int[lgd_now];
    //int *trace_global=new int[lgd_now];

    int *nRow_in_proc=new int[nprows];
    int *nCol_in_proc=new int[npcols];

    // OUT(ofs_running,"nprows",nprows);
    // OUT(ofs_running,"npcols",npcols);

    for(int i=0; i<nprows; ++i)
    {
        nRow_in_proc[i]=0;
    }
    for(int i=0; i<npcols; ++i)
    {
        nCol_in_proc[i]=0;
    }

    // count the number of elements to be received from each process
    for(int iGlobal=0; iGlobal<NLOCAL; ++iGlobal)
    {
        int iLocalGrid=GridT.trace_lo[iGlobal];
        if(iLocalGrid>=0)
        {
            //trace_global[iLocalGrid]=iGlobal;
            int p;
            trace_2D_row[iLocalGrid]=localIndex(iGlobal, nblk, nprows, p);
            trace_2D_prow[iLocalGrid]=p;
            nRow_in_proc[trace_2D_prow[iLocalGrid]]++;
            trace_2D_col[iLocalGrid]=localIndex(iGlobal, nblk, npcols, p);
            trace_2D_pcol[iLocalGrid]=p;
            nCol_in_proc[trace_2D_pcol[iLocalGrid]]++;
        }
    }
    // OUT(ofs_running,"NLOCAL",NLOCAL);
    receiver_displacement_process[0]=0;
    // OUT(ofs_running,"receiver_displacement_process[0]",receiver_displacement_process[0]);
    for(int pnum=0; pnum<nprocs; ++pnum)
    {
        int prow, pcol;
        Cblacs_pcoord(blacs_ctxt, pnum, &prow, &pcol);
        receiver_size_process[pnum]=nRow_in_proc[prow]*nCol_in_proc[pcol];
        if(NEW_DM>1)
        {
            OUT(ofs_running,"pnum",pnum);
            OUT(ofs_running,"prow",prow);
            OUT(ofs_running,"pcol",pcol);
            OUT(ofs_running,"nRow_in_proc",nRow_in_proc[prow]);
            OUT(ofs_running,"nCol_in_proc",nCol_in_proc[pcol]);
        }
        if(pnum>0)
        {
            receiver_displacement_process[pnum]=receiver_displacement_process[pnum-1]+receiver_size_process[pnum-1];
        }
    }
    // OUT(ofs_running,"last receiver_size_process",receiver_size_process[nprocs-1]);
    
    // build the index to be received
    int* pos=new int[nprocs];
    int *receiver_2D_index=new int[receiver_size];
    for(int i=0; i<nprocs; ++i)
    {
        pos[i]=receiver_displacement_process[i];
    }
    for(int i=0; i<lgd_now; ++i)
    {
        int src_row=trace_2D_row[i];
        int src_prow=trace_2D_prow[i];
        for(int j=0; j<lgd_now; ++j)
        {
            int src_col=trace_2D_col[j];
            int src_idx=src_row*NLOCAL+src_col; // leanding dimension is set to NLOCAL for all processes

            int src_pcol=trace_2D_pcol[j];
            int src_proc=Cblacs_pnum(blacs_ctxt, src_prow, src_pcol);

            receiver_2D_index[pos[src_proc]]=src_idx;
            receiver_local_index[pos[src_proc]]=i*lgd_now+j;
            ++pos[src_proc];
        }
    }
    // OUT(ofs_running,"last receiver_2D_index",receiver_2D_index[lgd_now*lgd_now-1]);
    delete[] pos;
    delete[] trace_2D_row;
    delete[] trace_2D_col;
    delete[] trace_2D_prow;
    delete[] trace_2D_pcol;
    //delete[] trace_global;
    delete[] nRow_in_proc;
    delete[] nCol_in_proc;
    
    // send number of elements to be sent via MPI_Alltoall
    MPI_Alltoall(receiver_size_process, 1, MPI_INT,
                 sender_size_process, 1, MPI_INT, comm_2D);
    
    // OUT(ofs_running,"last sender_size_process",sender_size_process[nprocs-1]);
    // setup sender buffer
    sender_size=sender_size_process[0];
    sender_displacement_process[0]=0;
    for(int i=1; i<nprocs; ++i)
    {
        sender_size+=sender_size_process[i];
        sender_displacement_process[i]=sender_displacement_process[i-1]+sender_size_process[i-1];
    }
    
    // OUT(ofs_running,"sender_size",sender_size);
    delete[] sender_2D_index;
    sender_2D_index=new int[sender_size];
    delete[] sender_buffer;
    sender_buffer=new double[sender_size];

    // send the index of the elements to be received via MPI_Alltoall
    MPI_Alltoallv(receiver_2D_index, receiver_size_process, receiver_displacement_process, MPI_INT,
                  sender_2D_index, sender_size_process, sender_displacement_process, MPI_INT, comm_2D);


    if(NEW_DM>1)
    {
        ofs_running<<"receiver_size is "<<receiver_size<<" ; receiver_size of each process is:\n";
        for(int i=0; i<nprocs; ++i)
        {
            ofs_running<<receiver_size_process[i]<<" ";
        }
        ofs_running<<endl;
        ofs_running<<"sender_size is "<<sender_size<<" ; sender_size of each process is:\n";
        for(int i=0; i<nprocs; ++i)
        {
            ofs_running<<sender_size_process[i]<<" ";
        }
        ofs_running<<endl;
    }
    // OUT(ofs_running,"last sender_2D_index",sender_2D_index[lgd_now*lgd_now-1]);
    delete[] receiver_2D_index;
    timer::tick("LCAO_Charge","newDM_index",'F');
    return 0;
}

// allocate density kernel may change once the ion
// positions change
void Local_Orbital_Charge::allocate_gamma(const Grid_Technique &gt)
{
     TITLE("Local_Orbital_Charge","allocate_gamma");

    //xiaohui add 2014-06-20
    //for(int is=0; is<NSPIN; is++)
    //{
    //if(!this->init_DM)
    //{
    //  this->DM = new double**[NSPIN];
    //  for(int is=0; is<NSPIN; is++)
    //  {
    //      this->DM[is] = new double*[NLOCAL];

    //      for (int i=0; i<NLOCAL; i++)
    //      {
    //          DM[is][i] = new double[NLOCAL];
    //          ZEROS(DM[is][i], NLOCAL);
    //      }

    //      this->init_DM = true;
    //      Memory::record("LocalOrbital_Charge","Density_Kernal",NSPIN*NLOCAL*NLOCAL,"double");
    //  }
    //}

        //for (int i=0; i<NLOCAL; i++)
        //{
        //  ZEROS(this->DM[is][NLOCAL], NLOCAL);
        //}
    //}

    //xiaohui modify 2014-06-18

    // mohan fix serious bug 2010-09-06
    this->lgd_now = gt.lgd;
    //xiaohui add 'OUT_LEVEL' line, 2015-09-16
    if(OUT_LEVEL != "m") OUT(ofs_running,"lgd_last",lgd_last);
    if(OUT_LEVEL != "m") OUT(ofs_running,"lgd_now",lgd_now);

    // mohan add 2010-07-01
    if(this->init_DM)
    {
        if(BFIELD)
        {
            assert(lgd_last > 0);
            for (int is=0; is<NSPIN; is++)
            {
                delete[] DM_B[is];
                delete[] DM_B_pool[is];
            }
            delete[] DM_B;
            delete[] DM_B_pool;
        }
        else
        {
            assert(lgd_last > 0);
            for (int is=0; is<NSPIN; is++)
            {
                delete[] DM[is];
                delete[] DM_pool[is];
            }
            delete[] DM;
            delete[] DM_pool;
        }
        init_DM = false;
    }

     assert(lgd_now <= NLOCAL);

    // mohan update 2010-09-06
    if(lgd_now > 0)
    {
        if(BFIELD)
        {
            this->DM_B = new complex<double> **[NSPIN];
            this->DM_B_pool = new complex<double> *[NSPIN];
            for(int is=0; is<NSPIN; is++)
            {
                this->DM_B_pool[is]=new complex<double> [lgd_now*lgd_now];
                ZEROS(DM_B_pool[is], lgd_now*lgd_now);
                 this->DM_B[is] = new complex<double>*[lgd_now];

                 for (int i=0; i<lgd_now; i++)
                 {
                    DM_B[is][i] = &DM_B_pool[is][i*lgd_now];
                 }
                 Memory::record("LocalOrbital_Charge","Density_Kernal",NSPIN*lgd_now*lgd_now,"complex<double>");
            }
        }
        else
        {
            this->DM = new double**[NSPIN];
            this->DM_pool = new double *[NSPIN];
            for(int is=0; is<NSPIN; is++)
            {
                this->DM_pool[is]=new double [lgd_now*lgd_now];
                ZEROS(DM_pool[is], lgd_now*lgd_now);
                this->DM[is] = new double*[lgd_now];

                for (int i=0; i<lgd_now; i++)
                {
                    DM[is][i] = &DM_pool[is][i*lgd_now];
                }
                Memory::record("LocalOrbital_Charge","Density_Kernal",NSPIN*lgd_now*lgd_now,"double");
            }
        }
        this->init_DM = true;
        this->lgd_last = lgd_now;
        //xiaohui add 'OUT_LEVEL', 2015-09-16
        if(OUT_LEVEL != "m") ofs_running << " allocate DM , the dimension is " << lgd_now << endl;
    }
    else if(lgd_now == 0)
    {
        this->init_DM = false;
    }
    else
    {
        WARNING_QUIT("Local_Orbital_Charge::allocate","lgd<0!Something Wrong!");
    }
    
    if(!BFIELD) setAlltoallvParameter(ParaO.comm_2D, ParaO.blacs_ctxt, ParaO.nb);
    wfc_dm_2d.init();       // Peize Lin test 2019-01-16
    return;
}

void Local_Orbital_Charge::sum_bands(void)
{
    TITLE("Local_Orbital_Charge","sum_bands");
    timer::tick("Local_Orbital_Cha","sum_bands",'E');

    en.eband = 0.0;
    //xiaohui modify 2013-09-02
    //if(LINEAR_SCALING == 2)
    //{
    //  //en.eband = ON.eband;
    //} 
    //else if(LINEAR_SCALING == 1)
    //{
    //  //xiaohui modified 2013-07-22
    //  //if(DIAGO_TYPE=="selinv")
    //  //{
    //  //  en.eband = Selinv::eband;
    //  //}
    //  //else
    //  //{
    //  //  ofs_running << " calculate eband " << endl;
    //      for(int ik=0; ik<kv.nks; ik++)
    //      {
    //          for (int ib=0; ib<NBANDS; ib++)
    //          {
    //              en.eband += wf.ekb[ik][ib] * wf.wg(ik, ib);
    //          //ofs_running << setw(15) << wf.ekb[ik][ib] << setw(15) << wf.wg(ik,ib) << endl; 
    //          }//ib
    //      }//ik
    //  //}
    //}
    //else
    //{
    //  WARNING_QUIT("Local_Orbital_Charge","check the parameter: LINEAR SCALINIG");
    //} xiaohui modify 2013-09-02. Attention...

    //xiaohui add 2013-09-02
    for(int ik=0; ik<kv.nks; ik++)
    {
        for (int ib=0; ib<NBANDS; ib++)
        {
            en.eband += wf.ekb[ik][ib] * wf.wg(ik, ib);
        }
    } //xiaohui add 2013-09-02. Attention...


    //------------------------------------------------------------
     //calculate density matrix, using coefficients of local basis.
    //------------------------------------------------------------
    //xiaohui modify 2013-09-02
    //if(LINEAR_SCALING == 2)
    //{
    //  // density matrix has already been calculated.
    //}
    //else
    //{
    //  if(GAMMA_ONLY_LOCAL)
    //  {
    //      if(DIAGO_TYPE=="selinv")
    //      {
    //          //density matrix has already been calcualted.
    //      }
    //      else
    //      {
    //          this->cal_dk_gamma();//calculate the density matrix.
    //      }
    //      // @@@@@@@
    //      // test
    //      // @@@@@@@
    //      /*
    //      cout << " Density Matrix:";
    //      double sum = 0.0;
    //      for(int i=0; i<NLOCAL; i++)
    //      {
    //          cout << endl;
    //          for(int j=0; j<NLOCAL; j++)
    //          {
    //              cout << setw(15) << DM[0][i][j];
    //              sum += DM[0][i][j];
    //          }
    //      }
    //      cout << "\n Sum of density kernel = " << sum << endl;
    //      */
    //  }
    //  else
    //  {
    //      NOTE("Calculate the density matrix!");
    //      this->cal_dk_k( GridT );
    //  }
    //} xiaohui modify 2013-09-02. Attention...

    //xiaohui add 2013-09-02
    if(GAMMA_ONLY_LOCAL)
    {
        if(KS_SOLVER=="selinv")
        {
            //density matrix has already been calcualted.
        }
        else if(KS_SOLVER=="genelpa")
        {
            if(NEW_DM>0)
            {
                //density matrix has already been calcualted.
                wfc_dm_2d.cal_dm(wf.wg);        // Peize Lin test 2019-01-16
                this->cal_dk_gamma_from_2D(); // transform dm_gamma[is].c to this->DM[is]
            }
            else
            {
                //xiaohui modify 2014-06-18
                this->cal_dk_gamma();//calculate the density matrix.
            }
        }
    }
    else
    {
        NOTE("Calculate the density matrix!");
        this->cal_dk_k( GridT );
        if(KS_SOLVER=="genelpa")        // Peize Lin test 2019-05-15
            wfc_dm_2d.cal_dm(wf.wg);
    } //xiaohui add 2013-09-02. Attention...
            
    for(int is=0; is<NSPIN; is++)
    {
        ZEROS( chr.rho[is], pw.nrxx ); // mohan 2009-11-10
    }

    //------------------------------------------------------------
    //calculate the density in real space grid.
    //------------------------------------------------------------
     time_t start = time(NULL);

    if(GAMMA_ONLY_LOCAL)
    {
        if(GRID_SPEED==1)
        {
                UHM.GG.cal_rho();
        }
        else if(GRID_SPEED==2)
        {
            UHM.GS.cal_rho();
        }
    }
    else
    {
        NOTE("Calculate the charge on real space grid!");
        UHM.GK.calculate_charge();
    }

     time_t end = time(NULL);

     //ofs_running << " START_Charge Time : " << ctime(&time_charge_start);
     //ofs_running << " END_Charge  Time : " << ctime(&time_charge_end);
     //ofs_running << " FINAL_Charge Time : " << difftime(time_charge_end, time_charge_start) << " (Seconds)" << endl;

    OUT_TIME("charge grid integration", start, end);

    //BLOCK_HERE("sum_bands::before renormalize rho");  

     chr.renormalize_rho();

    timer::tick("Local_Orbital_Cha","sum_bands",'E');
     return;
}

#include "record_adj.h"

inline void cal_DM_ATOM(const Grid_Technique &gt, const complex<double> fac, Record_adj RA,
                   const int ia1, const int iw1_lo, const int nw1, const int gstart, 
                   complex<double> *WFC_PHASE, complex<double> **DM_ATOM)
{
    const char transa='N', transb='T';  
    const complex<double> alpha=1, beta=1;

    for(int ik=0; ik<kv.nks; ik++)
    {
        complex<double> **wfc = LOWF.WFC_K[ik];
        const int ispin = kv.isk[ik];
        int atom2start=0;

        for (int ia2 = 0; ia2 < RA.na_each[ia1]; ++ia2)
        {
            complex<double> *DM=&DM_ATOM[ispin][atom2start];
            const int T2 = RA.info[ia1][ia2][3];
            const int I2 = RA.info[ia1][ia2][4];
            Atom* atom2 = &ucell.atoms[T2];
            const int start2 = ucell.itiaiw2iwt(T2,I2,0);
            const int iw2_lo=gt.trace_lo[start2];
            const int nw2=atom2->nw;
            complex<double> exp_R= exp( fac * (
                        kv.kvec_d[ik].x * RA.info[ia1][ia2][0] + 
                        kv.kvec_d[ik].y * RA.info[ia1][ia2][1] + 
                        kv.kvec_d[ik].z * RA.info[ia1][ia2][2]  
                        ) );
            
            //ZEROS(WFC_PHASE, NBANDS*nw1);
            int ibStart=0;
            int nRow=0;
            for(int ib=0; ib<NBANDS; ++ib)
            {
                const double wg_local=wf.wg(ik,ib);
                if(wg_local>0)
                {
                    if(nRow==0) ibStart=ib;
                    const int iline=nRow*nw1;
                    complex<double> phase=exp_R*wg_local;
                    for(int iw1=0; iw1<nw1; ++iw1)
                        WFC_PHASE[iline+iw1]=phase*conj(wfc[ib][iw1_lo+iw1]);
                    ++nRow;
                }
                else
                    break;
            } // ib
            zgemm_(&transa, &transb, &nw2, &nw1, &nRow, &alpha,
                &wfc[ibStart][iw2_lo], &gt.lgd, 
                WFC_PHASE, &nw1,
                &beta, DM, &nw2);           
            atom2start+=nw1*nw2;
        } // ia2
    } // ik
    return;
}

//added by zhengdy-soc, for non-collinear case
inline void cal_DM_ATOM_nc(const Grid_Technique &gt, const complex<double> fac, Record_adj RA,
                   const int ia1, const int iw1_lo, const int nw1, const int gstart, 
                   complex<double> *WFC_PHASE, complex<double> **DM_ATOM)
{
    if(NSPIN !=4 ) WARNING_QUIT("Local_Orbital_Charge","NSPIN not match!");
    const char transa='N', transb='T';  
    const complex<double> alpha=1, beta=1;
    int ispin=0;

    for(int is1=0;is1<2;is1++)
    {
        for(int is2=0;is2<2;is2++)
        {
            for(int ik=0; ik<kv.nks; ik++)
            {
                complex<double> **wfc = LOWF.WFC_K[ik];
                int atom2start=0;

                for (int ia2 = 0; ia2 < RA.na_each[ia1]; ++ia2)
                {
                    complex<double> *DM=&DM_ATOM[ispin][atom2start];
                    const int T2 = RA.info[ia1][ia2][3];
                    const int I2 = RA.info[ia1][ia2][4];
                    Atom* atom2 = &ucell.atoms[T2];
                    const int start2 = ucell.itiaiw2iwt(T2,I2,0);
                    const int iw2_lo=gt.trace_lo[start2] + NLOCAL/NPOL*is2;
                    const int nw2=atom2->nw;
                    complex<double> exp_R= exp( fac * (
                                kv.kvec_d[ik].x * RA.info[ia1][ia2][0] + 
                                kv.kvec_d[ik].y * RA.info[ia1][ia2][1] + 
                                kv.kvec_d[ik].z * RA.info[ia1][ia2][2]  
                                ) );
            
            //ZEROS(WFC_PHASE, NBANDS*nw1);
                    int ibStart=0;
                    int nRow=0;
                    for(int ib=0; ib<NBANDS; ++ib)
                    {
                        const double w1=wf.wg(ik,ib);
                        if(w1>0)
                        {
                            if(nRow==0) ibStart=ib;
                            const int iline=nRow*nw1;
                            complex<double> phase=exp_R*w1;
                            for(int iw1=0; iw1<nw1; ++iw1)
                                WFC_PHASE[iline+iw1]=phase*conj(wfc[ib][iw1_lo+iw1 + NLOCAL/NPOL*is1]);
                            ++nRow;
                        }
                        else
                            break;
                    } // ib
                    zgemm_(&transa, &transb, &nw2, &nw1, &nRow, &alpha,
                        &wfc[ibStart][iw2_lo], &gt.lgd, 
                        WFC_PHASE, &nw1,
                        &beta, DM, &nw2);           
                    atom2start+=nw1*nw2;
                } // ia2
            } // ik
            ispin++;
        }//is2
    }//is1
    return;
}

void Local_Orbital_Charge::cal_dk_k(const Grid_Technique &gt)
{
    TITLE("Local_Orbital_Charge","cal_dk_k");
    timer::tick("LCAO_Charge","cal_dk_k",'F');  
    int nnrg = 0;
    Vector3<double> tau1, dtau;
        
    Record_adj RA;
    RA.for_grid(gt);

    int ca = 0;
    complex<double> fac = TWO_PI * IMAG_UNIT;

    complex<double> *WFC_PHASE=new complex<double>[NLOCAL*ucell.nwmax];
    
    int DM_ATOM_SIZE=1; 
    complex<double> **DM_ATOM=new complex<double> *[NSPIN];
    for(int is=0; is<NSPIN; ++is)
    {
        DM_ATOM[is]=new complex<double>[DM_ATOM_SIZE];
        ZEROS(DM_ATOM[is], DM_ATOM_SIZE);
    }
    for(int T1=0; T1<ucell.ntype; T1++)
    {
        Atom* atom1 = &ucell.atoms[T1];
        for(int I1=0; I1<atom1->na; I1++)
        {
            const int iat = ucell.itia2iat(T1,I1);
            if(gt.in_this_processor[iat])
            {
                const int start1 = ucell.itiaiw2iwt(T1,I1,0);
                const int gstart = LNNR.nlocstartg[iat];
                const int ng = LNNR.nlocdimg[iat];
                const int iw1_lo=gt.trace_lo[start1];
                const int nw1=atom1->nw;

                if(DM_ATOM_SIZE<ng)
                {
                    DM_ATOM_SIZE=ng;
                    for(int is=0; is<NSPIN; ++is)
                        delete[] DM_ATOM[is];
                    for(int is=0; is<NSPIN; ++is)
                        DM_ATOM[is]=new complex<double>[DM_ATOM_SIZE];
                }
                for(int is=0; is<NSPIN; ++is)
                    ZEROS(DM_ATOM[is], ng);
                ZEROS(WFC_PHASE, NBANDS*nw1);
                if(!NONCOLIN)cal_DM_ATOM(gt, fac, RA, ca, iw1_lo, nw1, gstart, WFC_PHASE, DM_ATOM);
                else cal_DM_ATOM_nc(gt, fac, RA, ca, iw1_lo, nw1, gstart, WFC_PHASE, DM_ATOM);

                ++ca;

<<<<<<< HEAD
                for(int is=0; is<NSPIN; ++is)
                {
                    for(int iv=0; iv<ng; ++iv)
                    {
                        this->DM_R[is][gstart+iv]=DM_ATOM[is][iv].real();
=======
                if(!NONCOLIN)
                {
                    for(int is=0; is<NSPIN; ++is)
                    {
                        for(int iv=0; iv<ng; ++iv)
                        {
                            this->DM_R[is][gstart+iv]=DM_ATOM[is][iv].real();
                        }
                    }
                }
                else
                {//zhengdy-soc
                    for(int iv=0; iv<ng; ++iv)
                    {
                        //note: storage nondiagonal term as Re[] and Im[] respectly;
                        this->DM_R[0][gstart+iv]=DM_ATOM[0][iv].real() + DM_ATOM[3][iv].real();
                        this->DM_R[1][gstart+iv]=DM_ATOM[1][iv].real() + DM_ATOM[2][iv].real();
                        this->DM_R[2][gstart+iv]=DM_ATOM[1][iv].imag() - DM_ATOM[2][iv].imag();
                        this->DM_R[3][gstart+iv]=DM_ATOM[0][iv].real() - DM_ATOM[3][iv].real();
>>>>>>> 9e81f381
                    }
                }
            } // if gt.in_this_processor
        }// I1
    }// T1


    //------------
    // for test
    //------------
/*  cout << setprecision(3);
    for(int i=0; i<nnrg_now; i++)

    for(int ik=0; ik<kv.nkstot; ++ik)
    {
        for(int ib=0; ib<NBANDS; ++ib)
        {
            cout << " ik=" << ik << " ib=" << ib << " occ=" << wf.wg(ik,ib) << " e=" << wf.ekb[ik][ib] << endl;
        }
    }

    for(int i=0; i<10; i++)
    {
        if(DM_R[0][i]>1.0e-8)
        {
            cout << " i=" << i << " DM_R=" << DM_R[0][i] << endl;
        }
    }
*/
    for(int i=0; i<NSPIN; ++i)
        delete[] DM_ATOM[i];
    delete[] DM_ATOM;
    delete[] WFC_PHASE;
    RA.delete_grid();//xiaohui add 2015-02-04
    timer::tick("LCAO_Charge","cal_dk_k",'F');  
    return;
}

// calculate the grid distributed DM matrix from 2D block-cyclic distributed DM matrix
// transform dm_gamma[is].c to this->DM[is]
void Local_Orbital_Charge::cal_dk_gamma_from_2D(void)
{
    timer::tick("LCAO_Charge","newDM",'F');
    OUT(ofs_running,"cal_dk_gamma_from_2D, NSPIN", NSPIN);
    for(int is=0; is<NSPIN; ++is)
    {
        if(NEW_DM>1)
        // outputDM( ParaO.blacs_ctxt, ParaO.nb);
        {
            // int myid;
            // MPI_Comm_rank(MPI_COMM_WORLD, &myid);
            // if(myid==0)
            // {
            //     ofs_running<<"DM[0][0:1][0:1] before send:"<<endl;
            //     ofs_running<<"DM(0,0)"<<wfc_dm_2d.dm_gamma[is](0,0)<<" ";
            //     ofs_running<<"DM(0,1)"<<wfc_dm_2d.dm_gamma[is](1,0)<<endl;
            //     ofs_running<<"DM(1,0)"<<wfc_dm_2d.dm_gamma[is](0,1)<<" ";
            //     ofs_running<<"DM(1,1)"<<wfc_dm_2d.dm_gamma[is](1,1)<<endl;
            // }
            ofs_running<<"2D block parameters:\n"<<"nblk: "<<ParaO.nb<<endl;
            ofs_running<<"DM in 2D format:\n_________________________________________\n";
            for(int i=0; i<wfc_dm_2d.dm_gamma[is].nr; ++i)
            {
                for(int j=0; j<wfc_dm_2d.dm_gamma[is].nc; ++j)
                {
                    ofs_running<<wfc_dm_2d.dm_gamma[is](i,j)<<" ";
                }
                ofs_running<<endl;
            }
            ofs_running<<"=========================================\n";
        }
        // put data from dm_gamma[is] to sender index
        int nNONZERO=0;
        for(int i=0; i<sender_size; ++i)
        {
            const int idx=sender_2D_index[i];
            const int icol=idx%NLOCAL;
            const int irow=(idx-icol)/NLOCAL;
            // sender_buffer[i]=wfc_dm_2d.dm_gamma[is](irow,icol);
            sender_buffer[i]=wfc_dm_2d.dm_gamma[is](icol,irow); // sender_buffer is clomun major, 
                                                                // so the row and column index should be switched
            if(sender_buffer[i]!=0) ++nNONZERO;
        }
        if(NEW_DM>1) 
        {
            OUT(ofs_running,"number of non-zero elements in sender_buffer",nNONZERO);
            OUT(ofs_running,"sender_size",sender_size);
            OUT(ofs_running,"last sender_buffer",sender_buffer[sender_size-1]);
        }
        // transform data via MPI_Alltoallv
        MPI_Alltoallv(sender_buffer, sender_size_process, sender_displacement_process, MPI_DOUBLE,
                      receiver_buffer, receiver_size_process, receiver_displacement_process, MPI_DOUBLE, ParaO.comm_2D);
        // put data from receiver buffer to this->DM[is]
        nNONZERO=0;
        // init DM[is]
        /*for(int i=0; i<lgd_now; ++i)
        {
            for(int j=0; j<lgd_now; ++j)
            {
                DM[is][i][j]=0;
            }
        }*/
        for(int i=0; i<receiver_size; ++i)
        {
            const int idx=receiver_local_index[i];
            const int icol=idx%lgd_now;
            const int irow=(idx-icol)/lgd_now;
            DM[is][irow][icol]=receiver_buffer[i];
            //DM[is][icol][irow]=receiver_buffer[i];
            if(receiver_buffer[i]!=0) ++nNONZERO;
        }
        if(NEW_DM>1)
        {
            OUT(ofs_running,"number of non-zero elements in receiver_buffer",nNONZERO);
            OUT(ofs_running,"receiver_size",receiver_size);
            OUT(ofs_running,"last receiver_buffer",receiver_buffer[receiver_size-1]);
            // ofs_running<<"DM[0][0:1][0:1] after receiver:"<<endl;
            // int idx0=GridT.trace_lo[0];
            // int idx1=GridT.trace_lo[1];
            // if(idx0>=0)
            // {
            //     ofs_running<<"DM(0,0)"<<DM[0][idx0][idx0]<<" ";
            // }
            // if(idx0>=0 && idx1>=0)
            // {
            //     ofs_running<<"DM(0,1)"<<DM[0][idx0][idx1]<<endl;
            //     ofs_running<<"DM(1,0)"<<DM[0][idx1][idx0]<<" ";
            // }
            // if(idx1>=0)
            // {
            //     ofs_running<<"DM(1,1)"<<DM[0][idx1][idx1]<<endl;
            // }
            //ofs_running<<DM[0][0][0]<<" "<<DM[0][0][1]<<endl;
            //ofs_running<<DM[0][1][0]<<" "<<DM[0][1][1]<<endl;
            ofs_running<<"DM in local grid:\n_________________________________________\n";
            for(int i=0; i<NLOCAL; ++i)
            {
                int ii=GridT.trace_lo[i];
                if(ii < 0) continue;
                for(int j=0; j<NLOCAL; ++j)
                {
                    int jj=GridT.trace_lo[j];
                    if(jj<0) continue;
                    ofs_running<<DM[is][ii][jj]<<" ";
                }
                ofs_running<<endl;
            }
            ofs_running<<"=========================================\n";
        }
    }
    timer::tick("LCAO_Charge","newDM",'F');
}
//-------------------------------------------------------------
//-------------------------------------------------------------
// NOTE:
// How to improve the speed of calculation of density matrix.
// There are two ways to calculate density matrix.
// 1) After diagonalization, we get c_nk, where n is band index
// and k in k index.
// we distribute c_n_mu (mu is orbital) to different processors 
// to generate density matrix by the formula:
// rhodm_mu_nu=\sum_{n}c_n_mu * c_n_nu
// 2) After diagonalization, we generate density matrix first
// rhodm_mu_nu=\sum_{n}c_n_mu * c_n_nu and then we distribute
// density matrix.
//
// I am not sure which one is slower, but I guess by now
// the first one we use seems to be slow for large system
// because we need the data to distribute is increased
// with O(N^2) (first N from n, bands, second N from mu,
// orbitals), so that's not a good method.
//
// Another advantage we haven't taken is the density matrix
// is symmetried.
//
// 2014-05-18 Mohan
//
//--------------------------------------------------------------
void Local_Orbital_Charge::cal_dk_gamma(void)
{
    TITLE("Local_Orbital_Charge","cal_density_kernal");
    timer::tick("LocalOrbital_Charge","cal_dk_gamma",'F');

    assert(NSPIN==kv.nks);

    if(BFIELD)
    {
        for(int is=0; is<NSPIN; is++)
        {
            for (int i=0; i<lgd_now; i++)
            {
                ZEROS(this->DM_B[is][i], lgd_now);
            }
        }
        for(int is=0; is<NSPIN; is++)
        {
            for (int i=0; i<NLOCAL; i++)
            {
                const int mu_local = GridT.trace_lo[i];
                if ( mu_local >= 0)
                {
                    // set a pointer.
                    complex<double> *alpha = this->DM_B[is][mu_local];
                    for (int j=i; j<NLOCAL; j++)
                    {
                        const int nu_local = GridT.trace_lo[j];
                        if ( nu_local >= 0)
                        {
                            for (int ib=0; ib<NBANDS; ib++)
                            {
                                const double wg_local = wf.wg(is, ib);
                                if(wg_local>0)
                                {
                                    // dm = \sum ( wg * c[ib][mu] * c[ib][nu] )
                                    // dm saved accordint to sub-FFT box.
                                    alpha[nu_local] += wg_local * (conj(LOWF.WFC_GAMMA_B[is][ib][mu_local]) * LOWF.WFC_GAMMA_B[is][ib][nu_local]).real();
                                }
                            }
                        }
                    }
                }
            }
        }
    }
#ifdef __MPI //2015-09-06, xiaohui
    else    // Peize Lin update 2018-07-02
    {   
<<<<<<< HEAD
        #if EXX_DM==2
        if( Exx_Global::Hybrid_Type::HF==exx_lcao.info.hybrid_type || Exx_Global::Hybrid_Type::PBE0==exx_lcao.info.hybrid_type || Exx_Global::Hybrid_Type::HSE==exx_lcao.info.hybrid_type )
            exx_lcao.DM_para.clear_DMr();
        #endif

=======
>>>>>>> 9e81f381
        for( int is=0; is<NSPIN; ++is )
            for (int i=0; i<lgd_now; i++)
                ZEROS(this->DM[is][i], lgd_now);

        int nprocs,myid;
        MPI_Status status;
        MPI_Comm_size(DIAG_HPSEPS_WORLD,&nprocs);
        MPI_Comm_rank(DIAG_HPSEPS_WORLD,&myid);

        vector<int> bands_local(DSIZE);
        for (int id=0; id<DSIZE; id++)
            bands_local[id] = (id<NBANDS%DSIZE) ? NBANDS/DSIZE+1 : NBANDS/DSIZE;
        const int band_local = bands_local[DRANK];
        
        int lastband_in_proc = 0;
        for (int id=0, count_bands=0; id<DSIZE; id++)
        {
            count_bands += bands_local[id];
            if (count_bands >= NBANDS)
            {
                lastband_in_proc = id;
                break;
            }
        }
        
        matrix wg_local(NSPIN,band_local);
        for(int id=0, Total_Bands=0; id <= lastband_in_proc; ++id)
        {
            if(myid == id)
                for(int is=0; is<NSPIN; is++)
                    for (int ib=0; ib<bands_local[myid]; ib++)
                        wg_local(is,ib) = wf.wg(is,Total_Bands+ib);
            Total_Bands += bands_local[id];
        }

        for( int is=0; is<NSPIN; ++is )
        {
            matrix Z_wg( NLOCAL, band_local );
            if(myid <= lastband_in_proc)
                for(int iw=0; iw<NLOCAL; iw++)
                    for(int ib=0; ib<bands_local[myid]; ib++)
                        Z_wg(iw,ib) = ParaO.Z_LOC[is][iw*bands_local[myid]+ib] * wg_local(is,ib);

            const int row_col = (NLOCAL%300) ? NLOCAL/300+1 : NLOCAL/300;
                
            matrix Z_row;
            matrix Z_col;
            matrix rho_row_col;

            for(int row_count=0; row_count<row_col; row_count++)
            {
                const int row_remain = ( (row_count+1)*300 <= NLOCAL )
                                     ? 300
                                     : NLOCAL - row_count*300;
                
                Z_row.create( row_remain, band_local, false );
                for(int i_row=0; i_row<row_remain; i_row++)
                {
                    const int row_index = row_count*300 + i_row;
                    for(int ib=0; ib<band_local; ib++)
                        Z_row(i_row,ib) = Z_wg(row_index,ib);
                }

                for(int col_count=0; col_count<row_col; col_count++)
                {
                    const int col_remain = ( (col_count+1)*300 <= NLOCAL )
                                         ? 300
                                         : NLOCAL - col_count*300;
                                                
                    Z_col.create( col_remain, band_local, false );
                    for(int i_col=0; i_col<col_remain; i_col++)
                    {
                        const int col_index = i_col +col_count*300;
                        for(int ib=0; ib<band_local; ib++)
                            Z_col(i_col,ib) = ParaO.Z_LOC[is][col_index*band_local+ib] ;
                    }
                    
                    rho_row_col.create( row_remain, col_remain, false );
                    
                    //for(int i_row=0; i_row<row_remain; i_row++)
                    //  for(int i_col=0; i_col<col_remain; i_col++)
                    //      for(int ib=0; ib<band_local; ib++)
                    //          rho_row_col(i_row,i_col) += Z_row(i_row,ib) * Z_col(i_col,ib);
                                        
                    LapackConnector::gemm(
                        'N', 'T', 
                        row_remain, col_remain, band_local,
                        1, Z_row.c, band_local, Z_col.c, band_local,
                        0, rho_row_col.c, col_remain);
                    MPI_Barrier(DIAG_HPSEPS_WORLD);
                    Parallel_Reduce::reduce_double_all( rho_row_col.c, row_remain*col_remain);

                    if(GAMMA_ONLY_LOCAL)
                    {
                        for(int i_row=0; i_row<row_remain; i_row++)
                        {
                            const int row_index = row_count*300 + i_row;
                            const int row_mu = GridT.trace_lo[row_index];
                            if(row_mu<0)    continue;
                            for(int i_col=0; i_col<col_remain; i_col++)
                            {
                                const int col_index = col_count*300 + i_col;
                                const int col_nu = GridT.trace_lo[col_index];
                                if(col_nu<0)    continue;
                                this->DM[is][row_mu][col_nu] = rho_row_col(i_row,i_col);
                            }
                        }
                    }
<<<<<<< HEAD
						
                    #if EXX_DM==2
                    if( Exx_Global::Hybrid_Type::HF==exx_lcao.info.hybrid_type || Exx_Global::Hybrid_Type::PBE0==exx_lcao.info.hybrid_type || Exx_Global::Hybrid_Type::HSE==exx_lcao.info.hybrid_type )
                        exx_lcao.DM_para.set_DM_gamma( rho_row_col, is, {row_count*300,col_count*300} );
                    #endif
=======
>>>>>>> 9e81f381
                }  // end for col_count
            }  // end for row_count
            ofs_running<<"DM[0][0:1][0:1] in cal_dk_gamma:"<<endl;
            int idx0=GridT.trace_lo[0];
            int idx1=GridT.trace_lo[1];
            if(idx0>=0)
            {
                ofs_running<<"DM(0,0)"<<DM[is][idx0][idx0]<<"\t";
            }
            if(idx0>=0 && idx1>=0)
            {
                ofs_running<<"DM(0,1)"<<DM[is][idx0][idx1]<<endl;
                ofs_running<<"DM(1,0)"<<DM[is][idx1][idx0]<<"\t";
            }
            if(idx1>=0)
            {
                ofs_running<<"DM(1,1)"<<DM[is][idx1][idx1]<<endl;
            }
        }  // end for is    
    }  // end if !BFIELD
#endif //2015-09-06, xiaohui
#ifndef __MPI //2015-09-06, xiaohui
    else
    {
        for(int is=0; is<NSPIN; is++)
            for (int i=0; i<lgd_now; i++)
                ZEROS(this->DM[is][i], lgd_now);
        for(int is=0; is<NSPIN; is++)
        {
            for (int i=0; i<NLOCAL; i++)
            {
                const int mu_local = GridT.trace_lo[i];
//              ofs_running << " mu_local=" << mu_local << endl;
                if ( mu_local >= 0)
                {
                    // set a pointer.
                    double *alpha = this->DM[is][mu_local];
                    for (int j=i; j<NLOCAL; j++)
                    {
                        const int nu_local = GridT.trace_lo[j];
                        if ( nu_local >= 0)
                        {
                            for (int ib=0; ib<NBANDS; ib++)
                            {
                                const double wg_local = wf.wg(is, ib);
                                //ofs_running << " wg_local=" << wg_local << endl;
                                if(wg_local>0)
                                {
                                    // dm = \sum ( wg * c[ib][mu] * c[ib][nu] )
                                    // dm saved accordint to sub-FFT box.
                                    alpha[nu_local] += wg_local * LOWF.WFC_GAMMA[is][ib][mu_local] 
                                    * LOWF.WFC_GAMMA[is][ib][nu_local];

                                }//wg_local
                            }//ib
                        }//nu_local
                    }//j
                }//mu_local
            }//i
        }//is
    }
#endif //2015-09-06, xiaohui
    timer::tick("LocalOrbital_Charge","cal_dk_gamma",'F');
    return;
}



//-------------------------------------------------
// NOTE for Local_Orbital_Charge::write_dm
// I will give an example here, suppose we have a 4*4 
// density matrix (symmetry) which is
// 1.1 2.3 3.6 4.2
// 2.3 5.2 7.1 8.9
// 3.6 7.1 1.3 3.2  
// 4.2 8.9 3.2 2.4
// we use two processors, each one has 3 orbitals
// processor 1 has orbital index 1, 2, 4:
// ('no' means no value on this processor)
// 1.1 2.3 no  4.2
// 2.3 5.2 no  8.9
// no  no  no  no   
// 4.2 8.9 no  2.4
// processor 2 has orbital index 1, 3, 4;
// 1.1 no  3.6 4.2
// no  no  no  no 
// 3.6 no  1.3 3.2  
// 4.2 no  3.2 2.4
// now we want to reduce them and print out,
// we plan to reduce them one row by one row,
// then for the first row, we need to set the
// temparary array to 4 (NLOCAL in code),
// then we reduce first row, it will become
// 2.2 2.3 3.6 8.4,
// we notice that the first element and fourth
// element is doubled, that's because the density
// may have overlap, so we need to first count
// for each element, how many times it is duplicated
// on other processors, this is why there is
// a 'count' integer array in the code.
// UPDATED BY MOHAN 2014-05-18
void Local_Orbital_Charge::write_dm(const int &is, const int &iter, const string &fn, const int &precision)
{
    TITLE("Local_Orbital_Charge","write_dm");

     if (out_dm==0)
     {
          return;
     }
     else if(iter % out_dm != 0)
     {
          return; 
     }
    timer::tick("Local_Orbital_Charge","write_dm");

     time_t start, end;
     ofstream ofs;

     if(MY_RANK==0)
     {
          start = time(NULL);

          ofs.open(fn.c_str());
          if (!ofs)
          {
                WARNING("Charge::write_rho","Can't create Charge File!");
          }

          //ofs_running << "\n Output charge file." << endl;

          ofs << ucell.latName << endl;//1
          ofs << " " << ucell.lat0 * BOHR_TO_A << endl;
          ofs << " " << ucell.latvec.e11 << " " << ucell.latvec.e12 << " " << ucell.latvec.e13 << endl;
          ofs << " " << ucell.latvec.e21 << " " << ucell.latvec.e22 << " " << ucell.latvec.e23 << endl;
          ofs << " " << ucell.latvec.e31 << " " << ucell.latvec.e32 << " " << ucell.latvec.e33 << endl;
          for(int it=0; it<ucell.ntype; it++)
          {
                ofs << " " << ucell.atoms[it].label;
          }
          ofs << endl;
          for(int it=0; it<ucell.ntype; it++)
          {
                ofs << " " << ucell.atoms[it].na;
          }
          ofs << endl;
          ofs << "Direct" << endl;

          for(int it=0; it<ucell.ntype; it++)
          {
            Atom* atom = &ucell.atoms[it];
            ofs << setprecision(15);
                for(int ia=0; ia<ucell.atoms[it].na; ia++)
                {
                     ofs << " " << atom->taud[ia].x
                          << " " << atom->taud[ia].y
                          << " " << atom->taud[ia].z << endl;
                }
          }

        ofs << "\n " << NSPIN;
        if(NSPIN==1||NSPIN==4)
        {
            ofs << "\n " << en.ef << " (fermi energy)";
        }
        else if(NSPIN==2)
        {
            if(is==0)ofs << "\n " << en.ef_up << " (fermi energy for spin=1)";
            else if(is==1)ofs << "\n " << en.ef_dw << " (fermi energy for spin=2)";
        }
        else
        {
            WARNING_QUIT("write_rho","check nspin!");
        }

    
        ofs << "\n  " << NLOCAL << " " << NLOCAL << endl;

          ofs << setprecision(precision);
          ofs << scientific;

     }

    //ofs << "\n " << GAMMA_ONLY_LOCAL << " (GAMMA ONLY LOCAL)" << endl;
#ifndef __MPI
    if(GAMMA_ONLY_LOCAL)
    {
        for(int i=0; i<NLOCAL; ++i)
        {
            for(int j=0; j<NLOCAL; ++j)
            {
                if(j%8==0) ofs << "\n";
                ofs << " " << this->DM[is][i][j];
            }
        }
    }
    else
    {
        WARNING_QUIT("write_dm","not ready yet");
        ofs << " " << LNNR.nnrg << " (nnrg)" << endl;
        for(int i=0; i<LNNR.nnrg; ++i)
        {
            if(i%8==0) ofs << "\n";
            ofs << " " << this->DM_R[is][i];
        }
    }
#else
    if(GAMMA_ONLY_LOCAL)
    {
        //xiaohui modify 2014-06-18
        
        double* tmp = new double[NLOCAL];
        int* count = new int[NLOCAL];
        for (int i=0; i<NLOCAL; ++i)
        {
            // when reduce, there may be 'redundance', we need to count them.
            ZEROS(count, NLOCAL);
            const int mu = GridT.trace_lo[i];
            if (mu >= 0)
            {
                for (int j=0; j<NLOCAL; ++j)
                {
                    const int nu = GridT.trace_lo[j];
                    if (nu >= 0)
                    {
                        count[j]=1; 
                    }
                }
            }
            Parallel_Reduce::reduce_int_all( count, NLOCAL );

            // reduce the density matrix for 'i' line.
            ZEROS(tmp, NLOCAL);
            if (mu >= 0)
            {
                for (int j=0; j<NLOCAL; j++)
                {
                    const int nu = GridT.trace_lo[j];
                    if (nu >=0)
                    {
                        tmp[j] = DM[is][mu][nu];
                        //ofs_running << " dmi=" << i << " j=" << j << " " << DM[is][mu][nu] << endl;
                    }
                }
            }
            Parallel_Reduce::reduce_double_all( tmp, NLOCAL );

            if(MY_RANK==0)
            {
                for (int j=0; j<NLOCAL; j++)
                {
                    if(j%8==0) ofs << "\n";
                    if(count[j]>0)
                    {
                        ofs << " " << tmp[j]/(double)count[j];
                    }
                    else
                    {
                        ofs << " 0"; 
                    }
                }
            }
        }
        delete[] tmp;
        delete[] count;
        
        //xiaohui add 2014-06-18
        //for(int i=0; i<NLOCAL; ++i)
        //{
        //  for(int j=0; j<NLOCAL; ++j)
        //  {
        //      if(j%8==0) ofs << "\n";
        //      ofs << " " << this->DM[is][i][j];
        //  }
        //}

    }
    else
    {
        ofs << " " << LNNR.nnrg << " (nnrg)" << endl;
        WARNING_QUIT("local_orbital_charge","not ready to output DM_R");
    }
#endif
     if(MY_RANK==0)
     {
          end = time(NULL);
          OUT_TIME("write_rho",start,end);
          ofs.close();
     }
    timer::tick("Local_Orbital_Charge","write_dm");

    return;
}


void Local_Orbital_Charge::read_dm(const int &is, const string &fn)
{
    TITLE("Local_Orbital_Charge","read_dm");
    timer::tick("Local_Orbital_Charge","read_dm");

    ofs_running << "\n processor 0 is reading density matrix from file < " << fn << " > " << endl;
    //xiaohui modify 2015-03-25
    //bool quit_mesia = false;
    bool quit_abacus = false;

    ifstream ifs;
    if(MY_RANK==0)
    {
        ifs.open(fn.c_str());
        if (!ifs)
        {
            //xiaohui modify 2015-03-25
            //quit_mesia = true;
            quit_abacus = true;
        }
        else
        {
            // if the number is not match,
            // quit the program or not.
            bool quit=false;

            string name;
            ifs >> name;

            // check lattice constant, unit is Angstrom
            CHECK_DOUBLE(ifs,ucell.lat0 * BOHR_TO_A,quit);
            CHECK_DOUBLE(ifs,ucell.latvec.e11,quit);
            CHECK_DOUBLE(ifs,ucell.latvec.e12,quit);
            CHECK_DOUBLE(ifs,ucell.latvec.e13,quit);
            CHECK_DOUBLE(ifs,ucell.latvec.e21,quit);
            CHECK_DOUBLE(ifs,ucell.latvec.e22,quit);
            CHECK_DOUBLE(ifs,ucell.latvec.e23,quit);
            CHECK_DOUBLE(ifs,ucell.latvec.e31,quit);
            CHECK_DOUBLE(ifs,ucell.latvec.e32,quit);
            CHECK_DOUBLE(ifs,ucell.latvec.e33,quit);

            for(int it=0; it<ucell.ntype; it++)
            {
                CHECK_STRING(ifs,ucell.atoms[it].label,quit);
            }

            for(int it=0; it<ucell.ntype; it++)
            {
                CHECK_DOUBLE(ifs,ucell.atoms[it].na,quit);
            }

            string coordinate;
            ifs >> coordinate;

            for(int it=0; it<ucell.ntype; it++)
            {
                for(int ia=0; ia<ucell.atoms[it].na; ia++)
                {
                    CHECK_DOUBLE(ifs,ucell.atoms[it].taud[ia].x,quit);
                    CHECK_DOUBLE(ifs,ucell.atoms[it].taud[ia].y,quit);
                    CHECK_DOUBLE(ifs,ucell.atoms[it].taud[ia].z,quit);
                }
            }

            CHECK_INT(ifs, NSPIN);
            if(NSPIN == 1||NSPIN == 4)
            {
                READ_VALUE(ifs, en.ef);
                ofs_running << " read in fermi energy = " << en.ef << endl;
            }
            else if(NSPIN == 2)
            {
                if(is==0)READ_VALUE(ifs, en.ef_up);
                else if(is==1)READ_VALUE(ifs, en.ef_dw);
            }
            else
            {
                WARNING_QUIT("read_dm","check nspin!");
            }
            CHECK_INT(ifs, NLOCAL);
            CHECK_INT(ifs, NLOCAL);
        }// If file exist, read in data.
    } // Finish reading the first part of density matrix.


#ifndef __MPI
    ofs_running << " Read SPIN = " << is+1 << " density matrix now." << endl;

    if(GAMMA_ONLY_LOCAL)
    {
        for(int i=0; i<NLOCAL; ++i)
        {
            for(int j=0; j<NLOCAL; ++j)
            {
                ifs >> DM[is][i][j];
            }
        }
    }
    else
    {
        WARNING_QUIT("Local_Orbital_Charge::read_dm","The nnrg should not be update");
        CHECK_INT(ifs,LNNR.nnrg);

        for(int i=0; i<LNNR.nnrg; ++i)
        {
            ifs >> DM_R[is][i];
        }
    }
#else

    // distribution of necessary data
    //xiaohui modify 2015-03-25
    //Parallel_Common::bcast_bool(quit_mesia);
    Parallel_Common::bcast_bool(quit_abacus);
    //xiaohui modify 2015-03-25
    //if(quit_mesia)
    if(quit_abacus)
    {
        WARNING_QUIT("Local_Orbital_Charge::read_dm","Can not find the density matrix file.");
    }


    if(NSPIN==1||NSPIN==4)
    {
        Parallel_Common::bcast_double(en.ef);
    }
    else if(NSPIN==2)
    {
        Parallel_Common::bcast_double(en.ef_up);
        Parallel_Common::bcast_double(en.ef_dw);
    }


    if(GAMMA_ONLY_LOCAL)
    {
        //ofs_running << " NLOCAL=" << NLOCAL << endl;
        //ofs_running << " lgd_now=" << lgd_now << endl;
        //ofs_running << " GridT.lgd=" << GridT.lgd << endl;

        double *tmp = new double[NLOCAL];
        for(int i=0; i<NLOCAL; ++i)
        {
            //ofs_running << " i=" << i << endl;
            ZEROS(tmp, NLOCAL);
            if(MY_RANK==0)
            {
                for(int j=0; j<NLOCAL; ++j)
                {
                    ifs >> tmp[j];
                }
            }
            Parallel_Common::bcast_double(tmp, NLOCAL);

            const int mu = GridT.trace_lo[i];
            if(mu >= 0)
            {   
                for(int j=0; j<NLOCAL; ++j)
                {
                    const int nu = GridT.trace_lo[j];
                    if(nu >= 0)
                    {
                        DM[is][mu][nu] = tmp[j];
                    }
                }
            }
        }// i
        delete[] tmp;
    }
    else
    {
        WARNING_QUIT("Local_Orbital_Charge::read_dm","not ready to readin DM_R");
    }
#endif
    if(MY_RANK==0) ifs.close();

    ofs_running << " Finish reading density matrix." << endl;

    timer::tick("Local_Orbital_Charge","read_dm");
    return;
}<|MERGE_RESOLUTION|>--- conflicted
+++ resolved
@@ -797,13 +797,6 @@
 
                 ++ca;
 
-<<<<<<< HEAD
-                for(int is=0; is<NSPIN; ++is)
-                {
-                    for(int iv=0; iv<ng; ++iv)
-                    {
-                        this->DM_R[is][gstart+iv]=DM_ATOM[is][iv].real();
-=======
                 if(!NONCOLIN)
                 {
                     for(int is=0; is<NSPIN; ++is)
@@ -823,7 +816,6 @@
                         this->DM_R[1][gstart+iv]=DM_ATOM[1][iv].real() + DM_ATOM[2][iv].real();
                         this->DM_R[2][gstart+iv]=DM_ATOM[1][iv].imag() - DM_ATOM[2][iv].imag();
                         this->DM_R[3][gstart+iv]=DM_ATOM[0][iv].real() - DM_ATOM[3][iv].real();
->>>>>>> 9e81f381
                     }
                 }
             } // if gt.in_this_processor
@@ -1051,14 +1043,11 @@
 #ifdef __MPI //2015-09-06, xiaohui
     else    // Peize Lin update 2018-07-02
     {   
-<<<<<<< HEAD
         #if EXX_DM==2
         if( Exx_Global::Hybrid_Type::HF==exx_lcao.info.hybrid_type || Exx_Global::Hybrid_Type::PBE0==exx_lcao.info.hybrid_type || Exx_Global::Hybrid_Type::HSE==exx_lcao.info.hybrid_type )
             exx_lcao.DM_para.clear_DMr();
         #endif
 
-=======
->>>>>>> 9e81f381
         for( int is=0; is<NSPIN; ++is )
             for (int i=0; i<lgd_now; i++)
                 ZEROS(this->DM[is][i], lgd_now);
@@ -1167,14 +1156,11 @@
                             }
                         }
                     }
-<<<<<<< HEAD
 						
                     #if EXX_DM==2
                     if( Exx_Global::Hybrid_Type::HF==exx_lcao.info.hybrid_type || Exx_Global::Hybrid_Type::PBE0==exx_lcao.info.hybrid_type || Exx_Global::Hybrid_Type::HSE==exx_lcao.info.hybrid_type )
                         exx_lcao.DM_para.set_DM_gamma( rho_row_col, is, {row_count*300,col_count*300} );
                     #endif
-=======
->>>>>>> 9e81f381
                 }  // end for col_count
             }  // end for row_count
             ofs_running<<"DM[0][0:1][0:1] in cal_dk_gamma:"<<endl;
