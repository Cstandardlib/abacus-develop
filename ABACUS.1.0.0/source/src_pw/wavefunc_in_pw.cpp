#include "wavefunc_in_pw.h"
#include <cstring>		// Peize Lin fix bug about strcmp 2016-08-02

void Wavefunc_in_pw::make_table_q(std::vector<string> &fn, realArray &table_local)
{
	TITLE("Wavefunc_in_pw","make_table_q");

	if( fn.size() != ucell.ntype )
	{
		WARNING_QUIT("Wavefunc_in_pw::make_table_q","maybe NUMERICAL_ORBITAL is not read in, please check.");
	}

	for(int it=0; it<ucell.ntype; it++)
	{
		ifstream in(fn[it].c_str());
		if(!in) 
		{
			ofs_warning << " File name : " << fn[it] << endl;
			WARNING_QUIT("Wavefunc_in_pw::make_table_q","Can not find file.");
		}
		else 
		{
			stringstream ss;
			ss << "Orbital of species " << ucell.atoms[it].label;
			OUT(ofs_running,ss.str(),fn[it]);
		}
		in.close();	
	}

	table_local.zero_out();
	for(int it=0; it<ucell.ntype; it++)
	{	
		int ic=0;
		for(int L=0; L<ucell.atoms[it].nwl+1; L++)
		{
			for(int N=0; N<ucell.atoms[it].l_nchi[L]; N++)
			{
				ofs_running << " L=" << L << " N=" << N;
				ifstream in(fn[it].c_str());
				if (!in) 
				{
					ofs_warning << " File name : " << fn[it] << endl;
					WARNING_QUIT("Wavefunc_in_pw::make_table_q","Can not find file.");
				}
				int meshr;
				double dr; // only used in uniform grid
                                char word[80];     // pengfei Li add 15-1-31
                                while (in.good())
                                {
                                    in >> word;
                                    if (std::strcmp(word , "END") == 0)		// Peize Lin fix bug about strcmp 2016-08-02
                                    {
                                        break;
                                    }
                                }

				CHECK_NAME(in, "Mesh");
				in >> meshr;
				int meshr_read = meshr;
				if(meshr%2==0)
				{
					++meshr;
				}
				ofs_running << " meshr=" << meshr; 

				CHECK_NAME(in, "dr");
				in >> dr;
				ofs_running << " dr=" << dr;
				
				double* radial = new double[meshr];
				double *psi = new double[meshr];
				double* psir = new double[meshr];
				double* rab = new double[meshr];

				ZEROS(radial, meshr);
				ZEROS(psi, meshr);
				ZEROS(psir, meshr);
				ZEROS(rab, meshr);
				for(int ir=0; ir<meshr; ir++)
				{
					rab[ir] = dr;
					// plus one because we can't read in r = 0 term now.
					radial[ir] = ir*dr;  //mohan modify 2010-04-19
				}
				ofs_running << " Rmax(Angstrom)=" << radial[meshr-1] << endl;

				string name1, name2, name3;
				int tmp_it, tmp_l ,tmp_n;
				bool find = false;

				while( !find )
				{
					if(in.eof())
					{
						ofs_warning << "\n Can't find l="
						<< L << " n=" << N << " orbital." << endl;
						WARNING_QUIT("Control_Overlap","Read_PAO");
					}
					in >> name1 >> name2 >> name3;
					assert( name1 == "Type" );
					in >> tmp_it >> tmp_l >> tmp_n;
					if( L == tmp_l && N == tmp_n )
					{
						// meshr_read is different from meshr if meshr is even number.
						for(int ir=0; ir<meshr_read; ir++)
						{
							in >> psi[ir];
							//psi[ir] = 1.0; //hahaha
							psir[ir] = psi[ir] * radial[ir];
						}
						find = true;
					}
					else
					{
						 double no_use;
						 for(int ir=0; ir<meshr_read; ir++)
						 {
							 in >> no_use;
						 }
					}		
				}
				double* table = new double[NQX];
				Wavefunc_in_pw::integral(meshr, psir, radial, rab, L, table);
				for(int iq=0; iq<NQX; iq++)
				{
					double energy_q = pow(iq * DQ,2);
					table_local(it,ic,iq) = table[iq];//* Wavefunc_in_pw::smearing(energy_q,150,0.666666);
				}
				delete[] table;
				delete[] radial;
				delete[] rab;
				delete[] psi;
				delete[] psir;
				++ic;
			}// N 
		}// L
	}// T


	if(MY_RANK==0)
	{
		for(int it=0; it<ucell.ntype; it++)
		{
			stringstream ss;
			ss << global_out_dir << ucell.atoms[it].label << "/LOCAL_G.dat";
			ofstream ofs(ss.str().c_str());
			for(int iq=0; iq<NQX; iq++)
			{
				int ic=0;
				double energy_q = pow((double)iq*DQ,2);
				ofs << energy_q; // unit (Ry)
				for(int L=0; L<ucell.atoms[it].nwl+1; L++)
				{
					for(int N=0; N<ucell.atoms[it].l_nchi[L]; N++)
					{
						ofs << " " << table_local(it,ic,iq);
						++ic;
					}
				}
				ofs << endl;
			}
			ofs.close();
		}
	}
		
	return;
}

double Wavefunc_in_pw::smearing(const double &energy_x,
                               const double &ecut,
                               const double &beta)
{
    double w = 0.0;
    const double beta_e = beta * ecut ;

    if (beta >= 1.0 || beta<0 )
    {
        WARNING_QUIT("wavefunc_in_pw::smearing", "beta must between 0 ~ 1 ");
    }

    if (energy_x < beta_e)
    {
        w = 1.0;
    }
    else if (energy_x >= beta_e && energy_x <= ecut)
    {
        const double arg = PI * (ecut - energy_x) * 0.5 / (1-beta) / ecut ;
        // const double sin_arg = sin(arg);  // gong 2009. 7. 12 , correct
        // w = sin_arg*sin_argi ;
        w = 0.5 * (1 - cos(2.0 * arg));
    }
    else if (energy_x > ecut)
    {
        w = 0.0 ;
    }
    return w ;

}




void Wavefunc_in_pw::integral(const int meshr, const double *psir, const double *r,
const double *rab, const int &l, double* table)
{
	const double pref = FOUR_PI / sqrt(ucell.omega);
	
	double *inner_part = new double[meshr];
	for(int ir=0; ir<meshr; ir++)
	{
		inner_part[ir] = psir[ir] * psir[ir];
	}
	
	double unit = 0.0;
	Mathzone::Simpson_Integral(meshr, inner_part, rab, unit);
	delete[] inner_part;
	OUT(ofs_running,"normalize unit",unit);

	double *aux = new double[meshr];
	double *vchi = new double[meshr];
	for (int iq=0; iq<NQX; iq++)
	{
		const double q = DQ * iq;
		Mathzone::Spherical_Bessel(meshr, r, q, l, aux);
		for (int ir = 0;ir < meshr;ir++)
		{
			vchi[ir] = psir[ir] * aux[ir] * r[ir];
		}
		
		double vqint = 0.0;
		Mathzone::Simpson_Integral(meshr, vchi, rab, vqint);

		table[iq] =  vqint * pref;
	}
	delete[] aux;
	delete[] vchi;
	return;
}


void Wavefunc_in_pw::produce_local_basis_in_pw(const int &ik,ComplexMatrix &psi, const realArray &table_local)
{
	TITLE("Wavefunc_in_pw","produce_local_basis_in_pw");
	assert(ik>=0);
	const int npw = kv.ngk[ik];
	const int total_lm = ( ucell.lmax + 1) * ( ucell.lmax + 1);
	matrix ylm(total_lm, npw);
	complex<double> *aux = new complex<double>[npw];
	double *chiaux = new double[1];

	Vector3<double> *gk = new Vector3<double>[npw];
	for(int ig=0;ig<npw;ig++)
	{
		gk[ig] = wf.get_1qvec_cartesian(ik, ig);
	}
	
	Mathzone::Ylm_Real(total_lm, npw, gk, ylm);

	int index = 0;
	double *flq = new double[npw];
	int iwall=0;
	for (int it = 0;it < ucell.ntype;it++)
	{
		for (int ia = 0;ia < ucell.atoms[it].na;ia++)
		{
			complex<double> *sk = wf.get_sk(ik, it, ia);
			int ic=0;
			for(int L = 0; L < ucell.atoms[it].nwl+1; L++)
			{
				complex<double> lphase = pow(NEG_IMAG_UNIT, L); //mohan 2010-04-19
				for(int N=0; N < ucell.atoms[it].l_nchi[L]; N++)
				{
//					ofs_running << " it=" << it << " ia=" << ia << " L=" << L << " N=" << N << endl;
					
					for(int ig=0; ig<npw; ig++)
					{
						flq[ig] = Mathzone::Polynomial_Interpolation(table_local,
						it, ic, NQX, DQ, gk[ig].norm() * ucell.tpiba );
					}

					if(NONCOLIN)
					{
/*						for(int is_N = 0; is_N < 2; is_N++)*/  //for rotate base
						for(int is_N = 0; is_N < 1; is_N++)
						{
							if(L==0 && is_N==1) continue;
							if(ucell.atoms[it].has_so)
							{
								const double j = abs(double(L+is_N) - 0.5);
								if (INPUT.starting_spin_angle|| !(DOMAG||DOMAG_Z))
								{//atomic_wfc_so
									for(int m=0; m<2*L+1; m++)
									{
										cout<<"iwall: "<<iwall<<endl;
										const int lm = L*L+m;
										for(int ig=0; ig<npw; ig++)
										{
											//if(is_N==0)
											psi(iwall, ig) =
											lphase * sk[ig] * ylm(lm, ig) * flq[ig];
											//else
											psi(iwall+1, ig+wf.npwx) =
											lphase * sk[ig] * ylm(lm, ig) * flq[ig];
											
										}	
										iwall+=2;
									}
								

					                                /*double fact[2];
									for(int m=-L-1;m<L+1;m++)
                                					{
                                						fact[0] = soc.spinor(L,j,m,0);
                                   						fact[1] = soc.spinor(L,j,m,1);
                                   						if (fabs(fact[0])>1e-8||fabs(fact[1])>1e-8)
                                   						{
                                      							for(int is=0;is<2;is++)
                                      							{
                                          							if(fabs(fact[is])>1e-8)
                                          //if(1)
                                          							{
                                              								const int ind = ppcell.lmaxkb + soc.sph_ind(L,j,m,is);
                                              								ZEROS(aux, npw);
                                              								for(int n1=0;n1<2*L+1;n1++){
                                                 								const int lm = L*L +n1;
                                                 								if(fabs(soc.rotylm(n1,ind))>1e-8)
                                                   								for(int ig=0; ig<npw;ig++) 
                                                      									aux[ig] += soc.rotylm(n1,ind)* ylm(lm,ig);
                                              								}
													const int lm = L*L + m + L + 1;
                                              								for(int ig=0; ig<npw;ig++)
													{
                                                								psi(iwall, ig + wf.npwx*is ) = lphase * fact[is] * sk[ig] * aux[ig] * flq[ig];
													}
                                          							}
                                          							else 
                                            							for(int ig=0; ig<npw;ig++) psi(iwall,ig+ wf.npwx*is) = complex<double>(0.0 , 0.0);
                                      							}//is
											cout<<"iwall: "<<iwall<<" "<<L<<endl;
                                      							iwall++;
                                   						}//if
                                					}//m*/
                            	}// end if INPUT.starting_spin_angle || !DOMAG
								else
								{//atomic_wfc_so_mag

								  double alpha, gamma;
								  complex<double> fup,fdown;
								  int nc;
								  //This routine creates two functions only in the case j=l+1/2 or exit in the other case  
								  if(fabs(j-L+0.5<1e-4)) continue;
								  delete[] chiaux;
								  chiaux = new double [npw];
								  //Find the functions j= l- 1/2
								  if(L==0) 
									 for(int ig=0;ig<npw;ig++){
										chiaux[ig] = flq[ig];
									 }
								  else
								  {
									 /*for(int ib = 0;ib < ucell.atoms[it].nchi;ib++)
									 {
										if((ucell.atoms[it].lchi[ib] == L)&&(fabs(ucell.atoms[it].jjj[ib]-L+0.5)<1e-4))
										{
										   nc=ib;
										   break;
										}
									 }*/
									 for(int ig=0;ig<npw;ig++)
									 {//Average the two functions
										chiaux[ig] =  L * 
											 Mathzone::Polynomial_Interpolation(table_local,
																   it, ic, NQX, DQ, gk[ig].norm() * ucell.tpiba );

										chiaux[ig] += flq[ig] * (L+1.0) ;
										chiaux[ig] *= 1/(2.0*L+1.0);
									 }
								  }
								  //and construct the starting wavefunctions as in the noncollinear case.
								  alpha = soc.angle1[it];
								  gamma = -1 * soc.angle2[it] + 0.5 * PI;

								  for(int m = 0;m<2*L+1;m++)
								  {
									 const int lm = L*L +m;
									 if(iwall+2*L+1>ucell.natomwfc) WARNING_QUIT("wf.atomic_wfc()","error: too many wfcs");
									 for(int ig = 0;ig<npw;ig++)
									 {
										 aux[ig] = sk[ig] * ylm(lm,ig) * chiaux[ig];
									 }
									 //rotate wfc as needed
									 //first rotation with angle alpha around (OX)
									 for(int ig = 0;ig<npw;ig++)
									 {
										 fup = cos(0.5 * alpha) * aux[ig];
										 fdown = IMAG_UNIT * sin(0.5* alpha) * aux[ig];
										 //build the orthogonal wfc
										 //first rotation with angle (alpha + PI) around (OX)
										 psi(iwall,ig) = (cos(0.5 * gamma) + IMAG_UNIT * sin(0.5*gamma)) * fup;
										 psi(iwall,ig+ wf.npwx) = (cos(0.5 * gamma) - IMAG_UNIT * sin(0.5*gamma)) * fdown;
										 //second rotation with angle gamma around(OZ)
										 fup = cos(0.5 * (alpha + PI))*aux[ig];
										 fdown = IMAG_UNIT * sin(0.5 * (alpha + PI))*aux[ig];
										 psi(iwall+2*L+1,ig) = (cos(0.5*gamma) + IMAG_UNIT*sin(0.5*gamma))*fup;
										 psi(iwall+2*L+1,ig+ wf.npwx) = (cos(0.5*gamma) - IMAG_UNIT*sin(0.5*gamma))*fdown;
									 }
									 iwall++;
								  }
								  iwall += 2*L +1;
								} // end else INPUT.starting_spin_angle || !DOMAG
							} // end if ucell.atoms[it].has_so
							else 
							{//atomic_wfc_nc
								double alpha, gamman;
								complex<double> fup, fdown;
								alpha = soc.angle1[it];
								gamman = -soc.angle2[it] + 0.5*PI;
								for(int m = 0;m<2*L+1;m++)
								{
									const int lm = L*L +m;
									if(iwall+2*L+1>ucell.natomwfc) WARNING_QUIT("wf.atomic_wfc()","error: too many wfcs");
									for(int ig = 0;ig<npw;ig++)
									{
										 aux[ig] = sk[ig] * ylm(lm,ig) * flq[ig];
									}
									//rotate function
									//first, rotation with angle alpha around(OX)
									for(int ig = 0;ig<npw;ig++)
									{
										 fup = cos(0.5*alpha) * aux[ig];
										 fdown = IMAG_UNIT * sin(0.5* alpha) * aux[ig];
										 //build the orthogonal wfc
										 //first rotation with angle(alpha+PI) around(OX)
										 psi(iwall,ig) = (cos(0.5 * gamman) + IMAG_UNIT * sin(0.5*gamman)) * fup;
										 psi(iwall,ig+ wf.npwx) = (cos(0.5 * gamman) - IMAG_UNIT * sin(0.5*gamman)) * fdown;
										 //second rotation with angle gamma around(OZ)
										 fup = cos(0.5 * (alpha + PI)) * aux[ig];
										 fdown = IMAG_UNIT * sin(0.5 * (alpha + PI)) * aux[ig];
										 psi(iwall+2*L+1,ig) = (cos(0.5*gamman) + IMAG_UNIT*sin(0.5*gamman))*fup;
										 psi(iwall+2*L+1,ig+ wf.npwx) = (cos(0.5*gamman) - IMAG_UNIT*sin(0.5*gamman))*fdown;
									} // end ig
									iwall++;
								} // end m
								iwall += 2*L+1;
							} // end else ucell.atoms[it].has_so
						} // end for is_N
                    } // end if NONCOLIN
                    else{//LSDA and nomagnet case
						for(int m=0; m<2*L+1; m++)
						{
							const int lm = L*L+m;
							for(int ig=0; ig<npw; ig++)
							{
								psi(iwall, ig) =
								lphase * sk[ig] * ylm(lm, ig) * flq[ig];
							}	
							++iwall;
						}
					}
					++ic;
				} // end for N
			} // end for L
			delete[] sk;
		} // end for ia
	} // end for it
	assert(iwall == NLOCAL);
	delete[] flq;
	delete[] gk;
}


void Wavefunc_in_pw::produce_local_basis_q_in_pw(const int &ik, ComplexMatrix &psi, const realArray &table_local, Vector3<double> q)   // pengfei 2016-11-23
{
	TITLE("Wavefunc_in_pw","produce_local_basis_in_pw");
	assert(ik>=0);
	const int npw = kv.ngk[ik];
	const int total_lm = ( ucell.lmax + 1) * ( ucell.lmax + 1);
	matrix ylm(total_lm, npw);
	complex<double> *aux = new complex<double>[npw];
	double *chiaux = new double[1];

	Vector3<double> *gkq = new Vector3<double>[npw];
        
	for(int ig=0;ig<npw;ig++)
	{
		gkq[ig] = wf.get_1qvec_cartesian(ik, ig) + q;
	}

	Mathzone::Ylm_Real(total_lm, npw, gkq, ylm);

	int index = 0;
	double *flq = new double[npw];
	int iwall=0;
	for (int it = 0;it < ucell.ntype;it++)
	{
		for (int ia = 0;ia < ucell.atoms[it].na;ia++)
		{
			complex<double> *skq = wf.get_skq(ik, it, ia, q);
			int ic=0;
			for(int L = 0; L < ucell.atoms[it].nwl+1; L++)
			{
				complex<double> lphase = pow(NEG_IMAG_UNIT, L); //mohan 2010-04-19
				for(int N=0; N < ucell.atoms[it].l_nchi[L]; N++)
				{
					for(int ig=0; ig<npw; ig++)
					{
						if(gkq[ig].norm() * ucell.tpiba > ((NQX-4) * DQ) )
						{
						   flq[ig] = 0.0;
						}
						else
						{
						   flq[ig] = Mathzone::Polynomial_Interpolation(table_local, it, ic, NQX, DQ, gkq[ig].norm() * ucell.tpiba );
						}
					}

					if(NONCOLIN)
                    {
<<<<<<< HEAD
						for(int is_N = 0; is_N < 2; is_N++)
						{
							if(L==0&&is_N==1) continue;
							if(ucell.atoms[it].has_so)
							{
								const double j = double(L+is_N) - 0.5;
								if (INPUT.starting_spin_angle|| !DOMAG)
								{//atomic_wfc_so
									double fact[2];
									for(int m=-L-1;m<L+1;m++)
									{
									   fact[0] = soc.spinor(L,j,m,0);
									   fact[1] = soc.spinor(L,j,m,1);
									   if (fabs(fact[0])>1e-8||fabs(fact[1])>1e-8)
									   {
										  for(int is=0;is<2;is++)
										  {
											  if(fabs(fact[is])>1e-8)
											  {
												  const int ind = ppcell.lmaxkb + soc.sph_ind(L,j,m,is);
												  ZEROS(aux, npw);
												  for(int n1=0;n1<2*L+1;n1++){
													 const int lm = L*L +n1;
													 if(fabs(soc.rotylm(n1,ind))>1e-8)
													   for(int ig=0; ig<npw;ig++) 
														  aux[ig] += soc.rotylm(n1,ind)* ylm(lm,ig);
												  }
												  for(int ig=0; ig<npw;ig++)
													 psi(iwall, ig + wf.npwx*is ) = lphase * fact[is] * skq[ig] * aux[ig] * flq[ig];
											  }
											  else 
												for(int ig=0; ig<npw;ig++) psi(iwall,ig+ wf.npwx*is) = complex<double>(0.0 , 0.0);
										  }//is
										  iwall++;
									   }//if
									}//m
								}//if
								else
								{//atomic_wfc_so_mag

								  double alpha, gamma;
								  complex<double> fup,fdown;
								  int nc;
								  //This routine creates two functions only in the case j=l+1/2 or exit in the other case  
								  if(fabs(j-L+0.5<1e-4)) continue;
								  delete[] chiaux;
								  chiaux = new double [npw];
								  //Find the functions j= l- 1/2
								  if(L==0) 
									 for(int ig=0;ig<npw;ig++){
										chiaux[ig] = flq[ig];
									 }
								  else
								  {
									 /*for(int ib = 0;ib < ucell.atoms[it].nchi;ib++)
									 {
										if((ucell.atoms[it].lchi[ib] == L)&&(fabs(ucell.atoms[it].jjj[ib]-L+0.5)<1e-4))
										{
										   nc=ib;
										   break;
										}
									 }*/
									 for(int ig=0;ig<npw;ig++)
									 {//Average the two functions
										chiaux[ig] =  L * 
											 Mathzone::Polynomial_Interpolation(table_local,
																   it, ic, NQX, DQ, gkq[ig].norm() * ucell.tpiba );

										chiaux[ig] += flq[ig] * (L+1.0) ;
										chiaux[ig] *= 1/(2.0*L+1.0);
									 }
								  }
								  //and construct the starting wavefunctions as in the noncollinear case.
								  alpha = soc.angle1[it];
								  gamma = -1 * soc.angle2[it] + 0.5 * PI;

								  for(int m = 0;m<2*L+1;m++)
								  {
									 const int lm = L*L +m;
									 //if(iwall+2*l+1>ucell.natomwfc) WARNING_QUIT("wf.atomic_wfc()","error: too many wfcs");
									 for(int ig = 0;ig<npw;ig++)
									 {
										 aux[ig] = skq[ig] * ylm(lm,ig) * chiaux[ig];
									 }
									 //rotate wfc as needed
									 //first rotation with angle alpha around (OX)
									 for(int ig = 0;ig<npw;ig++)
									 {
										 fup = cos(0.5 * alpha) * aux[ig];
										 fdown = IMAG_UNIT * sin(0.5* alpha) * aux[ig];
										 //build the orthogonal wfc
										 //first rotation with angle (alpha + PI) around (OX)
										 psi(iwall,ig) = (cos(0.5 * gamma) + IMAG_UNIT * sin(0.5*gamma)) * fup;
										 psi(iwall,ig+ wf.npwx) = (cos(0.5 * gamma) - IMAG_UNIT * sin(0.5*gamma)) * fdown;
										 //second rotation with angle gamma around(OZ)
										 fup = cos(0.5 * (alpha + PI))*aux[ig];
										 fdown = IMAG_UNIT * sin(0.5 * (alpha + PI))*aux[ig];
										 psi(iwall+2*L+1,ig) = (cos(0.5*gamma) + IMAG_UNIT*sin(0.5*gamma))*fup;
										 psi(iwall+2*L+1,ig+ wf.npwx) = (cos(0.5*gamma) - IMAG_UNIT*sin(0.5*gamma))*fdown;
									 }
									 iwall++;
								  }
								  iwall += 2*L +1;
								}
							}
							else 
							{//atomic_wfc_nc
								double alpha, gamman;
								complex<double> fup, fdown;
								alpha = soc.angle1[it];
								gamman = -soc.angle2[it] + 0.5*PI;
								for(int m = 0;m<2*L+1;m++)
								{
									const int lm = L*L +m;
								 //   if(iwall+2*l+1>ucell.natomwfc) WARNING_QUIT("wf.atomic_wfc()","error: too many wfcs");
									for(int ig = 0;ig<npw;ig++)
									{
										 aux[ig] = skq[ig] * ylm(lm,ig) * flq[ig];
									}
									//rotate function
									//first, rotation with angle alpha around(OX)
									for(int ig = 0;ig<npw;ig++)
									{
										 fup = cos(0.5*alpha) * aux[ig];
										 fdown = IMAG_UNIT * sin(0.5* alpha) * aux[ig];
										 //build the orthogonal wfc
										 //first rotation with angle(alpha+PI) around(OX)
										 psi(iwall,ig) = (cos(0.5 * gamman) + IMAG_UNIT * sin(0.5*gamman)) * fup;
										 psi(iwall,ig+ wf.npwx) = (cos(0.5 * gamman) - IMAG_UNIT * sin(0.5*gamman)) * fdown;
										 //second rotation with angle gamma around(OZ)
										 fup = cos(0.5 * (alpha + PI)) * aux[ig];
										 fdown = IMAG_UNIT * sin(0.5 * (alpha + PI)) * aux[ig];
										 psi(iwall+2*L+1,ig) = (cos(0.5*gamman) + IMAG_UNIT*sin(0.5*gamman))*fup;
										 psi(iwall+2*L+1,ig+ wf.npwx) = (cos(0.5*gamman) - IMAG_UNIT*sin(0.5*gamman))*fdown;
									}
									iwall++;
								}
								iwall += 2*L+1;
							}
						   // iwall++;
						}//end is_N
=======
					for(int is_N = 0; is_N < 2; is_N++)
					{
						if(L==0&&is_N==1) continue;
                        if(ucell.atoms[it].has_so)
                        {
                            const double j = double(L+is_N) - 0.5;
                            if (INPUT.starting_spin_angle|| !(DOMAG||DOMAG_Z))
                            {//atomic_wfc_so
                                double fact[2];
                                for(int m=-L-1;m<L+1;m++)
                                {
                                   fact[0] = soc.spinor(L,j,m,0);
                                   fact[1] = soc.spinor(L,j,m,1);
                                   if (fabs(fact[0])>1e-8||fabs(fact[1])>1e-8)
                                   {
                                      for(int is=0;is<2;is++)
                                      {
                                          if(fabs(fact[is])>1e-8)
                                          {
                                              const int ind = ppcell.lmaxkb + soc.sph_ind(L,j,m,is);
                                              ZEROS(aux, npw);
                                              for(int n1=0;n1<2*L+1;n1++){
                                                 const int lm = L*L +n1;
                                                 if(fabs(soc.rotylm(n1,ind))>1e-8)
                                                   for(int ig=0; ig<npw;ig++) 
                                                      aux[ig] += soc.rotylm(n1,ind)* ylm(lm,ig);
                                              }
                                              for(int ig=0; ig<npw;ig++)
                                                 psi(iwall, ig + wf.npwx*is ) = lphase * fact[is] * skq[ig] * aux[ig] * flq[ig];
                                          }
                                          else 
                                            for(int ig=0; ig<npw;ig++) psi(iwall,ig+ wf.npwx*is) = complex<double>(0.0 , 0.0);
                                      }//is
                                      iwall++;
                                   }//if
                                }//m
                            }//if
                            else
                            {//atomic_wfc_so_mag

                              double alpha, gamma;
                              complex<double> fup,fdown;
                              int nc;
                              //This routine creates two functions only in the case j=l+1/2 or exit in the other case  
                              if(fabs(j-L+0.5<1e-4)) continue;
                              delete[] chiaux;
                              chiaux = new double [npw];
                              //Find the functions j= l- 1/2
                              if(L==0) 
                                 for(int ig=0;ig<npw;ig++){
                                    chiaux[ig] = flq[ig];
                                 }
                              else
                              {
                                 /*for(int ib = 0;ib < ucell.atoms[it].nchi;ib++)
                                 {
                                    if((ucell.atoms[it].lchi[ib] == L)&&(fabs(ucell.atoms[it].jjj[ib]-L+0.5)<1e-4))
                                    {
                                       nc=ib;
                                       break;
                                    }
                                 }*/
                                 for(int ig=0;ig<npw;ig++)
                                 {//Average the two functions
                                    chiaux[ig] =  L * 
                                         Mathzone::Polynomial_Interpolation(table_local,
                                                               it, ic, NQX, DQ, gkq[ig].norm() * ucell.tpiba );

                                    chiaux[ig] += flq[ig] * (L+1.0) ;
                                    chiaux[ig] *= 1/(2.0*L+1.0);
                                 }
                              }
                              //and construct the starting wavefunctions as in the noncollinear case.
                              alpha = soc.angle1[it];
                              gamma = -1 * soc.angle2[it] + 0.5 * PI;

                              for(int m = 0;m<2*L+1;m++)
                              {
                                 const int lm = L*L +m;
                                 //if(iwall+2*l+1>ucell.natomwfc) WARNING_QUIT("wf.atomic_wfc()","error: too many wfcs");
                                 for(int ig = 0;ig<npw;ig++)
                                 {
                                     aux[ig] = skq[ig] * ylm(lm,ig) * chiaux[ig];
                                 }
                                 //rotate wfc as needed
                                 //first rotation with angle alpha around (OX)
                                 for(int ig = 0;ig<npw;ig++)
                                 {
                                     fup = cos(0.5 * alpha) * aux[ig];
                                     fdown = IMAG_UNIT * sin(0.5* alpha) * aux[ig];
                                     //build the orthogonal wfc
                                     //first rotation with angle (alpha + PI) around (OX)
                                     psi(iwall,ig) = (cos(0.5 * gamma) + IMAG_UNIT * sin(0.5*gamma)) * fup;
                                     psi(iwall,ig+ wf.npwx) = (cos(0.5 * gamma) - IMAG_UNIT * sin(0.5*gamma)) * fdown;
                                     //second rotation with angle gamma around(OZ)
                                     fup = cos(0.5 * (alpha + PI))*aux[ig];
                                     fdown = IMAG_UNIT * sin(0.5 * (alpha + PI))*aux[ig];
                                     psi(iwall+2*L+1,ig) = (cos(0.5*gamma) + IMAG_UNIT*sin(0.5*gamma))*fup;
                                     psi(iwall+2*L+1,ig+ wf.npwx) = (cos(0.5*gamma) - IMAG_UNIT*sin(0.5*gamma))*fdown;
                                 }
                                 iwall++;
                              }
                              iwall += 2*L +1;
                            }
                        }
                        else 
                        {//atomic_wfc_nc
                            double alpha, gamman;
                            complex<double> fup, fdown;
                            alpha = soc.angle1[it];
                            gamman = -soc.angle2[it] + 0.5*PI;
                            for(int m = 0;m<2*L+1;m++)
                            {
                                const int lm = L*L +m;
                             //   if(iwall+2*l+1>ucell.natomwfc) WARNING_QUIT("wf.atomic_wfc()","error: too many wfcs");
                                for(int ig = 0;ig<npw;ig++)
                                {
                                     aux[ig] = skq[ig] * ylm(lm,ig) * flq[ig];
                                }
                                //rotate function
                                //first, rotation with angle alpha around(OX)
                                for(int ig = 0;ig<npw;ig++)
                                {
                                     fup = cos(0.5*alpha) * aux[ig];
                                     fdown = IMAG_UNIT * sin(0.5* alpha) * aux[ig];
                                     //build the orthogonal wfc
                                     //first rotation with angle(alpha+PI) around(OX)
                                     psi(iwall,ig) = (cos(0.5 * gamman) + IMAG_UNIT * sin(0.5*gamman)) * fup;
                                     psi(iwall,ig+ wf.npwx) = (cos(0.5 * gamman) - IMAG_UNIT * sin(0.5*gamman)) * fdown;
                                     //second rotation with angle gamma around(OZ)
                                     fup = cos(0.5 * (alpha + PI)) * aux[ig];
                                     fdown = IMAG_UNIT * sin(0.5 * (alpha + PI)) * aux[ig];
                                     psi(iwall+2*L+1,ig) = (cos(0.5*gamman) + IMAG_UNIT*sin(0.5*gamman))*fup;
                                     psi(iwall+2*L+1,ig+ wf.npwx) = (cos(0.5*gamman) - IMAG_UNIT*sin(0.5*gamman))*fdown;
                                }
                                iwall++;
                            }
                            iwall += 2*L+1;
                        }
                       // iwall++;
                    }//end is_N
>>>>>>> 9e81f381
                    }//end if
                    else{//LSDA and nomagnet case
						for(int m=0; m<2*L+1; m++)
						{
							const int lm = L*L+m;
							for(int ig=0; ig<npw; ig++)
							{
								psi(iwall, ig) =
								lphase * skq[ig] * ylm(lm, ig) * flq[ig];
							}	
							++iwall;
						}
					}
					++ic;
				}
			}
			delete[] skq;
		}
	}

	assert(iwall == NLOCAL);
	delete[] flq;
	delete[] gkq;
}<|MERGE_RESOLUTION|>--- conflicted
+++ resolved
@@ -516,14 +516,13 @@
 
 					if(NONCOLIN)
                     {
-<<<<<<< HEAD
 						for(int is_N = 0; is_N < 2; is_N++)
 						{
 							if(L==0&&is_N==1) continue;
 							if(ucell.atoms[it].has_so)
 							{
 								const double j = double(L+is_N) - 0.5;
-								if (INPUT.starting_spin_angle|| !DOMAG)
+                            if (INPUT.starting_spin_angle|| !(DOMAG||DOMAG_Z))
 								{//atomic_wfc_so
 									double fact[2];
 									for(int m=-L-1;m<L+1;m++)
@@ -658,149 +657,6 @@
 							}
 						   // iwall++;
 						}//end is_N
-=======
-					for(int is_N = 0; is_N < 2; is_N++)
-					{
-						if(L==0&&is_N==1) continue;
-                        if(ucell.atoms[it].has_so)
-                        {
-                            const double j = double(L+is_N) - 0.5;
-                            if (INPUT.starting_spin_angle|| !(DOMAG||DOMAG_Z))
-                            {//atomic_wfc_so
-                                double fact[2];
-                                for(int m=-L-1;m<L+1;m++)
-                                {
-                                   fact[0] = soc.spinor(L,j,m,0);
-                                   fact[1] = soc.spinor(L,j,m,1);
-                                   if (fabs(fact[0])>1e-8||fabs(fact[1])>1e-8)
-                                   {
-                                      for(int is=0;is<2;is++)
-                                      {
-                                          if(fabs(fact[is])>1e-8)
-                                          {
-                                              const int ind = ppcell.lmaxkb + soc.sph_ind(L,j,m,is);
-                                              ZEROS(aux, npw);
-                                              for(int n1=0;n1<2*L+1;n1++){
-                                                 const int lm = L*L +n1;
-                                                 if(fabs(soc.rotylm(n1,ind))>1e-8)
-                                                   for(int ig=0; ig<npw;ig++) 
-                                                      aux[ig] += soc.rotylm(n1,ind)* ylm(lm,ig);
-                                              }
-                                              for(int ig=0; ig<npw;ig++)
-                                                 psi(iwall, ig + wf.npwx*is ) = lphase * fact[is] * skq[ig] * aux[ig] * flq[ig];
-                                          }
-                                          else 
-                                            for(int ig=0; ig<npw;ig++) psi(iwall,ig+ wf.npwx*is) = complex<double>(0.0 , 0.0);
-                                      }//is
-                                      iwall++;
-                                   }//if
-                                }//m
-                            }//if
-                            else
-                            {//atomic_wfc_so_mag
-
-                              double alpha, gamma;
-                              complex<double> fup,fdown;
-                              int nc;
-                              //This routine creates two functions only in the case j=l+1/2 or exit in the other case  
-                              if(fabs(j-L+0.5<1e-4)) continue;
-                              delete[] chiaux;
-                              chiaux = new double [npw];
-                              //Find the functions j= l- 1/2
-                              if(L==0) 
-                                 for(int ig=0;ig<npw;ig++){
-                                    chiaux[ig] = flq[ig];
-                                 }
-                              else
-                              {
-                                 /*for(int ib = 0;ib < ucell.atoms[it].nchi;ib++)
-                                 {
-                                    if((ucell.atoms[it].lchi[ib] == L)&&(fabs(ucell.atoms[it].jjj[ib]-L+0.5)<1e-4))
-                                    {
-                                       nc=ib;
-                                       break;
-                                    }
-                                 }*/
-                                 for(int ig=0;ig<npw;ig++)
-                                 {//Average the two functions
-                                    chiaux[ig] =  L * 
-                                         Mathzone::Polynomial_Interpolation(table_local,
-                                                               it, ic, NQX, DQ, gkq[ig].norm() * ucell.tpiba );
-
-                                    chiaux[ig] += flq[ig] * (L+1.0) ;
-                                    chiaux[ig] *= 1/(2.0*L+1.0);
-                                 }
-                              }
-                              //and construct the starting wavefunctions as in the noncollinear case.
-                              alpha = soc.angle1[it];
-                              gamma = -1 * soc.angle2[it] + 0.5 * PI;
-
-                              for(int m = 0;m<2*L+1;m++)
-                              {
-                                 const int lm = L*L +m;
-                                 //if(iwall+2*l+1>ucell.natomwfc) WARNING_QUIT("wf.atomic_wfc()","error: too many wfcs");
-                                 for(int ig = 0;ig<npw;ig++)
-                                 {
-                                     aux[ig] = skq[ig] * ylm(lm,ig) * chiaux[ig];
-                                 }
-                                 //rotate wfc as needed
-                                 //first rotation with angle alpha around (OX)
-                                 for(int ig = 0;ig<npw;ig++)
-                                 {
-                                     fup = cos(0.5 * alpha) * aux[ig];
-                                     fdown = IMAG_UNIT * sin(0.5* alpha) * aux[ig];
-                                     //build the orthogonal wfc
-                                     //first rotation with angle (alpha + PI) around (OX)
-                                     psi(iwall,ig) = (cos(0.5 * gamma) + IMAG_UNIT * sin(0.5*gamma)) * fup;
-                                     psi(iwall,ig+ wf.npwx) = (cos(0.5 * gamma) - IMAG_UNIT * sin(0.5*gamma)) * fdown;
-                                     //second rotation with angle gamma around(OZ)
-                                     fup = cos(0.5 * (alpha + PI))*aux[ig];
-                                     fdown = IMAG_UNIT * sin(0.5 * (alpha + PI))*aux[ig];
-                                     psi(iwall+2*L+1,ig) = (cos(0.5*gamma) + IMAG_UNIT*sin(0.5*gamma))*fup;
-                                     psi(iwall+2*L+1,ig+ wf.npwx) = (cos(0.5*gamma) - IMAG_UNIT*sin(0.5*gamma))*fdown;
-                                 }
-                                 iwall++;
-                              }
-                              iwall += 2*L +1;
-                            }
-                        }
-                        else 
-                        {//atomic_wfc_nc
-                            double alpha, gamman;
-                            complex<double> fup, fdown;
-                            alpha = soc.angle1[it];
-                            gamman = -soc.angle2[it] + 0.5*PI;
-                            for(int m = 0;m<2*L+1;m++)
-                            {
-                                const int lm = L*L +m;
-                             //   if(iwall+2*l+1>ucell.natomwfc) WARNING_QUIT("wf.atomic_wfc()","error: too many wfcs");
-                                for(int ig = 0;ig<npw;ig++)
-                                {
-                                     aux[ig] = skq[ig] * ylm(lm,ig) * flq[ig];
-                                }
-                                //rotate function
-                                //first, rotation with angle alpha around(OX)
-                                for(int ig = 0;ig<npw;ig++)
-                                {
-                                     fup = cos(0.5*alpha) * aux[ig];
-                                     fdown = IMAG_UNIT * sin(0.5* alpha) * aux[ig];
-                                     //build the orthogonal wfc
-                                     //first rotation with angle(alpha+PI) around(OX)
-                                     psi(iwall,ig) = (cos(0.5 * gamman) + IMAG_UNIT * sin(0.5*gamman)) * fup;
-                                     psi(iwall,ig+ wf.npwx) = (cos(0.5 * gamman) - IMAG_UNIT * sin(0.5*gamman)) * fdown;
-                                     //second rotation with angle gamma around(OZ)
-                                     fup = cos(0.5 * (alpha + PI)) * aux[ig];
-                                     fdown = IMAG_UNIT * sin(0.5 * (alpha + PI)) * aux[ig];
-                                     psi(iwall+2*L+1,ig) = (cos(0.5*gamman) + IMAG_UNIT*sin(0.5*gamman))*fup;
-                                     psi(iwall+2*L+1,ig+ wf.npwx) = (cos(0.5*gamman) - IMAG_UNIT*sin(0.5*gamman))*fdown;
-                                }
-                                iwall++;
-                            }
-                            iwall += 2*L+1;
-                        }
-                       // iwall++;
-                    }//end is_N
->>>>>>> 9e81f381
                     }//end if
                     else{//LSDA and nomagnet case
 						for(int m=0; m<2*L+1; m++)
