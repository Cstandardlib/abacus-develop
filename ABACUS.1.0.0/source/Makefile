--- conflicted
+++ resolved
@@ -60,13 +60,8 @@
 #==========================
 # MAKING OPTIONS
 #==========================
-<<<<<<< HEAD
 fp_mpi : ${FP_OBJS} ${PDIAG_MR} ${PDIAG_OBJS} ${HEADERS}
 	${CPLUSPLUS_MPI} ${OPTS} ${OPTS_MPI} $(FP_OBJS) ${PDIAG_OBJS} ${PDIAG_MR} ${LIBS} -o  ../bin/${VERSION}.mpi.1.0.0_exx
-=======
-fp_mpi : ${FP_OBJS} ${PDIAG_MR} ${PDIAG_OBJS}$ ${HEADERS}
-	${CPLUSPLUS_MPI} ${OPTS} ${OPTS_MPI} $(FP_OBJS) ${PDIAG_OBJS} ${PDIAG_MR} ${LIBS} -o  ../bin/${VERSION}.mpi.1.0.0
->>>>>>> ab90a771
 
 fp : ${FP_OBJS} ${HEADERS} 
 	${CPLUSPLUS} ${OPTS} $(FP_OBJS) ${LIBS} -o ${VERSION}.fp.x 
@@ -88,4 +83,4 @@
 
 .PHONY:clean
 clean:
-	$(RM) *.o ../bin/ABACUS*+	$(RM) *.o