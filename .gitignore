build
bin
obj
<<<<<<< HEAD
*.o
=======
*.o
OUT.*
log.txt
result.out
.DS_Store
>>>>>>> 30a329f7
<|MERGE_RESOLUTION|>--- conflicted
+++ resolved
@@ -1,12 +1,8 @@
 build
 bin
 obj
-<<<<<<< HEAD
-*.o
-=======
 *.o
 OUT.*
 log.txt
 result.out
-.DS_Store
->>>>>>> 30a329f7
+.DS_Store