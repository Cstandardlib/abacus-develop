########################################
# CMake build system
# This file is part of ABACUS
cmake_minimum_required(VERSION 3.18)
########################################

project(ABACUS
    VERSION 2.2.0
    DESCRIPTION "ABACUS is an electronic structure package based on DFT."
    HOMEPAGE_URL "https://github.com/deepmodeling/abacus-develop"
    LANGUAGES CXX
)

option(ENABLE_DEEPKS "Enable DeePKS functionality" OFF)
option(ENABLE_LIBXC "Enable LibXC functionality" OFF)

option(ENABLE_ASAN "Enable AddressSanitizer" OFF)
option(BUILD_UNIT_TESTS "Build ABACUS unit tests" OFF)
option(GENERATE_TEST_REPORTS "Enable test report generation" OFF)
option(USE_CUDA "Enable support to CUDA." ON)

include(CheckLanguage)
check_language(CUDA)

if(CMAKE_CUDA_COMPILER)
  if(NOT DEFINED USE_CUDA)
    message("CUDA components detected. \nWill build the CUDA version of ABACUS.")
    set(USE_CUDA ON)
  else()
    if(NOT USE_CUDA)
      message(WARNING "CUDA components detected, but USE_CUDA set to OFF. \nNOT building CUDA version of ABACUS.")
    endif()
  endif()
else() # CUDA not found
  if (USE_CUDA)
    message(FATAL_ERROR "USE_CUDA set but no CUDA components found.")
    set(USE_CUDA OFF)
  endif()
endif()

if(USE_CUDA)
  set(CMAKE_CXX_STANDARD 14)
  set(CMAKE_CXX_EXTENSIONS ON)
  set(CMAKE_CXX_STANDARD_REQUIRED ON)
  set(CMAKE_CUDA_STANDARD 14)
  set(CMAKE_CUDA_STANDARD_REQUIRED ON)
  set(CMAKE_CUDA_HOST_COMPILER ${CMAKE_CXX_COMPILER})
  enable_language(CUDA)
  include_directories(${CMAKE_CUDA_TOOLKIT_INCLUDE_DIRECTORIES})
endif()


if(ENABLE_DEEPKS)
  set(CMAKE_CXX_STANDARD 14)
else()
  set(CMAKE_CXX_STANDARD 11)
endif()

if(ENABLE_ASAN)
  add_compile_options(
    -O1
    -g
    -fsanitize=address
    -fno-omit-frame-pointer
  )
  add_link_options(
    -g
    -fsanitize=address
  )
else()
  add_compile_options(-O2 -g)
  SET(CMAKE_CXX_FLAGS "${CMAKE_CXX_FLAGS} -Wno-write-strings" )
endif()

set(ABACUS_BIN_NAME abacus)
set(CMAKE_MODULE_PATH ${CMAKE_CURRENT_SOURCE_DIR}/modules)
set(ABACUS_SOURCE_DIR ${CMAKE_CURRENT_SOURCE_DIR}/source)
set(ABACUS_TEST_DIR ${CMAKE_CURRENT_SOURCE_DIR}/tests)
set(ABACUS_BIN_PATH ${CMAKE_CURRENT_BINARY_DIR}/${ABACUS_BIN_NAME})

include_directories(${ABACUS_SOURCE_DIR})

find_package(Cereal REQUIRED)
find_package(ELPA REQUIRED)
find_package(MPI REQUIRED)
find_package(Threads REQUIRED)
find_package(OpenMP REQUIRED)

if(DEFINED MKL_DIR)
  set(MKL_DIR_CACHE "${MKL_DIR}")
endif()

include(FetchContent)

include_directories(
  ${Cereal_INCLUDE_DIRS}
  ${MPI_CXX_INCLUDE_PATH}
)

if(ENABLE_DEEPKS)
  find_package(Torch REQUIRED)
  set(CMAKE_CXX_FLAGS "${CMAKE_CXX_FLAGS} ${TORCH_CXX_FLAGS}")
  FetchContent_Declare(
    libnpy
    GIT_REPOSITORY https://github.com.cnpmjs.org/llohse/libnpy.git
  )
  FetchContent_MakeAvailable(libnpy)
  include_directories(
    ${libnpy_SOURCE_DIR}
    ${TORCH_INCLUDE_DIRS}
  )
  add_definitions(-D__DEEPKS)
endif()

if(DEFINED Libxc_DIR)
  set(ENABLE_LIBXC ON)
endif()
if(ENABLE_LIBXC)
  find_package(Libxc)
  if(${Libxc_FOUND})
    message("Using Libxc.")
    add_compile_definitions(USE_LIBXC)
    # applying -DUSING_Libxc definition
    # target_compile_definitions(${ABACUS_BIN_NAME} PRIVATE $<TARGET_PROPERTY:Libxc::xc,INTERFACE_COMPILE_DEFINITIONS>)
    include_directories(${Libxc_INCLUDE_DIRS})
  else()
    message(WARNING "Will not use Libxc.")
  endif()
endif()

if(DEFINED MKL_DIR_CACHE)
  find_package(IntelMKL REQUIRED)
  add_definitions(-D__MKL -DMKL_ILP64)
  include_directories(${MKL_INCLUDE_DIRS} ${MKL_INCLUDE_DIRS}/fftw)
else()
  find_package(FFTW3 REQUIRED)
  find_package(LAPACK REQUIRED)
  find_package(ScaLAPACK REQUIRED)
  include_directories(${FFTW3_INCLUDE_DIRS})
endif()

add_compile_definitions(
  __EXX
  __FFTW3
  __FP
  __MPI
  __OPENMP
  __SELINV
  __LCAO
  METIS
  EXX_DM=3
  EXX_H_COMM=2
  TEST_EXX_LCAO=0
  TEST_EXX_RADIAL=1
  USE_CEREAL_SERIALIZATION
)

add_subdirectory(source)

add_executable(${ABACUS_BIN_NAME}
    source/main.cpp
)

target_link_libraries(${ABACUS_BIN_NAME}
    base
    cell
    symmetry
    md
    symmetry
    neighbor
    orb
    io
    ions
    lcao
    parallel
    mrrr
    pdiag
    pw
    ri
    driver
    -lm
    ELPA::ELPA
    MPI::MPI_CXX
    OpenMP::OpenMP_CXX
    Threads::Threads
)

if(DEFINED MKL_DIR_CACHE)
  target_link_libraries(${ABACUS_BIN_NAME}
    -lifcore
    IntelMKL::MKL
    OpenMP::OpenMP_CXX
  )
else()
  target_link_libraries(${ABACUS_BIN_NAME}
    FFTW3::FFTW3
    ScaLAPACK::ScaLAPACK
    LAPACK::LAPACK
    OpenMP::OpenMP_CXX
  )
endif()

# if(CMAKE_CXX_COMPILER_ID STREQUAL "GNU")
target_link_libraries(${ABACUS_BIN_NAME}
  -lgfortran
)
# endif()

if(ENABLE_DEEPKS)
  target_link_libraries(${ABACUS_BIN_NAME}
    ${TORCH_LIBRARIES}
  )
endif()

<<<<<<< HEAD
if(USE_CUDA)
  target_link_libraries(${ABACUS_BIN_NAME}
    -lcufft
    -lcublas
    -lcudart
  )
  set_property(TARGET ${ABACUS_BIN_NAME}
  PROPERTY CUDA_ARCHITECTURES
  70 # V100
  75 # T4
  )
=======
if(${Libxc_FOUND})
  target_link_libraries(${ABACUS_BIN_NAME} Libxc::xc)
>>>>>>> 35c93edd
endif()

install(PROGRAMS ${ABACUS_BIN_PATH}
    TYPE BIN
    #DESTINATION ${CMAKE_INSTALL_BINDIR}
)

include(CTest)
enable_testing()
IF (BUILD_TESTING)
  add_subdirectory(tests)
endif()<|MERGE_RESOLUTION|>--- conflicted
+++ resolved
@@ -212,7 +212,6 @@
   )
 endif()
 
-<<<<<<< HEAD
 if(USE_CUDA)
   target_link_libraries(${ABACUS_BIN_NAME}
     -lcufft
@@ -224,10 +223,8 @@
   70 # V100
   75 # T4
   )
-=======
 if(${Libxc_FOUND})
   target_link_libraries(${ABACUS_BIN_NAME} Libxc::xc)
->>>>>>> 35c93edd
 endif()
 
 install(PROGRAMS ${ABACUS_BIN_PATH}
