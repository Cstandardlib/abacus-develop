#!/bin/bash

# threshold with unit: eV
threshold="0.0000001"

echo "-----AUTO TESTS OF ABACUS ------"
echo "test accuracy is $threshold eV."
echo "--------------------------------"
echo ""

#----------------------------------------------------------
# define a function named 'check_out'
#----------------------------------------------------------
check_out(){
	#------------------------------------------------------
	# input file $1 is 'result.out' in each test directory
	#------------------------------------------------------
	outfile=$1

	#------------------------------------------------------
	# outfile = result.out
	#------------------------------------------------------
	properties=`awk '{print $1}' $outfile`

	#------------------------------------------------------
	# jd = job description
	#------------------------------------------------------
	if test -e "jd"; then
		jd=`cat jd`
 		echo $jd
	fi

	#------------------------------------------------------
	# check every 'key' word
	#------------------------------------------------------
	for key in $properties; do

		#--------------------------------------------------
		# calculated value
		#--------------------------------------------------
		cal=`grep "$key" $outfile | awk '{printf "%.'$CA'f\n",$2}'`

		#--------------------------------------------------
		# reference value
		#--------------------------------------------------

		ref=`grep "$key" result.ref | awk '{printf "%.'$CA'f\n",$2}'`
		#--------------------------------------------------
		# computed the deviation between the calculated
		# and reference value
		#--------------------------------------------------
		deviation=`awk 'BEGIN {x='$ref';y='$cal';printf "%.'$CA'f\n",x-y}'`
		deviation1=`awk 'BEGIN {x='$ref';y='$cal';printf "%.'$CA'f\n",y-x}'`

		if [ $key == "totaltimeref" ]; then
#			echo "time=$cal ref=$ref"
			break
		fi


		#--------------------------------------------------
		# If deviation < threshold, then the test passes,
		# otherwise, the test prints out warning
		# Daye Zheng found bug on 2021-06-20,
		# deviation should be positively defined
		#--------------------------------------------------
<<<<<<< HEAD
		if [ $(echo "$deviation < $threshold && $deviation1 < $threshold"|bc) = 1 ]; then
			#echo "$key cal=$cal ref=$ref deviation=$deviation"
			#echo "[ PASS ] $key"
			echo -e "\e[1;32m [ PASS ] \e[0m $key"
		else 
=======
		if [ $(echo "sqrt($deviation*$deviation) < $threshold"|bc) = 0 ]; then
>>>>>>> 05c73d75
			echo " *************"
			echo -e "\e[1;31m Incorrect :(  \e[0m"
			echo " *************"
			echo "$key cal=$cal ref=$ref deviation=$deviation"
			break
<<<<<<< HEAD
=======
		else
			#echo "$key cal=$cal ref=$ref deviation=$deviation"
			#echo "[ PASS ] $key"
			echo -e "\e[1;32m [ PASS ] \e[0m $key"
>>>>>>> 05c73d75
		fi
	done
}

#---------------------------------------------
# the file name that contains all of the tests
#---------------------------------------------

test -e general_info || echo "plese write the file list_of_tests"
test -e general_info || exit 0
which $ABACUS_PATH || echo "Error! ABACUS path was wrong!!"
which $ABACUS_PATH || exit 0
CA=`grep CHECKACCURACY general_info | awk '{printf $2}'`
# NP=`grep NUMBEROFPROCESS general_info | awk '{printf $2}'`

grep -w TESTDIR general_info | awk '{print $2}' > testdir.txt
list=`grep list_of_tests general_info|sed -e 's/[^ ]* //'`
if [ -z "$list" ]
then
#echo "do no thing"
testdir=`cat testdir.txt`
else
#echo $list
value_line=(` echo $list | head -n1 `)

colume=`echo ${#value_line[@]}`
for (( col=0 ; col<$colume ; col++ ));do
    value=`echo ${value_line[$col]}`
    grep $value testdir.txt > testdir.dat
    mv testdir.dat testdir.txt
done
testdir=`cat testdir.txt`
fi
rm testdir.txt

for dir in $testdir; do
cd $dir
	echo "$dir ($NP cores)"
	#parallel test
	mpirun -np $NP $ABACUS_PATH > log.txt
	test -d OUT.autotest || echo "Some errors happened in ABACUS!"
	test -d OUT.autotest || exit 0

	if test -z $1
	then
		../tools/catch_properties.sh result.out
		check_out result.out
	else
		../tools/catch_properties.sh result.ref
	fi

	echo ""
cd ../
done<|MERGE_RESOLUTION|>--- conflicted
+++ resolved
@@ -64,27 +64,16 @@
 		# Daye Zheng found bug on 2021-06-20,
 		# deviation should be positively defined
 		#--------------------------------------------------
-<<<<<<< HEAD
-		if [ $(echo "$deviation < $threshold && $deviation1 < $threshold"|bc) = 1 ]; then
-			#echo "$key cal=$cal ref=$ref deviation=$deviation"
-			#echo "[ PASS ] $key"
-			echo -e "\e[1;32m [ PASS ] \e[0m $key"
-		else 
-=======
 		if [ $(echo "sqrt($deviation*$deviation) < $threshold"|bc) = 0 ]; then
->>>>>>> 05c73d75
 			echo " *************"
 			echo -e "\e[1;31m Incorrect :(  \e[0m"
 			echo " *************"
 			echo "$key cal=$cal ref=$ref deviation=$deviation"
 			break
-<<<<<<< HEAD
-=======
 		else
 			#echo "$key cal=$cal ref=$ref deviation=$deviation"
 			#echo "[ PASS ] $key"
 			echo -e "\e[1;32m [ PASS ] \e[0m $key"
->>>>>>> 05c73d75
 		fi
 	done
 }
