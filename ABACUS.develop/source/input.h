//==========================================================
// Author: Lixin He,mohan
// DATE : 2008-12-24
//==========================================================
#ifndef INPUT_H
#define INPUT_H

#include "src_global/vector3.h"
#include <string>
using namespace std;

class Input
{
	public:
    
	Input();
    ~Input();

    void Init(const string &fn);

    void Print(const string &fn)const;

	void close_log(void)const;

//==========================================================
// directories of files 
//==========================================================

    string suffix;			// suffix of out put dir
    string atom_file;		// file contains atomic positions -- xiaohui modify 2015-02-01
    string pseudo_dir;      // directory of pseudopotential
	string read_file_dir;   // directory of files for reading
    string pseudo_type;     // the type of pseudopotential, mohan add 2013-05-20, ABACUS supports
			    			// UPF format (default) and vwr format. (xiaohui add 2013-06-23)
    string kpoint_file;		// file contains k-points -- xiaohui modify 2015-02-01
	string wannier_card;	// input card for wannier functions.
    string latname;			// lattice name


    string calculation;		// "scf" : self consistent calculation.
						    // "nscf" : non-self consistent calculation.
							// "relax" : cell relaxations
    double pseudo_rcut;     // cut-off radius for calculating msh
	bool renormwithmesh;     // 0: use msh to normalize radial wave functions;  1: use mesh, which is used in QE.
    int ntype;				// number of atom types
    int nbands;				// number of bands
	int nbands_sto;			// number of stochastic bands //qianrui 2021-2-5
	int nbands_istate;		// number of bands around fermi level for istate calculation.
	int nche_sto;			// number of orders for Chebyshev expansion in stochastic DFT //qinarui 2021-2-5
<<<<<<< HEAD
	unsigned int seed_sto;  // random seed for sDFT
=======
	double emax_sto;		//Emax & Emin to normalize H
	double emin_sto;
	string stotype;
>>>>>>> 32ed9dc0

    bool symmetry;			// turn on symmetry or not
	int npool; 				// ecch pool is for one k point

    bool berry_phase;		// berry phase calculation
	int gdir;               // berry phase calculation

//==========================================================
// Wannier functions 
//==========================================================
	bool towannier90;       // add by jingan for wannier90
	string NNKP;            // add by jingan for wannier90
	string wannier_spin;    // add by jingan for wannier90

	bool mlwf_flag; 		// add by mohan

//==========================================================
// E field 
//==========================================================
    int efield;				// add electrical field
	int edir;
	double emaxpos;
	double eopreg;
	double eamp;

//==========================================================
// Optical properties 
//==========================================================
	bool opt_epsilon2;		// true : calculate the dielectric functions
	int  opt_nbands;		// number of bands for optical transition matrix
    bool lda_plus_u;		// true : lda plus u calculation

//==========================================================
// electrons / spin
//==========================================================
    string dft_functional;	// input DFT functional.
	int nspin;				// LDA ; LSDA ; non-linear spin
    double nelec;			// total number of electrons
    int lmaxmax;
    double tot_magnetization;

//==========================================================
// LCAO parameters 
//==========================================================
	string basis_type; 			//xiaohui add 2013-09-01, for structural adjustment
	string ks_solver; 			//xiaohui add 2013-09-01

//==========================================================
// Forces 
//==========================================================
    int force;
    bool force_set;
    double force_thr;		// threshold of force in unit (Ry/Bohr)
	double force_thr_ev2;	// invalid force threshold, mohan add 2011-04-17

//==========================================================
// Stress 
//==========================================================
    double stress_thr;      // Pengfei Li 2017-11-01 //LiuXh update 20180515
    double press1;
    double press2;
    double press3;
	bool stress;			// calculate the stress

	string fixed_axes;      //which axes are fixed
	string ion_dynamics;	// methods to move_ion: sd, bfgs, cg...

    double cg_threshold;    // threshold when cg to bfgs, pengfei add 2011-08-15

	double bfgs_w1;			// wolfe condition 1	
	double bfgs_w2;			// wolfe condition 2

	double trust_radius_max;	// trust radius max
	double trust_radius_min;	// trust radius min
	double trust_radius_ini;	// initial move

//==========================================================
// Planewave
//==========================================================
    bool gamma_only;		// for plane wave.
	bool gamma_only_local;	// for local orbitals.

    double ecutwfc;			// energy cutoff for wavefunctions
    double ecutrho;			// energy cutoff for charge/potential

    int ncx,ncy,ncz;		// three dimension of FFT charge/grid
    int nx,ny,nz;			// three dimension of FFT wavefunc
	int bx,by,bz;			// big mesh ball. mohan add 2011-04-21 

//==========================================================
// technique 
//==========================================================
	int diago_proc;			// the number of procs used to diag. mohan add 2012-01-13
    int diago_cg_maxiter;
	int diago_cg_prec;		// mohan add 2012-03-31
    int diago_david_ndim;
    double ethr;			// used in cg method

	int nb2d;				// matrix 2d division.

	int nurse;				// used for debug.

	bool colour;			// used for fun.

	int t_in_h;				// calculate the T or not.
	int vl_in_h;			// calculate the T or not.
	int vnl_in_h;			// calculate the T or not.

	int test_force;			// test the force.
	int test_stress;		// test the stress.

//==========================================================
// iteration
//==========================================================
    double dr2;				// \sum |rhog_out - rhog_in |^2
    int niter;				// number of max elec iter
    int nstep;				// number of max ionic iter
	int out_stru;			// outut stru file each ion step
	string out_level;		// control the output information.
    bool out_md_control;    // internal parameter , added by zhengdy 2019-04-07

//==========================================================
// occupation
//==========================================================
    string occupations;		// "fixed","smearing","tetrahedra","from_input"

    string smearing;		// "gaussian",
						    // "mp","methfessel-paxton"
						    // "mv","marzari-vanderbilt","cold"
						    // "fd","fermi-dirac"
    double degauss;			//

//==========================================================
// charge mixing
//==========================================================
    string mixing_mode;		// "plain","broden",...
    double mixing_beta;		// 0 : no_mixing
    int mixing_ndim;		// used in Broden method
	double mixing_gg0;      // used in kerker method. mohan add 2014-09-27

//==========================================================
// potential / charge / wavefunction / energy
//==========================================================
    string restart_mode;	//

    string start_wfc;		// "file","atomic","random"
    string start_pot;		// "file","atomic"

	string charge_extrap;	// xiaohui modify 2015-02-01

	int mem_saver;			// 1: save psi when nscf calculation.

	int printe;				// mohan add 2011-03-16
    int out_charge;		// output charge density.
	int out_dm; // output density matrix.
	int out_potential;		// yes or no
    bool out_wf;			// yes or no
	int out_dos;			// dos calculation. mohan add 20090909
    int out_band;                   // band calculation pengfei 2014-10-13
	int out_hs;			// output H matrix and S matrix in local basis.
	int out_hs2;			//LiuXh add 2019-07-16, output H(R) matrix and S(R) matrix in local basis.
	int out_r_matrix;   // jingan add 2019-8-14, output r(R) matrix.
	bool out_lowf;			// output the wave functions in local basis.
	bool out_alllog; 		// output all logs.

	double dos_emin_ev;
	double dos_emax_ev;
	double dos_edelta_ev;

    double b_coef;           //  pengfei 2014-10-13

//==========================================================
// two center integrals in LCAO
// mohan add 2009-11-11 
//==========================================================
	double lcao_ecut;		// ecut of two center integral
	double lcao_dk;			// delta k used in two center integral
	double lcao_dr;			// dr used in two center integral
	double lcao_rmax;		// rmax(a.u.) to make table.
    double search_radius;	//11.1
	bool search_pbc; // 11.2


//==========================================================
// selected inversion method 
//==========================================================
	// selinv method parameter (cooperate with LinLin)
	int selinv_npole;
	double selinv_temp;
	double selinv_gap;
	double selinv_deltae;
	double selinv_mu;
	double selinv_threshold;
	int selinv_niter;

//==========================================================
// molecular dynamics 
// added by Daye Zheng
//==========================================================
    int md_mdtype;                   //choose ensemble
	double md_tauthermo;
	double md_taubaro;
	double md_dt;                    //time step
	int md_nresn;                     //parameter during integrater
	int md_nyosh;                      //parameter during integrater
	double md_qmass;                   //mass of thermostat
	double md_tfirst;                    //temperature begin
	double md_tlast;                    //temperature end
	int md_dumpmdfred;                  //The period to dump MD information for monitoring and restarting MD
	string md_mdoutpath;                //output path for md
	bool md_domsd;                   //whether compute <r(t)-r(0)>
	bool md_domsdatom;                //whether compute msd for each atom
	int md_rstmd;                    //whether restart;
	int md_outputstressperiod;      //period to output stress
	int md_fixtemperature;          //period to change temperature
	double md_ediff;             //parameter for constraining total energy change
	double md_ediffg;             //parameter for constraining max force change
	int md_msdstartTime;            //choose which step that msd be calculated 

//==========================================================
// vdw
// Peize Lin add 2014-03-31, jiyy update 2019-08-01
//==========================================================
    string vdw_method;          //the method of vdw calculation                 
    string vdw_s6;              //scale parameter 
	string vdw_s8;              //scale parameter 
	string vdw_a1;             //damping function parameter 
	string vdw_a2;             //damping function parameter 
	double vdw_d;               //damping function parameter d
	bool vdw_abc;               //third-order term?
    string vdw_radius;          //cutoff radius for pair interactions
	string vdw_radius_unit;	    //"Bohr" or "Angstrom"
	double vdw_cn_thr;          //cutoff radius for calculating the coordination number
	string vdw_cn_thr_unit;     //"Bohr" or "Angstrom"
	string vdw_C6_file;
	string vdw_C6_unit;		    //"Bohr" or "Angstrom"
	string vdw_R0_file;
	string vdw_R0_unit;		    //"Bohr" or "Angstrom"
	string vdw_model;			//"period" or "radius"
	Vector3<int> vdw_period;

//==========================================================
// Spectrum
// pengfei Li add 2016-11-23
//==========================================================    
	//bool     epsilon;               // calculate epsilon or not
	string   spectral_type;          // the type of the calculated spectrum
	int      spectral_method;        // 0: tddft(linear response)
	int      eels_method;            // 0: hilbert_transform method; 1: standard method
	int      absorption_method;      // 0: vasp's method  1: pwscf's method
	//int		 epsilon_choice;         // 0: hilbert_transform method; 1: standard method
	string   kernel_type;           // the kernel type: rpa, tdlda ...
	string system_type;                 // bulk or surface
	double  eta;                   // unit(Ry)
	double  domega;                // unit(Ry)
	int     nomega;
	int     ecut_chi;                   // the dimension of G 
	//int     oband;                 // the number of "occupied" bands  
	double  q_start[3];            // the position of the first q point in direct coordinate
	double  q_direct[3];             // the q direction
	//int     start_q;               // the serial number of the start qpoint
	//int     interval_q;            // the interval of the qpoints
	int     nq;                    // the total number of qpoints for calculation
	bool     out_epsilon;           // output epsilon or not
	bool     out_chi;               // output chi or not
	bool     out_chi0;              // output chi0 or not
	double  fermi_level;            // the change the fermi level(Ry)
	bool     coulomb_cutoff;         // turn on or off the Coulomb_cutoff 0/1
	//bool     epsilon0;              // calculate the macroscopic dielectric constant or not
	//double   intersmear;            // eta
	double   intrasmear;            // Eta
	double   shift;
	bool     metalcalc;             // metal or not
	double   eps_degauss;            // degauss
	//int	epsilon0_choice;             // 0: vasp's method  1: pwscf's method
	bool     kmesh_interpolation;          // calculting <i,0|j,R>
	double  qcar[100][3];          // the Cartesian position of q points(unit: 2*PI/lat0) 
	int ocp;
	//int ocp_n;
	string ocp_set;
	//double  ocp_kb[10000];
	int     lcao_box[3];           // the scale for searching the existence of the overlap <i,0|j,R>
	int    mulliken;//qifeng add 2019-9-10
	//added by zhengdy-soc
	bool noncolin;
	bool lspinorb;

	//	bool starting_spin_angle;
	double *angle1;
	double *angle2;
		

//==========================================================
// exx
// Peize Lin add 2018-06-20
//==========================================================		
	string exx_hybrid_type;		// "no", "hf", "pbe0", "hse"

	double exx_hybrid_alpha;
	double exx_hse_omega;
	
	bool exx_separate_loop;		// 0 or 1
	int exx_hybrid_step;
	
	double exx_lambda;
	
	double exx_pca_threshold;
	double exx_c_threshold;
	double exx_v_threshold;
	double exx_dm_threshold;
	double exx_schwarz_threshold;
	double exx_cauchy_threshold;
	double exx_ccp_threshold;
	double exx_ccp_rmesh_times;
	
	string exx_distribute_type;
	
	int exx_opt_orb_lmax;
	double exx_opt_orb_ecut;
	double exx_opt_orb_tolerence;
	
//==========================================================
// tddft
// Fuxiang He add 2016-10-26
//==========================================================
	int tddft;			//calculate tddft or not
	double td_dr2;			//threshold for electronic iteration of tddft
	double td_dt;			//"fs"
	double td_force_dt;			//"fs"
	int val_elec_01;			//valence electron 01
	int val_elec_02;			//valence electron 02
	int val_elec_03;			//valence electron 03
	int vext;			//add extern potential or not
	int vext_dire;			//vext direction
	
//==========================================================
// restart
// Peize Lin add 2020-04-04
//==========================================================
	bool restart_save;
	bool restart_load;
	//xiaohui add 2015-09-16
	bool input_error;
    double cell_factor; //LiuXh add 20180619
	
//==========================================================
// new DM algorithm test
// add by Shen Yu @ 2019/5/9
// newDM values:
//  0: not use new DM algorithm; 
//  1: use new DM algorithm and show no debug information
//  2: use new DM algorithm and only show key debug information
//  3: use new DM algorithm and show all detail debug information
//==========================================================
    int new_dm;

//==========================================================
//    DFT+U       Xin Qu added on 2020-10-29
//==========================================================
    bool dft_plus_u;                //true:DFT+U correction; false：standard DFT calcullation(default)	
	int *orbital_corr;              // which correlated orbitals need corrected ; d:2 ,f:3, do not need correction:-1
    double *hubbard_u;              //Hubbard Coulomb interaction parameter U(ev)
	double *hund_j;                 //Hund exchange parameter J(ev) 	
	bool omc;                       //whether turn on occupation matrix control method or not
	bool yukawa_potential;          //default:false
	double yukawa_lambda;            //default:0.0

	//The two parameters below are not usable currently

	int dftu_type;                  //1:rotationally invarient formalism; 2:simplified form(default)
	int double_counting;            // 1:FLL(fully localized limit)(default); 2:AMF(around mean field)

//==========================================================
// DeepKS -- added by caoyu and mohan 
//==========================================================
    int out_descriptor; // output descritpor for deepks. caoyu added 2020-11-24, mohan modified 2021-01-03
	int lmax_descriptor; // lmax used in descriptor, mohan added 2021-01-03

	private:

//==========================================================
// MEMBER FUNCTIONS :
// NAME : Read()
// NAME : Default(set the default value for variables)
// NAME : Check(check the values)
// NAME : Bcast(only used in paralle case,only read in data
//        from first cpu, and distribute the data to the
//        other processors)
//==========================================================

    bool Read(const string &fn);

    void Default(void);

	void Default_2(void);    //jiyy add 2019-08-04											  

    void Check(void);

#ifdef __MPI
    void Bcast(void);
#endif

	public:

    template <class T>
    static void read_value(ifstream &ifs, T &var)
    {
        ifs >> var;
        ifs.ignore(150, '\n');
        return;
    }

	void strtolower(char *sa, char *sb);
	void readbool(ifstream &ifs, bool &var);
};

extern Input INPUT;
#endif //INPUT<|MERGE_RESOLUTION|>--- conflicted
+++ resolved
@@ -47,13 +47,10 @@
 	int nbands_sto;			// number of stochastic bands //qianrui 2021-2-5
 	int nbands_istate;		// number of bands around fermi level for istate calculation.
 	int nche_sto;			// number of orders for Chebyshev expansion in stochastic DFT //qinarui 2021-2-5
-<<<<<<< HEAD
-	unsigned int seed_sto;  // random seed for sDFT
-=======
+	int seed_sto;  // random seed for sDFT
 	double emax_sto;		//Emax & Emin to normalize H
 	double emin_sto;
 	string stotype;
->>>>>>> 32ed9dc0
 
     bool symmetry;			// turn on symmetry or not
 	int npool; 				// ecch pool is for one k point
