--- conflicted
+++ resolved
@@ -338,7 +338,6 @@
 	//	bool starting_spin_angle;
 	double *angle1;
 	double *angle2;
-<<<<<<< HEAD
 		
 
 //==========================================================
@@ -370,9 +369,6 @@
 	double exx_opt_orb_ecut;
 	double exx_opt_orb_tolerence;
 	
-=======
-
->>>>>>> 5a305a1e
 //==========================================================
 // tddft
 // Fuxiang He add 2016-10-26
@@ -393,10 +389,6 @@
 //==========================================================
 	bool restart_save;
 	bool restart_load;
-<<<<<<< HEAD
-
-=======
->>>>>>> 5a305a1e
 	//xiaohui add 2015-09-16
 	bool input_error;
     double cell_factor; //LiuXh add 20180619
