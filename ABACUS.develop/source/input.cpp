//==========================================================
// Author: Lixin He,mohan
// DATE : 2008-11-6
//==========================================================
//#include "global.h"
#include "src_pw/tools.h"
#include "input.h"

#include <iostream>
#include <fstream>
#include <iomanip>
#include <stdio.h>
#include <string.h>

Input INPUT;

Input::Input() 
{
	angle1 = new double[1];
	angle2 = new double[1];
// all values set in Default	
}

Input::~Input() 
{
	delete[] angle1;
	delete[] angle2;
}

void Input::Init(const string &fn)
{
	timer::tick("Input","Init",'B');
    this->Default();

    bool success = this->Read(fn);
	this->Default_2();			   

//xiaohui add 2015-09-16
#ifdef __MPI
	Parallel_Common::bcast_bool(input_error);
#endif
	if(input_error ==1 )
	{
		WARNING_QUIT("Input","Bad parameter, please check the input parameters in file INPUT");
	}

#ifdef __MPI
	Parallel_Common::bcast_bool(success);
#endif
	if(!success)
	{
		WARNING_QUIT("Input::Init","Error during readin parameters.");
	}
#ifdef __MPI
    Bcast();
#endif

	// mohan move forward 2011-02-26
//----------------------------------------------------------
// OTHRE CLASS MEMBER FUNCTION :
// NAME : Run::make_dir( dir name : OUT.suffix)
//----------------------------------------------------------
	Global_File::make_dir_out( this->suffix , this->calculation, MY_RANK, this->out_alllog); //xiaohui add 2013-09-01
	Check();

	time_t  time_now = time(NULL);
	ofs_running << "                                                                                     " << endl;
	ofs_running << "                             WELCOME TO ABACUS                                       " << endl;
	ofs_running << "                                                                                     " << endl;
    ofs_running << "               'Atomic-orbital Based Ab-initio Computation at UStc'                  " << endl;
    ofs_running << "                                                                                     " << endl;
    ofs_running << "                     Website: http://abacus.ustc.edu.cn/                             " << endl;
	ofs_running << "                                                                                     " << endl;

	ofs_running << setiosflags(ios::right);
                                                                                                                             

#ifdef __MPI
	//ofs_running << "    Version: Parallel, under ALPHA test" << endl;
    ofs_running << "    Version: Parallel, in development" << endl;
	ofs_running << "    Processor Number is " << NPROC << endl;
	TITLE("Input","init");
	TITLE("Input","Bcast");
#else
	ofs_running << "    This is SERIES version." << endl;
	TITLE("Input","init");
#endif
    	ofs_running << "    Start Time is " << ctime(&time_now);
	ofs_running << "                                                                                     " << endl;
	ofs_running << " ------------------------------------------------------------------------------------" << endl;

	ofs_running << setiosflags(ios::left);
	cout << setiosflags(ios::left);

	ofs_running << "\n READING GENERAL INFORMATION" << endl;
	OUT(ofs_running,"global_out_dir", global_out_dir);
	OUT(ofs_running,"global_in_card", global_in_card);
	OUT(ofs_running,"pseudo_dir", global_pseudo_dir);

	OUT(ofs_running,"pseudo_type", pseudo_type); // mohan add 2013-05-20 (xiaohui add 2013-06-23, global_pseudo_type -> pseudo_type)

	timer::tick("Input","Init",'B');
    return;
}

void Input::Default(void)
{
    TITLE("Input","Default");
//----------------------------------------------------------
// main parameters
//----------------------------------------------------------
	//xiaohui modify 2015-03-25
    //suffix = "MESIA";
    suffix = "ABACUS";
    atom_file = "";//xiaohui modify 2015-02-01
    kpoint_file = "";//xiaohui modify 2015-02-01
    pseudo_dir = "";
	read_file_dir = "auto";
    pseudo_type = "auto"; // mohan add 2013-05-20 (xiaohui add 2013-06-23)
	wannier_card = "";
    latname = "test";
    //xiaohui modify 2015-09-15, relax -> scf
    //calculation = "relax";
    calculation = "scf";
	pseudo_rcut = 10.0;
	renormwithmesh = true;
    ntype = 0;
    nbands = 0;
	nbands_sto = 0;
	nbands_istate = 5;
	nche_sto = 0;
<<<<<<< HEAD
	seed_sto = 0;
=======
	stotype = "pw";
>>>>>>> 32ed9dc0
	npool = 1;
    berry_phase = false;
	gdir = 3;
	towannier90 = false;
	NNKP = "seedname.nnkp";
	wannier_spin = "up";

    efield = 0;
	edir = 1;
	emaxpos = 0.5;
	eopreg = 0.1;
	eamp = 0.001; // (a.u. = 51.44 * 10^10 V/m )

	opt_epsilon2 = false;//mohan add 2010-03-24
	opt_nbands = 0;
    lda_plus_u = false;
//----------------------------------------------------------
// electrons / spin
//----------------------------------------------------------
	dft_functional = "none";
    nspin = 1;
    nelec = 0.0;
    lmaxmax = 2;
    tot_magnetization = 0.0;
//----------------------------------------------------------
// new function
//----------------------------------------------------------
    //local_basis=0; xiaohui modify 2013-09-01
    //linear_scaling=false; xiaohui modify 2013-09-01
	basis_type = "pw"; //xiaohui add 2013-09-01
	ks_solver = "default"; //xiaohui add 2013-09-01 
    search_radius=-1.0; // unit: a.u. -1.0 has no meaning.
    search_pbc=true;
    symmetry=false;
	mlwf_flag=false;
    force=0;
    force_set=false;
    force_thr=1.0e-3;
	force_thr_ev2=0;
    stress_thr = 1.0e-2; //LiuXh add 20180515
    press1 = 0.0;
    press2 = 0.0;
    press3 = 0.0;
	stress=false;
	fixed_axes = "None"; // pengfei 2018-11-9
	ion_dynamics="cg"; // pengfei  2014-10-13
    cg_threshold=0.5; // pengfei add 2013-08-15
	out_level="ie";
    out_md_control = false;
	bfgs_w1 = 0.01;		// mohan add 2011-03-13
	bfgs_w2 = 0.5;
	trust_radius_max = 0.8; // bohr
	trust_radius_min = 1e-5;
	trust_radius_ini = 0.5; //bohr
//----------------------------------------------------------
// ecutwfc
//----------------------------------------------------------
    //gamma_only = false;
    gamma_only = false;
	gamma_only_local = false;
    ecutwfc = 0.0;
    ecutrho = 0.0;
    ncx = 0;
    ncy = 0;
    ncz = 0;
    nx = 0;
    ny = 0;
    nz = 0;
	bx = 2;
	by = 2;
	bz = 2;
//----------------------------------------------------------
// diagonalization
//----------------------------------------------------------
    //diago_type = "default"; xiaohui modify 2013-09-01 //mohan update 2012-02-06
	diago_proc = 0; //if 0, then diago_proc = NPROC
    diago_cg_maxiter = 50;
	diago_cg_prec=1; //mohan add 2012-03-31
    diago_david_ndim = 10;
    ethr = 1.0e-2;
	nb2d = 0;
	nurse = 0;
	colour = 0;
	t_in_h = 1;
	vl_in_h = 1;
	vnl_in_h = 1;
	test_force = 0;
	test_stress = 0;
//----------------------------------------------------------
// iteration
//----------------------------------------------------------
    dr2 = 1.0e-9;
    niter = 40;
    nstep = 1;
	out_stru = 0;
//----------------------------------------------------------
// occupation
//----------------------------------------------------------
    occupations = "smearing";  //pengfei 2014-10-13
    smearing = "fixed";
    degauss = 0.01;
//----------------------------------------------------------
//  charge mixing
//----------------------------------------------------------
    mixing_mode = "pulay";
    mixing_beta = 0.7;
    mixing_ndim = 8;
	mixing_gg0 = 0.00; // used in kerker method. mohan add 2014-09-27
//----------------------------------------------------------
// potential / charge / wavefunction / energy
//----------------------------------------------------------
    restart_mode = "new";
    start_wfc = "atomic";
	mem_saver = 0;
	printe = 100; // must > 0
    start_pot = "atomic";
	charge_extrap = "atomic";//xiaohui modify 2015-02-01
    out_charge = 0;
	out_dm = 0;

	out_descriptor = 0; // caoyu added 2020-11-24, mohan added 2021-01-03
	lmax_descriptor = 2; // mohan added 2021-01-03

    out_potential = 0;
    out_wf = false;
	out_dos = 0;
    out_band = 0;
	out_hs = 0;
	out_hs2 = 0; //LiuXh add 2019-07-15
	out_r_matrix = 0; // jingan add 2019-8-14
	out_lowf = false;
	out_alllog = false;
	dos_emin_ev = -15;//(ev)
	dos_emax_ev = 15;//(ev)
	dos_edelta_ev = 0.01;//(ev)
    b_coef = 0.07;
//----------------------------------------------------------
// LCAO 
//----------------------------------------------------------
	lcao_ecut = 0; // (Ry)
	lcao_dk = 0.01;
	lcao_dr = 0.01;
	lcao_rmax = 30; // (a.u.)
//----------------------------------------------------------
// Selinv 
//----------------------------------------------------------
	selinv_npole = 40;
	selinv_temp = 2000;
	selinv_gap = 0.0;
	selinv_deltae = 2.0;
	selinv_mu = -1.0;
	selinv_threshold = 1.0e-3;
	selinv_niter = 50;
//----------------------------------------------------------
// Molecular Dynamics 
//----------------------------------------------------------
/*
	md_dt=20.0; //unit is 1 a.u., which is 4.8378*10e-17 s
	md_restart=0; 
	md_tolv=100.0;
	md_thermostat="not_controlled"; //"rescaling","rescale-v","rescale-t","reduce-t"...
	md_temp0=300; //kelvin
	md_tstep=1; //reduec md_delt every md_tstep step.
	md_delt=1.0;
*/
	//md and related parameters(added by zheng da ye)
	md_mdtype=1;
	md_tauthermo=0;
	md_taubaro=0;
	md_dt=-1;
	md_nresn=3;
	md_nyosh=3;
	md_qmass=1;
	md_tfirst=-1;         //kelvin
	md_tlast=md_tfirst;
	md_dumpmdfred=1;
	md_mdoutpath="mdoutput";
	md_domsd=0;
	md_domsdatom=0;
	md_rstmd=0;
	md_outputstressperiod=1;
	md_fixtemperature=1;
	md_ediff=1e-4;
	md_ediffg=1e-3;
	md_msdstartTime=1;
	//end of zhengdaye's add.

/* //----------------------------------------------------------
// vdwD2									//Peize Lin add 2014-03-31, update 2015-09-30
//----------------------------------------------------------
	vdwD2=false;
	vdwD2_scaling=0.75;
	vdwD2_d=20;
	vdwD2_C6_file="default";
	vdwD2_C6_unit="Jnm6/mol";
	vdwD2_R0_file="default";
	vdwD2_R0_unit="A";
	vdwD2_model="radius";
	vdwD2_period = {3,3,3};
	vdwD2_radius=30.0/BOHR_TO_A;
	vdwD2_radius_unit="Bohr"; */

//----------------------------------------------------------
// vdw									//jiyy add 2019-08-04
//----------------------------------------------------------
    vdw_method="none";
	vdw_s6="default";
	vdw_s8="default";
	vdw_a1="default";
	vdw_a2="default";
	vdw_d=20;
	vdw_abc=false;
	vdw_radius="default";
	vdw_radius_unit="Bohr";
	vdw_cn_thr=40.0;
	vdw_cn_thr_unit="Bohr";
	vdw_C6_file="default";
	vdw_C6_unit="Jnm6/mol";
	vdw_R0_file="default";
	vdw_R0_unit="A";
	vdw_model="radius";
	vdw_period = {3,3,3};

//-----------------------------------------------------------
// spectrum                                                                      // pengfei Li add 2016-11-23
//-----------------------------------------------------------
    //epsilon=false;
	//epsilon_choice=0;
	spectral_type="None";
	spectral_method=0;
	kernel_type="rpa";
	eels_method=0;
	absorption_method=0;
	system_type="bulk";
	eta=0.05;
	domega=0.01;
	nomega=300;
	ecut_chi=1;
	//oband=1;
	q_start[0]=0.1; q_start[1]=0.1; q_start[2]=0.1;
	q_direct[0]=1; q_direct[1]=0; q_direct[2]=0;
	//start_q=1;
	//interval_q=1;
	nq=1;
	out_epsilon=true;
	out_chi=false;
	out_chi0=false;
	fermi_level=0.0;
	coulomb_cutoff=false;

	kmesh_interpolation=false;
	for(int i=0; i<100; i++)
	{
		qcar[i][0] = 0.0; qcar[i][1] = 0.0; qcar[i][2] = 0.0;
	}

	lcao_box[0] = 10; lcao_box[1] = 10; lcao_box[2] = 10;

	//epsilon0 = false;
	//intersmear = 0.01;
	intrasmear = 0.0;
	shift = 0.0;
	metalcalc = false;
	eps_degauss = 0.01;
		
	//epsilon0_choice = 0;

//----------------------------------------------------------
// exx										//Peize Lin add 2018-06-20
//----------------------------------------------------------		
	exx_hybrid_type = "no";

	exx_hybrid_alpha = 0.25;
	exx_hse_omega = 0.11;
		
	exx_separate_loop = true;
	exx_hybrid_step = 100;
		
	exx_lambda = 0.3;
		
	exx_pca_threshold = 0;
	exx_c_threshold = 0;
	exx_v_threshold = 0;
	exx_dm_threshold = 0;
	exx_schwarz_threshold = 0;
	exx_cauchy_threshold = 0;
	exx_ccp_threshold = 1E-8;
	exx_ccp_rmesh_times = 10;
		
	exx_distribute_type = "htime";
		
	exx_opt_orb_lmax = 0;
	exx_opt_orb_ecut = 0.0;
	exx_opt_orb_tolerence = 0.0;

	//added by zhengdy-soc
	noncolin = false;
	lspinorb = false;
	angle1[0] = 0.0;
	angle2[0] = 0.0;

	//xiaohui add 2015-09-16
	input_error = 0;

//----------------------------------------------------------			//Fuxiang He add 2016-10-26
// tddft
//----------------------------------------------------------
	tddft=0;
	td_dr2 = 1e-9;
	td_dt = 0.02;
	td_force_dt = 0.02;
	val_elec_01=1;
	val_elec_02=1;
	val_elec_03=1;
	vext=0;
	vext_dire=1;
	
//----------------------------------------------------------			//Fuxiang He add 2016-10-26
// constrained DFT
//----------------------------------------------------------
	ocp = 0;
	//ocp_n = 0;
	ocp_set = "none";
	// for(int i=0; i<10000; i++)
	// {
	// ocp_kb[i] = 0.0;
	// }

	cell_factor = 1.2; //LiuXh add 20180619

	new_dm=1; // Shen Yu add 2019/5/9
	mulliken=0;// qi feng add 2019/9/10

//----------------------------------------------------------			//Peize Lin add 2020-04-04
// restart
//----------------------------------------------------------
	restart_save = false;
	restart_load = false;

//==========================================================
//    DFT+U     Xin Qu added on 2020-10-29
//==========================================================
    dft_plus_u = false;                    // 1:DFT+U correction; 0：standard DFT calcullation
	yukawa_potential = false;
	double_counting = 1; 
	omc = false;
	dftu_type = 2;

    return;
}

bool Input::Read(const string &fn)
{
    TITLE("Input","Read");

    if (MY_RANK!=0) return false;

    ifstream ifs(fn.c_str(), ios::in);	// "in_datas/input_parameters"

    if (!ifs) 
	{
		cout << " Can't find the INPUT file." << endl;
		return false;
	}

    ifs.clear();
    ifs.seekg(0);

    char word[80];
    char word1[80];
    int ierr = 0;

    //ifs >> setiosflags(ios::uppercase);
    ifs.rdstate();
    while (ifs.good())
    {
        ifs >> word;
        ifs.ignore(150, '\n');
        if (strcmp(word , "INPUT_PARAMETERS") == 0)
        {
            ierr = 1;
            break;
        }
        ifs.rdstate();
    }

    if (ierr == 0)
    {
		cout << " Error parameter list." << endl;
		return false;// return error : false
    }

    ifs.rdstate();

    while (ifs.good())
    {
        ifs >> word1;
        if(ifs.eof()) break;
        strtolower(word1, word);

//----------------------------------------------------------
// main parameters
//----------------------------------------------------------
        if (strcmp("suffix", word) == 0)// out dir
        {
            read_value(ifs, suffix);
        }
        else if (strcmp("atom_file", word) == 0)//xiaohui modify 2015-02-01
        {
            read_value(ifs, atom_file);//xiaohui modify 2015-02-01
        }
        else if (strcmp("pseudo_dir", word) == 0)
        {
            read_value(ifs, pseudo_dir);
        }
		else if (strcmp("pseudo_type", word) == 0) // mohan add 2013-05-20 (xiaohui add 2013-06-23)
		{
			read_value(ifs, pseudo_type);
		}
        else if (strcmp("kpoint_file", word) == 0)//xiaohui modify 2015-02-01
        {
            read_value(ifs, kpoint_file);//xiaohui modify 2015-02-01
        }
		else if (strcmp("wannier_card", word) == 0) //mohan add 2009-12-25
		{
			read_value(ifs, wannier_card);
		}
        else if (strcmp("latname", word) == 0)// which material
        {
            read_value(ifs, latname);
        }
		else if (strcmp("pseudo_rcut", word) == 0)// 
        {
            read_value(ifs, pseudo_rcut);
        }
		else if (strcmp("renormwithmesh", word) == 0)// 
		{
            read_value(ifs, renormwithmesh);
        }
        else if (strcmp("calculation", word) == 0)// which type calculation
        {
            read_value(ifs, calculation);
        }
        else if (strcmp("ntype", word) == 0)// number of atom types
        {
            read_value(ifs, ntype);
        }
        else if (strcmp("nbands", word) == 0)// number of atom bands
        {
            read_value(ifs, nbands);
        }
		else if (strcmp("nbands_sto", word) == 0)//number of stochastic bands
        {
            read_value(ifs, nbands_sto);
        }
        else if (strcmp("nbands_istate", word) == 0)// number of atom bands
        {
            read_value(ifs, nbands_istate);
        }
		else if (strcmp("nche_sto", word) == 0)// Chebyshev expansion order
        {
            read_value(ifs, nche_sto);
        }
<<<<<<< HEAD
		else if (strcmp("seed_sto", word) == 0)
        {
            read_value(ifs, seed_sto);
=======
		else if (strcmp("emax_sto", word) == 0)
        {
            read_value(ifs, emax_sto);
        }
		else if (strcmp("emin_sto", word) == 0)
        {
            read_value(ifs, emin_sto);
        }
		else if (strcmp("stotype", word) == 0)
        {
            read_value(ifs, stotype);
>>>>>>> 32ed9dc0
        }
        else if (strcmp("npool", word) == 0)// number of pools
        {
            read_value(ifs, npool);
        }
        else if (strcmp("berry_phase", word) == 0)// berry phase calculation
        {
            read_value(ifs, berry_phase);
        }
		else if (strcmp("gdir", word) == 0)// berry phase calculation
		{
			read_value(ifs, gdir);
		}
		else if (strcmp("towannier90", word) == 0) // add by jingan for wannier90
		{
			read_value(ifs, towannier90);
		}
		else if (strcmp("nnkpfile", word) == 0) // add by jingan for wannier90
		{
			read_value(ifs, NNKP);
		}
		else if (strcmp("wannier_spin", word) == 0) // add by jingan for wannier90
		{
			read_value(ifs, wannier_spin);
		}
        else if (strcmp("efield", word) == 0)// electrical field
        {
            read_value(ifs, efield);
        }
        else if (strcmp("edir", word) == 0)// electrical field direction
        {
            read_value(ifs, edir);
        }
        else if (strcmp("emaxpos", word) == 0)// electrical field maximal field
        {
            read_value(ifs, emaxpos);
        }
        else if (strcmp("eopreg", word) == 0)// amplitute of the inverse region
        {
            read_value(ifs, eopreg);
        }
        else if (strcmp("eamp", word) == 0)// electrical field amplitute
        {
            read_value(ifs, eamp);
        }
        else if (strcmp("opt_epsilon2", word) == 0)// optical field
        {
            read_value(ifs, opt_epsilon2);
        }
        else if (strcmp("opt_nbands", word) == 0)// bands for optical calculations
        {
            read_value(ifs, opt_nbands);
        }
        else if (strcmp("lda_plus_u", word) == 0)// lda + u
        {
            read_value(ifs, lda_plus_u);
        }
//----------------------------------------------------------
// electrons / spin
//----------------------------------------------------------
        else if (strcmp("dft_functional", word) == 0)
        {
            read_value(ifs, dft_functional);
        }
        else if (strcmp("nspin", word) == 0)
        {
            read_value(ifs, nspin);
        }
        else if (strcmp("nelec", word) == 0)
        {
            read_value(ifs, nelec);
        }
        else if (strcmp("lmaxmax", word) == 0)
        {
            read_value(ifs, lmaxmax);
        }

        else if (strcmp("tot_magnetization", word) == 0)
        {
            read_value(ifs, tot_magnetization);
        }
//----------------------------------------------------------
// new function
//----------------------------------------------------------
        //else if (strcmp("local_basis", word) == 0)
        //{
        //    read_value(ifs, local_basis);
        //} xiaohui modify 2013-09-01
		else if (strcmp("basis_type", word) == 0)
		{
			read_value(ifs, basis_type);
		} //xiaohui add 2013-09-01
        //else if (strcmp("linear_scaling", word) == 0)
        //{
        //    read_value(ifs, linear_scaling);
        //} xiaohui modify 2013-09-01
		else if (strcmp("ks_solver", word) == 0)
		{
			read_value(ifs, ks_solver);
		} //xiaohui add 2013-09-01
        else if (strcmp("search_radius", word) == 0)
        {
            read_value(ifs, search_radius);
        }
        else if (strcmp("search_pbc", word) == 0)
        {
            read_value(ifs, search_pbc);
        }
        else if (strcmp("symmetry", word) == 0)
        {
            read_value(ifs, symmetry);
        }
        else if (strcmp("mlwf_flag", word) == 0)
        {
            read_value(ifs, mlwf_flag);
        }
        else if (strcmp("force", word) == 0)
        {
            read_value(ifs, force);
        }
        else if (strcmp("force_set", word) == 0)
        {
            read_value(ifs, force_set);
        }
        else if (strcmp("force_thr", word) == 0)
        {
            read_value(ifs, force_thr);
        }
        else if (strcmp("force_thr_ev", word) == 0)
        {
            read_value(ifs, force_thr);
			force_thr = force_thr / 13.6058 * 0.529177;
        }
        else if (strcmp("force_thr_ev2", word) == 0)
        {
            read_value(ifs, force_thr_ev2);
        }
        else if (strcmp("stress_thr", word) == 0)
        {
            read_value(ifs, stress_thr);
        }
        else if (strcmp("press1", word) == 0)
        {
            read_value(ifs, press1);
        }
        else if (strcmp("press2", word) == 0)
        {
            read_value(ifs, press2);
        }
        else if (strcmp("press3", word) == 0)
        {
            read_value(ifs, press3);
        }
        else if (strcmp("stress", word) == 0)
        {
            read_value(ifs, stress);
        }
        else if (strcmp("fixed_axes", word) == 0)
        {
            read_value(ifs, fixed_axes);
        }
		else if (strcmp("move_method", word) == 0)
        {
            read_value(ifs, ion_dynamics);
        }
        else if (strcmp("cg_threshold",word) == 0) // pengfei add 2013-08-15
        {
            read_value(ifs, cg_threshold);
        }
        else if (strcmp("out_level", word) == 0)
        {
            read_value(ifs, out_level);
            out_md_control = true;
        }
        else if (strcmp("bfgs_w1", word) == 0)
        {
            read_value(ifs, bfgs_w1);
        }
        else if (strcmp("bfgs_w2", word) == 0)
        {
            read_value(ifs, bfgs_w2);
        }
        else if (strcmp("trust_radius_max", word) == 0)
        {
            read_value(ifs, trust_radius_max);
        }
        else if (strcmp("trust_radius_min", word) == 0)
        {
            read_value(ifs, trust_radius_min);
        }
        else if (strcmp("trust_radius_ini", word) == 0)
        {
            read_value(ifs, trust_radius_ini);
        }
//		else if (strcmp("gauss_pao_flag", word) == 0)
//		else if (strcmp("gauss_pao_flag", word) == 0)
//		else if (strcmp("gauss_pao_flag", word) == 0)
//		{
//			read_value(ifs, gauss_PAO_flag);
//		}
//----------------------------------------------------------
// plane waves
//----------------------------------------------------------
        else if (strcmp("gamma_only", word) == 0)
        {
            read_value(ifs, gamma_only);
        }
        else if (strcmp("ecutwfc", word) == 0)
        {
            read_value(ifs, ecutwfc);
			ecutrho = 4.0 * ecutwfc;
        }
        else if (strcmp("nx", word) == 0)
        {
            read_value(ifs, nx);
			ncx = nx;
        }
        else if (strcmp("ny", word) == 0)
        {
            read_value(ifs, ny);
			ncy = ny;
        }
        else if (strcmp("nz", word) == 0)
        {
            read_value(ifs, nz);
			ncz = nz;
        }
        else if (strcmp("bx", word) == 0)
        {
            read_value(ifs, bx);
        }
        else if (strcmp("by", word) == 0)
        {
            read_value(ifs, by);
        }
        else if (strcmp("bz", word) == 0)
        {
            read_value(ifs, bz);
        }
//----------------------------------------------------------
// diagonalization
//----------------------------------------------------------
        //else if (strcmp("diago_type", word) == 0)
        //{
        //    read_value(ifs, diago_type);
        //} xiaohui modify 2013-09-01
        else if (strcmp("diago_proc", word) == 0)
        {
            read_value(ifs, diago_proc);
        }
        else if (strcmp("diago_cg_maxiter", word) == 0)
        {
            read_value(ifs, diago_cg_maxiter);
        }
        else if (strcmp("diago_cg_prec", word) == 0)//mohan add 2012-03-31
        {
            read_value(ifs, diago_cg_prec);
        }
        else if (strcmp("diago_david_ndim", word) == 0)
        {
            read_value(ifs, diago_david_ndim);
        }
        else if (strcmp("ethr", word) == 0)
        {
            read_value(ifs, ethr);
        }
        else if (strcmp("nb2d", word) == 0)
        {
            read_value(ifs, nb2d);
        }
        else if (strcmp("nurse", word) == 0)
        {
            read_value(ifs, nurse);
        }
        else if (strcmp("colour", word) == 0)
        {
            read_value(ifs, colour);
        }
        else if (strcmp("t_in_h", word) == 0)
        {
            read_value(ifs, t_in_h);
        }
        else if (strcmp("vl_in_h", word) == 0)
        {
            read_value(ifs, vl_in_h);
        }
        else if (strcmp("vnl_in_h", word) == 0)
        {
            read_value(ifs, vnl_in_h);
        }
        else if (strcmp("test_force", word) == 0)
        {
            read_value(ifs, test_force);
        }
        else if (strcmp("test_stress", word) == 0)
        {
            read_value(ifs, test_stress);
        }
//----------------------------------------------------------
// iteration
//----------------------------------------------------------
        else if (strcmp("dr2", word) == 0)
        {
            read_value(ifs, dr2);
        }
        else if (strcmp("niter", word) == 0)
        {
            read_value(ifs, niter);
        }
        else if (strcmp("nstep", word) == 0)
        {
            read_value(ifs, nstep);
        }
        else if (strcmp("out_stru", word) == 0)
        {
            read_value(ifs, out_stru);
        }
//----------------------------------------------------------
// occupation
//----------------------------------------------------------
        //else if (strcmp("occupations", word) == 0)
        //{
        //    read_value(ifs, occupations);
        //}
        else if (strcmp("smearing", word) == 0)
        {
            read_value(ifs, smearing);
        }
        else if (strcmp("sigma", word) == 0)
        {
            read_value(ifs, degauss);
        }
        else if (strcmp("degauss_temp", word) == 0)
        {
			double degauss_temp;
            read_value(ifs, degauss_temp);
			degauss = degauss_temp * 3.166815e-6;
        }
//----------------------------------------------------------
// charge mixing
//----------------------------------------------------------
        else if (strcmp("mixing_type", word) == 0)
        {
            read_value(ifs, mixing_mode);
//2015-06-15, xiaohui
            if(mixing_mode == "pulay-kerker")
            {
                  mixing_gg0 = 1.5;
            }
        }
        else if (strcmp("mixing_beta", word) == 0)
        {
            read_value(ifs, mixing_beta);
        }
        else if  (strcmp("mixing_ndim", word) == 0)
        {
            read_value(ifs, mixing_ndim);
        }
        else if  (strcmp("mixing_gg0", word) == 0) //mohan add 2014-09-27
        {
            read_value(ifs, mixing_gg0);
        }
//----------------------------------------------------------
// charge / potential / wavefunction
//----------------------------------------------------------
        else if (strcmp("restart_mode", word) == 0)
        {
            read_value(ifs, restart_mode);
        }
		else if (strcmp("read_file_dir", word) == 0)
		{
			read_value(ifs, read_file_dir);
		}
        else if (strcmp("start_wfc", word) == 0)
        {
            read_value(ifs, start_wfc);
        }
        else if (strcmp("mem_saver", word) == 0)
        {
            read_value(ifs, mem_saver);
        }
        else if (strcmp("printe", word) == 0)
        {
            read_value(ifs, printe);
        }
        else if (strcmp("start_charge", word) == 0)
        {
            read_value(ifs, start_pot);
        }
        else if (strcmp("charge_extrap", word) == 0)//xiaohui modify 2015-02-01
        {
            read_value(ifs, charge_extrap);//xiaohui modify 2015-02-01
        }
        else if (strcmp("out_charge", word) == 0)
        {
            read_value(ifs, out_charge);
        }
        else if (strcmp("out_dm", word) == 0)
        {
            read_value(ifs, out_dm);
        }
        else if (strcmp("out_descriptor", word) == 0) // caoyu added 2020-11-24, mohan modified 2021-01-03
        {
            read_value(ifs, out_descriptor);
        }
        else if (strcmp("lmax_descriptor", word) == 0)// mohan added 2021-01-03
        {
            read_value(ifs, lmax_descriptor);
        }
        else if (strcmp("out_potential", word) == 0)
        {
            read_value(ifs, out_potential);
        }
        else if (strcmp("out_wf", word) == 0)
        {
            read_value(ifs, out_wf);
        }
		//mohan add 20090909
        else if (strcmp("out_dos", word) == 0)
        {
            read_value(ifs, out_dos);
        }
        else if (strcmp("out_band", word) == 0)
        {
            read_value(ifs, out_band);
        }
        
        else if (strcmp("out_hs", word) == 0)
        {
            read_value(ifs, out_hs);
        }
		//LiuXh add 2019-07-15
		else if (strcmp("out_hs2", word) == 0)
		{
			read_value(ifs, out_hs2);
		}
		else if (strcmp("out_r", word) == 0)
		{
			read_value(ifs, out_r_matrix);
		}
        else if (strcmp("out_lowf", word) == 0)
        {
            read_value(ifs, out_lowf);
        }
        else if (strcmp("out_alllog", word) == 0)
        {
            read_value(ifs, out_alllog);
        }
        else if (strcmp("dos_emin_ev", word) == 0)
        {
            read_value(ifs, dos_emin_ev);
        }
        else if (strcmp("dos_emax_ev", word) == 0)
        {
            read_value(ifs, dos_emax_ev);
        }
        else if (strcmp("dos_edelta_ev", word) == 0)
        {
            read_value(ifs, dos_edelta_ev);
        }
        else if (strcmp("dos_sigma", word) == 0)
        {
            read_value(ifs, b_coef);
        }

//----------------------------------------------------------
// Parameters about LCAO
// mohan add 2009-11-11
//----------------------------------------------------------
        else if (strcmp("lcao_ecut", word) == 0)
        {
            read_value(ifs, lcao_ecut);
        }
        else if (strcmp("lcao_dk", word) == 0)
        {
            read_value(ifs, lcao_dk);
        }
        else if (strcmp("lcao_dr", word) == 0)
        {
            read_value(ifs, lcao_dr);
        }
        else if (strcmp("lcao_rmax", word) == 0)
        {
            read_value(ifs, lcao_rmax);
        }
        else if (strcmp("selinv_npole", word) == 0)
        {
            read_value(ifs, selinv_npole);
        }
        else if (strcmp("selinv_temp", word) == 0)
        {
            read_value(ifs, selinv_temp);
        }
        else if (strcmp("selinv_deltae", word) == 0)
        {
            read_value(ifs, selinv_deltae);
        }
        else if (strcmp("selinv_gap", word) == 0)
        {
            read_value(ifs, selinv_gap);
        }
        else if (strcmp("selinv_mu", word) == 0)
        {
            read_value(ifs, selinv_mu);
        }
        else if (strcmp("selinv_threshold", word) == 0)
        {
            read_value(ifs, selinv_threshold);
        }
        else if (strcmp("selinv_niter", word) == 0)
        {
            read_value(ifs, selinv_niter);
        }
		// about molecular dynamics
/*
        else if (strcmp("md_dt", word) == 0)
        {
            read_value(ifs, md_dt);
        }
        else if (strcmp("md_restart", word) == 0)
        {
            read_value(ifs, md_restart);
        }
        else if (strcmp("md_tolv", word) == 0)
        {
            read_value(ifs, md_tolv);
        }
        else if (strcmp("md_thermostat", word) == 0)
        {
            read_value(ifs, md_thermostat);
        }
        else if (strcmp("md_temp0", word) == 0)
        {
            read_value(ifs, md_temp0);
        }
        else if (strcmp("md_tstep", word) == 0)
        {
            read_value(ifs, md_tstep);
        }
        else if (strcmp("md_delt", word) == 0)
        {
            read_value(ifs, md_delt);
        }
*/
//added begin by zheng daye
		else if (strcmp("md_mdtype",word) == 0)
		{
			read_value(ifs, md_mdtype);
		}
		else if (strcmp("md_tauthermo",word) == 0)
		{
			read_value(ifs, md_tauthermo);
		}
		else if (strcmp("md_taubaro",word) == 0)
		{
			read_value(ifs,md_taubaro );
		}
		else if (strcmp("md_dt",word) == 0)
		{
			read_value(ifs, md_dt);
		}
		else if (strcmp("md_nresn",word) == 0)
		{
			read_value(ifs,md_nresn );
		}
		else if (strcmp("md_nyosh",word) == 0)
		{
			read_value(ifs, md_nyosh);
		}
		else if (strcmp("md_qmass",word) == 0)
		{
			read_value(ifs,md_qmass );
		}
		else if (strcmp("md_tfirst",word) == 0)
		{
			read_value(ifs, md_tfirst);
		}
		else if (strcmp("md_tlast",word) == 0)
		{
			read_value(ifs,md_tlast );
		}
		else if (strcmp("md_dumpmdfred",word) == 0)
		{
			read_value(ifs, md_dumpmdfred);
		}
		else if (strcmp("md_mdoutpath",word) == 0)
		{
			read_value(ifs,md_mdoutpath );
		}
		else if (strcmp("md_domsd",word) == 0)
		{
			read_value(ifs, md_domsd);
		}
		else if (strcmp("md_domsdatom",word) == 0)
		{
			read_value(ifs, md_domsdatom);
		}
		else if (strcmp("md_rstmd",word) == 0)
		{
			read_value(ifs,md_rstmd );
		}
		else if (strcmp("md_outputstressperiod",word) == 0)
		{
			read_value(ifs,md_outputstressperiod );
		}
		else if (strcmp("md_fixtemperature",word) == 0)
		{
			read_value(ifs,md_fixtemperature );
		}
		else if (strcmp("md_ediff",word) == 0)
		{
			read_value(ifs,md_ediff );
		}
		else if (strcmp("md_ediffg",word) == 0)
		{
			read_value(ifs,md_ediffg );
		}
		else if (strcmp("md_msdstarttime",word) == 0)
		{
			read_value(ifs,md_msdstartTime );
		}
//added by zheng daye
//----------------------------------------------------------
// tddft
// Fuxiang He add 2016-10-26
//----------------------------------------------------------
		else if (strcmp("tddft", word) == 0)
		{
			read_value(ifs,tddft );
		}
		else if (strcmp("td_dr2", word) == 0)
		{
			read_value(ifs,td_dr2 );
		}
		else if (strcmp("td_dt", word) == 0)
		{
			read_value(ifs,td_dt );
		}
		else if (strcmp("td_force_dt", word) == 0)
		{
			read_value(ifs,td_force_dt );
		}
		else if (strcmp("val_elec_01", word) == 0)
		{
			read_value(ifs, val_elec_01);
		}
		else if (strcmp("val_elec_02", word) == 0)
		{
			read_value(ifs,val_elec_02 );
		}
		else if (strcmp("val_elec_03", word) == 0)
		{
			read_value(ifs,val_elec_03 );
		}
		else if (strcmp("vext", word) == 0)
		{
			read_value(ifs,vext );
		}
		else if (strcmp("vext_dire", word) == 0)
		{
			read_value(ifs,vext_dire );
		}
/* //----------------------------------------------------------
// vdwD2
// Peize Lin add 2014-03-31
//----------------------------------------------------------
        else if (strcmp("vdwd2", word) == 0)
	    {
	        read_value(ifs, vdwD2);
	    }
	    else if (strcmp("vdwd2_scaling", word) == 0)
	    {
	        read_value(ifs, vdwD2_scaling);
	    }
	    else if (strcmp("vdwd2_d", word) == 0)
	    {
	        read_value(ifs, vdwD2_d);
	    }		
	    else if (strcmp("vdwd2_c6_file", word) == 0)
	    {
	        read_value(ifs, vdwD2_C6_file);
	    }
	    else if (strcmp("vdwd2_c6_unit", word) == 0)
	    {
	        read_value(ifs, vdwD2_C6_unit);
	    }
	    else if (strcmp("vdwd2_r0_file", word) == 0)
	    {
	        read_value(ifs, vdwD2_R0_file);
	    }
	    else if (strcmp("vdwd2_r0_unit", word) == 0)
	    {
	        read_value(ifs, vdwD2_R0_unit);
	    }
	    else if (strcmp("vdwd2_model", word) == 0)
	    {
	        read_value(ifs, vdwD2_model);
	    }
	    else if (strcmp("vdwd2_period", word) == 0)
	    {
			ifs >> vdwD2_period.x >> vdwD2_period.y;
	        read_value(ifs, vdwD2_period.z);
	    }
	    else if (strcmp("vdwd2_radius", word) == 0)
	    {
	        read_value(ifs, vdwD2_radius);
	    }
	    else if (strcmp("vdwd2_radius_unit", word) == 0)
	    {
	        read_value(ifs, vdwD2_radius_unit);
        } */
//----------------------------------------------------------
// vdw
// jiyy add 2019-08-04
//----------------------------------------------------------
        else if (strcmp("vdw_method", word) == 0)
        {
            read_value(ifs, vdw_method);
        }
        else if (strcmp("vdw_s6", word) == 0)
        {
            read_value(ifs, vdw_s6);
        }
		else if (strcmp("vdw_s8", word) == 0)
        {
            read_value(ifs, vdw_s8);
        }
		else if (strcmp("vdw_a1", word) == 0)
        {
            read_value(ifs, vdw_a1);
        }
		else if (strcmp("vdw_a2", word) == 0)
        {
            read_value(ifs, vdw_a2);
        }
		else if (strcmp("vdw_d", word) == 0)
        {
            read_value(ifs, vdw_d);
        }	
        else if (strcmp("vdw_abc", word) == 0)
        {
            read_value(ifs, vdw_abc);
        }
        else if (strcmp("vdw_radius", word) == 0)
        {
            read_value(ifs, vdw_radius);
        }
        else if (strcmp("vdw_radius_unit", word) == 0)
        {
            read_value(ifs, vdw_radius_unit);
        }	
        else if (strcmp("vdw_cn_thr", word) == 0)
        {
            read_value(ifs, vdw_cn_thr);
        }
        else if (strcmp("vdw_cn_thr_unit", word) == 0)
        {
            read_value(ifs, vdw_cn_thr_unit);
        }		
        else if (strcmp("vdw_c6_file", word) == 0)
        {
            read_value(ifs, vdw_C6_file);
        }
        else if (strcmp("vdw_c6_unit", word) == 0)
        {
            read_value(ifs, vdw_C6_unit);
        }
        else if (strcmp("vdw_r0_file", word) == 0)
        {
            read_value(ifs, vdw_R0_file);
        }
        else if (strcmp("vdw_r0_unit", word) == 0)
        {
            read_value(ifs, vdw_R0_unit);
        }
        else if (strcmp("vdw_model", word) == 0)
        {
            read_value(ifs, vdw_model);
        }
        else if (strcmp("vdw_period", word) == 0)
        {
			ifs >> vdw_period.x >> vdw_period.y;
            read_value(ifs, vdw_period.z);
        }
//--------------------------------------------------------
// restart           Peize Lin 2020-04-04
//--------------------------------------------------------		
        else if (strcmp("restart_save", word) == 0)
        {
            read_value(ifs, restart_save);
        }
        else if (strcmp("restart_load", word) == 0)
        {
            read_value(ifs, restart_load);
        }
//--------------------------------------------------------
// epsilon           pengfei Li 2016-11-23
//--------------------------------------------------------
	    //else if (strcmp("epsilon", word) == 0)
	    //{
	    //    read_value(ifs, epsilon);
	    //}
	    //else if (strcmp("epsilon_choice", word) == 0)
	    //{
	    //    read_value(ifs, epsilon_choice);
	    //}
		else if (strcmp("spectral_type", word) == 0)
	    {
	        read_value(ifs, spectral_type);
	    }
		else if (strcmp("spectral_method", word) == 0)
	    {
	        read_value(ifs, spectral_method);
	    }
		else if (strcmp("kernel_type", word) == 0)
	    {
	        read_value(ifs, kernel_type);
	    }
		else if (strcmp("eels_method", word) == 0)
	    {
	        read_value(ifs, eels_method);
	    }
		else if (strcmp("absorption_method", word) == 0)
	    {
	        read_value(ifs, absorption_method);
	    }
	    else if (strcmp("system", word) == 0)
	    {
	        read_value(ifs, system_type);
	    }
	    else if (strcmp("eta", word) == 0)
	    {
	        read_value(ifs, eta);
	    }
	    else if (strcmp("domega", word) == 0)
	    {
	        read_value(ifs, domega);
	    }
	    else if (strcmp("nomega", word) == 0)
	    {
	        read_value(ifs, nomega);
	    }
	    else if (strcmp("ecut_chi", word) == 0)
	    {
	        read_value(ifs, ecut_chi);
	    }
	    //else if (strcmp("oband", word) == 0)
	    //{
	    //   read_value(ifs, oband);
	    //}
	    else if (strcmp("q_start", word) == 0)
	    {
			ifs >> q_start[0]; ifs >> q_start[1]; read_value(ifs, q_start[2]);
	    }
	    else if (strcmp("q_direction", word) == 0)
	    {
			ifs >> q_direct[0]; ifs >> q_direct[1]; read_value(ifs, q_direct[2]);
	    }				
	    //else if (strcmp("start_q", word) == 0)
	    //{
	    //    read_value(ifs, start_q);
	    //}
	    //else if (strcmp("interval_q", word) == 0)
	    //{
	    //    read_value(ifs, interval_q);
	    //}
	    else if (strcmp("nq", word) == 0)
	    {
	        read_value(ifs, nq);
	    }
	    else if (strcmp("out_epsilon", word) == 0)
	    {
	        read_value(ifs, out_epsilon);
	    }
	    else if (strcmp("out_chi", word) == 0)
	    {
	        read_value(ifs, out_chi);
	    }
	    else if (strcmp("out_chi0", word) == 0)
	    {
	        read_value(ifs, out_chi0);
	    }
	    else if (strcmp("fermi_level", word) == 0)
	    {
	        read_value(ifs, fermi_level);
	    }
	    else if (strcmp("coulomb_cutoff", word) == 0)
	    {
	        read_value(ifs, coulomb_cutoff);
	    }
	    else if (strcmp("kmesh_interpolation", word) == 0)
	    {
	        read_value(ifs, kmesh_interpolation);
	    }
	    else if (strcmp("qcar", word) == 0)
	    {
	         for(int i=0; i<nq; i++)
	         {
	             ifs >> qcar[i][0]; ifs >> qcar[i][1]; read_value(ifs, qcar[i][2]);
	         }
	    }
        else if (strcmp("ocp", word) == 0)
        {
            read_value(ifs, ocp);
        }
		else if (strcmp("ocp_set", word) == 0)
		{
			getline(ifs, ocp_set);
//			ifs.ignore(150, '\n');
		}
        // else if (strcmp("ocp_n", word) == 0)
        // {
            // read_value(ifs, ocp_n);
        // }
        // else if (strcmp("ocp_kb", word) == 0)
        // {
             // for(int i=0; i<(ocp_n-1); i++)
             // {
                 // ifs >> ocp_kb[i]; 
             // }
			// read_value(ifs, ocp_kb[ocp_n-1]);
        // }
		else if (strcmp("mulliken", word) == 0)
		{
			read_value(ifs, mulliken);
		}//qifeng add 2019/9/10
	    else if (strcmp("supercell_scale", word) == 0)
	    {
	        ifs >> lcao_box[0]; ifs >> lcao_box[1];
	        read_value(ifs, lcao_box[2]);
	    }
	    //else if (strcmp("epsilon0", word) == 0)
	    //{
	    //    read_value(ifs, epsilon0);
	    //}
	    //else if (strcmp("intersmear", word) == 0)
	    //{
	    //    read_value(ifs, intersmear);
	    //}
	    else if (strcmp("intrasmear", word) == 0)
	    {
	        read_value(ifs, intrasmear);
	    }
	    else if (strcmp("shift", word) == 0)
	    {
	        read_value(ifs, shift);
	    }
	    else if (strcmp("metalcalc", word) == 0)
	    {
	        read_value(ifs, metalcalc);
	    }	
	    else if (strcmp("eps_degauss", word) == 0)
	    {
	        read_value(ifs, eps_degauss);
	    }
	    //else if (strcmp("epsilon0_choice", word) == 0)
	    //{
	    //    read_value(ifs, epsilon0_choice);
	    //}					
//----------------------------------------------------------
// exx
// Peize Lin add 2018-06-20
//----------------------------------------------------------
        else if (strcmp("exx_hybrid_type", word) == 0)
        {
            read_value(ifs, exx_hybrid_type);
        }		
        else if (strcmp("exx_hybrid_alpha", word) == 0)
        {
            read_value(ifs, exx_hybrid_alpha);
        }		
        else if (strcmp("exx_hse_omega", word) == 0)
        {
            read_value(ifs, exx_hse_omega);
        }		
        else if (strcmp("exx_separate_loop", word) == 0)
        {
            read_value(ifs, exx_separate_loop);
        }		
        else if (strcmp("exx_hybrid_step", word) == 0)
        {
            read_value(ifs, exx_hybrid_step);
        }		
        else if (strcmp("exx_lambda", word) == 0)
        {
            read_value(ifs, exx_lambda);
        }		
        else if (strcmp("exx_pca_threshold", word) == 0)
        {
            read_value(ifs, exx_pca_threshold);
        }		
        else if (strcmp("exx_c_threshold", word) == 0)
        {
            read_value(ifs, exx_c_threshold);
        }			
        else if (strcmp("exx_v_threshold", word) == 0)
        {
            read_value(ifs, exx_v_threshold);
        }			
        else if (strcmp("exx_dm_threshold", word) == 0)
        {
            read_value(ifs, exx_dm_threshold);
        }		
        else if (strcmp("exx_schwarz_threshold", word) == 0)
        {
            read_value(ifs, exx_schwarz_threshold);
        }		
        else if (strcmp("exx_cauchy_threshold", word) == 0)
        {
            read_value(ifs, exx_cauchy_threshold);
        }		
        else if (strcmp("exx_ccp_threshold", word) == 0)
        {
            read_value(ifs, exx_ccp_threshold);
        }		
        else if (strcmp("exx_ccp_rmesh_times", word) == 0)
        {
            read_value(ifs, exx_ccp_rmesh_times);
        }		
        else if (strcmp("exx_distribute_type", word) == 0)
        {
            read_value(ifs, exx_distribute_type);
        }
        else if (strcmp("exx_opt_orb_lmax", word) == 0)
        {
            read_value(ifs, exx_opt_orb_lmax);
        }
        else if (strcmp("exx_opt_orb_ecut", word) == 0)
        {
            read_value(ifs, exx_opt_orb_ecut);
        }
        else if (strcmp("exx_opt_orb_tolerence", word) == 0)
        {
            read_value(ifs, exx_opt_orb_tolerence);
        }
		else if (strcmp("noncolin", word) == 0)
		{
			read_value(ifs, noncolin);
		}
		else if (strcmp("lspinorb", word) == 0)
		{
			read_value(ifs, lspinorb);
		}
		else if (strcmp("angle1", word) == 0)
		{
			delete[] angle1;
			if(ntype<1) angle1 = new double[1];
			else
			{
				angle1 = new double[ntype];
				ZEROS(angle1, ntype);
				for(int i = 0;i<ntype;i++){
					ifs>>angle1[i];
				}
				ifs.ignore(150, '\n');
			}
		}
		else if (strcmp("angle2", word) == 0)
		{
			delete[] angle2;
			if(ntype<1) angle2 = new double[1];
			else
			{
				angle2 = new double[ntype];
				ZEROS(angle2, ntype);
				for(int i = 0;i<ntype;i++){
					ifs>>angle2[i];
				}
				ifs.ignore(150, '\n');
			}
		}
        //else if (strcmp("epsilon0_choice", word) == 0)
        //{
        //    read_value(ifs, epsilon0_choice);
        //}					
		else if (strcmp("cell_factor", word) == 0)
		{
			read_value(ifs, cell_factor);
		}
		else if (strcmp("newdm", word) == 0)
		{
			read_value(ifs, new_dm);
		}
//----------------------------------------------------------------------------------
//         Xin Qu added on 2020-10-29 for DFT+U
//----------------------------------------------------------------------------------		
		else if(strcmp("dft_plus_u",word)==0)
		{
			ifs >> dft_plus_u;
		}
		else if(strcmp("dftu_type",word)==0) ifs.ignore(150,'\n');
		else if(strcmp("yukawa_potential",word)==0) ifs.ignore(150,'\n');
		else if(strcmp("hubbard_u",word)==0) ifs.ignore(150,'\n');
		else if(strcmp("hund_j",word)==0) ifs.ignore(150,'\n');
	 	else if(strcmp("double_counting",word)==0) ifs.ignore(150,'\n');
        else if(strcmp("orbital_corr",word)==0) ifs.ignore(150,'\n');
		else if(strcmp("omc",word)==0) ifs.ignore(150,'\n');
		else if(strcmp("yukawa_lambda",word)==0) ifs.ignore(150,'\n');
//---------------------------------------------------------------------------------
        else
        {
			//xiaohui add 2015-09-15
			if(word[0] != '#' && word[0] != '/')
			{
				input_error = 1;
				cout<<" THE PARAMETER NAME '" << word << "' IS NOT USED!" << endl;
			}
// mohan screen this 2012-06-30
//			cout << " THE PARAMETER NAME '" << word
//			<< "' IS NOT USED!" << endl;
			ifs.ignore(150, '\n');
        }

        ifs.rdstate();

        /*if(gamma_only == 1)
        {
           gamma_only_local = 1;      //pengfei 2014-10-15
           gamma_only = 0;
           cout << "gamma_only_local = " << gamma_only_local <<endl;
        }*/

        if (ifs.eof() != 0)
        {
			break;
        }
        else if (ifs.bad() != 0)
        {
			cout << " Bad input parameters. " << endl;
            return false;
        }
        else if (ifs.fail() != 0)
        {
			cout << " word = " << word << endl;
			cout << " Fail to read parameters. " << endl; 
            ifs.clear();
			return false;
        }
        else if (ifs.good() == 0)
        {
			break;
        }
    }

//----------------------------------------------------------
//       DFT+U    Xin Qu  added on 2020-10-29
//----------------------------------------------------------
    hubbard_u= new double [ntype];
	for(int i=0; i<ntype; i++)
	{						
		hubbard_u[i] = 0.0;				
	}

	hund_j= new double [ntype];	
	for(int i=0; i<ntype; i++)
	{						
		hund_j[i] = 0.0;				
	}

	orbital_corr= new int [ntype];
	for(int i=0; i<ntype; i++)
	{						
		orbital_corr[i] = -1;				
	}

	if(dft_plus_u)
	{
		ifs.clear();
    	ifs.seekg(0);  //move to the beginning of the file
    	ifs.rdstate(); 
    	while (ifs.good())
    	{
  			ifs >> word1;
  			strtolower(word1, word);     //convert uppercase string to lower case; word1 --> word
	
			if(strcmp("dftu_type",word)==0)
			{	
				ifs >> dftu_type;								
			}
			else if(strcmp("yukawa_potential", word)==0)
			{
				ifs >> yukawa_potential;
			} 
			else if (strcmp("yukawa_lambda",word)==0)
			{							
				ifs >> yukawa_lambda;			
			}
			else if(strcmp("double_counting",word)==0)
			{
				ifs >> double_counting;
			}
			else if(strcmp("hubbard_u",word)==0)
			{
				for(int i=0; i<ntype; i++)
				{		
					ifs >> hubbard_u[i];				
					hubbard_u[i] /= Ry_to_eV;				
				}
			} 
			else if (strcmp("hund_j",word)==0)
			{
				for(int i=0;i<ntype;i++)
				{			
					ifs >> hund_j[i];
					hund_j[i] /= Ry_to_eV;				
				}		
			}
			else if(strcmp("orbital_corr", word)==0)
			{
				for(int i=0;i<ntype;i++)
				{			
					ifs >> orbital_corr[i];								
				}		
			}
			else if(strcmp("omc",word)==0)
			{
				ifs >> omc;
			}
			else
			{
				ifs.ignore(150, '\n');
			}

			if (ifs.eof() != 0)
  			{
				break;
  			}       
		}
		
		for(int i=0; i<ntype; i++)
		{		

			if(hubbard_u[i]<-1.0e-3)
			{
				cout << " WRONG ARGUMENTS OF hubbard_u " << endl;
				exit(0);
			}

			if(hund_j[i]<-1.0e-3)
			{
				cout << " WRONG ARGUMENTS OF hund_j " << endl;
				exit(0);
			}

			if( (orbital_corr[i]==-1) && (orbital_corr[i]==0) && (orbital_corr[i]!=1) && (orbital_corr[i]!=2) && (orbital_corr[i]!=3) )
			{
				cout << " WRONG ARGUMENTS OF orbital_corr " << endl;
				exit(0);
			}
		}

		dft_plus_u = 0;		
		for(int i=0; i<ntype; i++)
		{
			if(orbital_corr[i] != -1) dft_plus_u = 1;
		}

		if(strcmp("lcao", basis_type.c_str())!=0)
		{
			cout << " WRONG ARGUMENTS OF basis_type, only lcao is support " << endl;
			exit(0);
		}

		if(strcmp("genelpa", ks_solver.c_str())!=0)
		{
			cout << " WRONG ARGUMENTS OF ks_solver in DFT+U routine, only genelpa is support " << endl;
			exit(0);
		}

	}
	
	if (basis_type == "pw")  // pengfei Li add 2015-1-31
	{
		gamma_only = 0;
		//cout << "gamma_only =" << gamma_only << endl;
	}
	else if ((basis_type == "lcao" || basis_type == "lcao_in_pw")&&(gamma_only == 1))
	{
		gamma_only_local = 1;
		//cout << "gamma_only_local =" << gamma_only_local << endl;
	}

    return true;
}//end read_parameters

void Input::Default_2(void)          //jiyy add 2019-08-04
{
//==========================================================
// vdw
//jiyy add 2019-08-04
//==========================================================
	if(vdw_s6=="default")
	{
		if(vdw_method=="d2")
		{
			vdw_s6="0.75";
		}
		else if(vdw_method=="d3_0" || vdw_method=="d3_bj")
		{
			vdw_s6="1.0";
		}
	}
	if(vdw_s8=="default")
	{
		if(vdw_method=="d3_0")
		{
			vdw_s8="0.722";
		}
		else if(vdw_method=="d3_bj")
		{
			vdw_s8="0.7875";
		}
	}
	if(vdw_a1=="default")
	{
		if(vdw_method=="d3_0")
		{
			vdw_a1="1.217";
		}
		else if(vdw_method=="d3_bj")
		{
			vdw_a1="0.4289";
		}
	}
	if(vdw_a2=="default")
	{
		if(vdw_method=="d3_0")
		{
			vdw_a2="1.0";
		}
		else if(vdw_method=="d3_bj")
		{
			vdw_a2="4.4407";
		}
	}
	if(vdw_radius=="default")
	{
		if(vdw_method=="d2")
		{
			vdw_radius="56.6918";
		}
		else if(vdw_method=="d3_0" || vdw_method=="d3_bj")
		{
			vdw_radius="95";
		}
	}
}		  
#ifdef __MPI
void Input::Bcast()
{
    TITLE("Input","Bcast");

//	cout << "\n Bcast()" << endl;
//----------------------------------------------------------
// main parameters
//----------------------------------------------------------
    Parallel_Common::bcast_string( suffix );
    Parallel_Common::bcast_string( atom_file );//xiaohui modify 2015-02-01
    Parallel_Common::bcast_string( pseudo_dir );
    Parallel_Common::bcast_string( pseudo_type ); // mohan add 2013-05-20 (xiaohui add 2013-06-23)
    Parallel_Common::bcast_string( kpoint_file );//xiaohui modify 2015-02-01
    Parallel_Common::bcast_string( wannier_card );
    Parallel_Common::bcast_string( latname );
    Parallel_Common::bcast_string( calculation );
	Parallel_Common::bcast_int( pseudo_rcut );
	Parallel_Common::bcast_int( renormwithmesh );
    Parallel_Common::bcast_int( ntype );
    Parallel_Common::bcast_int( nbands );
	Parallel_Common::bcast_int( nbands_sto );
    Parallel_Common::bcast_int( nbands_istate );
	Parallel_Common::bcast_int( nche_sto );
<<<<<<< HEAD
	Parallel_Common::bcast_int( seed_sto );
=======
	Parallel_Common::bcast_double( emax_sto );
	Parallel_Common::bcast_double( emin_sto );
	Parallel_Common::bcast_string( stotype );
>>>>>>> 32ed9dc0
	Parallel_Common::bcast_int( npool );
    Parallel_Common::bcast_bool( berry_phase );
	Parallel_Common::bcast_int( gdir );
	Parallel_Common::bcast_bool(towannier90);
	Parallel_Common::bcast_string(NNKP);
	Parallel_Common::bcast_string(wannier_spin);
    Parallel_Common::bcast_int( efield );
    Parallel_Common::bcast_int( edir );
    Parallel_Common::bcast_double( emaxpos );
    Parallel_Common::bcast_double( eopreg );
    Parallel_Common::bcast_double( eamp );


    Parallel_Common::bcast_bool( opt_epsilon2 );
    Parallel_Common::bcast_int( opt_nbands );
    Parallel_Common::bcast_bool( lda_plus_u );

	Parallel_Common::bcast_string( dft_functional );
    Parallel_Common::bcast_int( nspin );
    Parallel_Common::bcast_double( nelec );
    Parallel_Common::bcast_int( lmaxmax );

    Parallel_Common::bcast_double( tot_magnetization );

	Parallel_Common::bcast_string( basis_type ); //xiaohui add 2013-09-01
	Parallel_Common::bcast_string( ks_solver ); //xiaohui add 2013-09-01
	Parallel_Common::bcast_double( search_radius );
	Parallel_Common::bcast_bool( search_pbc );
    Parallel_Common::bcast_double( search_radius );
    Parallel_Common::bcast_bool( symmetry );
    Parallel_Common::bcast_bool( mlwf_flag );
    Parallel_Common::bcast_int( force );
    Parallel_Common::bcast_bool( force_set );
    Parallel_Common::bcast_double( force_thr);
    Parallel_Common::bcast_double( force_thr_ev2);
    Parallel_Common::bcast_double( stress_thr); //LiuXh add 20180515
    Parallel_Common::bcast_double( press1);
    Parallel_Common::bcast_double( press2);
    Parallel_Common::bcast_double( press3);
    Parallel_Common::bcast_bool( stress );
	Parallel_Common::bcast_string( fixed_axes );
    Parallel_Common::bcast_string( ion_dynamics );
    Parallel_Common::bcast_double( cg_threshold); // pengfei add 2013-08-15
	Parallel_Common::bcast_string( out_level);
    Parallel_Common::bcast_bool( out_md_control);
    Parallel_Common::bcast_double( bfgs_w1);
    Parallel_Common::bcast_double( bfgs_w2);
    Parallel_Common::bcast_double( trust_radius_max);
    Parallel_Common::bcast_double( trust_radius_min);
    Parallel_Common::bcast_double( trust_radius_ini);

    Parallel_Common::bcast_bool( gamma_only );
    Parallel_Common::bcast_bool( gamma_only_local );
    Parallel_Common::bcast_double( ecutwfc );
    Parallel_Common::bcast_double( ecutrho );
    Parallel_Common::bcast_int( ncx );
    Parallel_Common::bcast_int( ncy );
    Parallel_Common::bcast_int( ncz );
    Parallel_Common::bcast_int( nx );
    Parallel_Common::bcast_int( ny );
    Parallel_Common::bcast_int( nz );
    Parallel_Common::bcast_int( bx );
    Parallel_Common::bcast_int( by );
    Parallel_Common::bcast_int( bz );

    Parallel_Common::bcast_int( diago_proc ); //mohan add 2012-01-03
    Parallel_Common::bcast_int( diago_cg_maxiter );
	Parallel_Common::bcast_int( diago_cg_prec );
    Parallel_Common::bcast_int( diago_david_ndim );
    Parallel_Common::bcast_double( ethr );
	Parallel_Common::bcast_int( nb2d );
	Parallel_Common::bcast_int( nurse );
	Parallel_Common::bcast_bool( colour );
	Parallel_Common::bcast_int( t_in_h );
	Parallel_Common::bcast_int( vl_in_h );
	Parallel_Common::bcast_int( vnl_in_h );

	Parallel_Common::bcast_int( test_force );
	Parallel_Common::bcast_int( test_stress );

    Parallel_Common::bcast_double( dr2 );
    Parallel_Common::bcast_int( niter );
    Parallel_Common::bcast_int( nstep );
	Parallel_Common::bcast_int( out_stru ); //mohan add 2012-03-23

    //Parallel_Common::bcast_string( occupations );
    Parallel_Common::bcast_string( smearing );
    Parallel_Common::bcast_double( degauss );

    Parallel_Common::bcast_string( mixing_mode );
    Parallel_Common::bcast_double( mixing_beta );
    Parallel_Common::bcast_int( mixing_ndim );
    Parallel_Common::bcast_double( mixing_gg0 ); //mohan add 2014-09-27

    Parallel_Common::bcast_string( restart_mode );
	Parallel_Common::bcast_string( read_file_dir);
    Parallel_Common::bcast_string( start_wfc );
	Parallel_Common::bcast_int( mem_saver );
	Parallel_Common::bcast_int( printe );
    Parallel_Common::bcast_string( start_pot );
    Parallel_Common::bcast_string( charge_extrap );//xiaohui modify 2015-02-01
    Parallel_Common::bcast_int( out_charge );
    Parallel_Common::bcast_int( out_dm );
    Parallel_Common::bcast_int( out_descriptor ); // caoyu added 2020-11-24, mohan modified 2021-01-03
    Parallel_Common::bcast_int( lmax_descriptor ); // mohan modified 2021-01-03

    Parallel_Common::bcast_int( out_potential );
    Parallel_Common::bcast_bool( out_wf );
	Parallel_Common::bcast_int( out_dos );
        Parallel_Common::bcast_int( out_band );
	Parallel_Common::bcast_int( out_hs );
	Parallel_Common::bcast_int( out_hs2 ); //LiuXh add 2019-07-15
	Parallel_Common::bcast_int( out_r_matrix ); // jingan add 2019-8-14
	Parallel_Common::bcast_bool( out_lowf );
	Parallel_Common::bcast_bool( out_alllog );

	Parallel_Common::bcast_double( dos_emin_ev );
	Parallel_Common::bcast_double( dos_emax_ev );
	Parallel_Common::bcast_double( dos_edelta_ev );
        Parallel_Common::bcast_double( b_coef );

	// mohan add 2009-11-11
	Parallel_Common::bcast_double( lcao_ecut );
	Parallel_Common::bcast_double( lcao_dk );
	Parallel_Common::bcast_double( lcao_dr );
	Parallel_Common::bcast_double( lcao_rmax );

	// mohan add 2011-09-28
	Parallel_Common::bcast_int( selinv_npole);
	Parallel_Common::bcast_double( selinv_temp);
	Parallel_Common::bcast_double( selinv_gap);
	Parallel_Common::bcast_double( selinv_deltae);
	Parallel_Common::bcast_double( selinv_mu);
	Parallel_Common::bcast_double( selinv_threshold);
	Parallel_Common::bcast_int( selinv_niter);
/*
	// mohan add 2011-11-07
	Parallel_Common::bcast_double( md_dt );
	Parallel_Common::bcast_int( md_restart );
	Parallel_Common::bcast_double( md_tolv );
	Parallel_Common::bcast_string( md_thermostat );
	Parallel_Common::bcast_double( md_temp0 );
	Parallel_Common::bcast_int( md_tstep );
	Parallel_Common::bcast_double( md_delt );
*/
	//zheng daye add 2014/5/5
        Parallel_Common::bcast_int(md_mdtype);
        Parallel_Common::bcast_double(md_tauthermo);
        Parallel_Common::bcast_double(md_taubaro);
        Parallel_Common::bcast_double(md_dt);
        Parallel_Common::bcast_int(md_nresn);
        Parallel_Common::bcast_int(md_nyosh);
        Parallel_Common::bcast_double(md_qmass);
        Parallel_Common::bcast_double(md_tfirst);
        Parallel_Common::bcast_double(md_tlast);
        Parallel_Common::bcast_int(md_dumpmdfred);
        Parallel_Common::bcast_string(md_mdoutpath);
        Parallel_Common::bcast_bool(md_domsd);
        Parallel_Common::bcast_bool(md_domsdatom);
        Parallel_Common::bcast_int(md_rstmd);
        Parallel_Common::bcast_int(md_outputstressperiod);
        Parallel_Common::bcast_int(md_fixtemperature);
        Parallel_Common::bcast_double(md_ediff);
        Parallel_Common::bcast_double(md_ediffg);
        Parallel_Common::bcast_int(md_msdstartTime);
/* 	// Peize Lin add 2014-04-07
	Parallel_Common::bcast_bool( vdwD2 );
	Parallel_Common::bcast_double( vdwD2_scaling );
	Parallel_Common::bcast_double( vdwD2_d );
	Parallel_Common::bcast_string( vdwD2_C6_file );
	Parallel_Common::bcast_string( vdwD2_C6_unit );
	Parallel_Common::bcast_string( vdwD2_R0_file );
	Parallel_Common::bcast_string( vdwD2_R0_unit );
	Parallel_Common::bcast_string( vdwD2_model );
	Parallel_Common::bcast_int( vdwD2_period.x );
	Parallel_Common::bcast_int( vdwD2_period.y );
	Parallel_Common::bcast_int( vdwD2_period.z );
	Parallel_Common::bcast_double( vdwD2_radius );
	Parallel_Common::bcast_string( vdwD2_radius_unit ); */
// jiyy add 2019-08-04
	Parallel_Common::bcast_string( vdw_method );
	Parallel_Common::bcast_string( vdw_s6 );
	Parallel_Common::bcast_string( vdw_s8 );
	Parallel_Common::bcast_string( vdw_a1 );
	Parallel_Common::bcast_string( vdw_a2 );
	Parallel_Common::bcast_double( vdw_d );
	Parallel_Common::bcast_bool( vdw_abc );
	Parallel_Common::bcast_string( vdw_radius );
	Parallel_Common::bcast_string( vdw_radius_unit );
	Parallel_Common::bcast_double( vdw_cn_thr );
	Parallel_Common::bcast_string( vdw_cn_thr_unit );
	Parallel_Common::bcast_string( vdw_C6_file );
	Parallel_Common::bcast_string( vdw_C6_unit );
	Parallel_Common::bcast_string( vdw_R0_file );
	Parallel_Common::bcast_string( vdw_R0_unit );
	Parallel_Common::bcast_string( vdw_model );
	Parallel_Common::bcast_int( vdw_period.x );
	Parallel_Common::bcast_int( vdw_period.y );
	Parallel_Common::bcast_int( vdw_period.z );
	// Fuxiang He add 2016-10-26
	Parallel_Common::bcast_int(tddft);
	Parallel_Common::bcast_int(val_elec_01);
	Parallel_Common::bcast_int(val_elec_02);
	Parallel_Common::bcast_int(val_elec_03);
	Parallel_Common::bcast_double(td_dr2);
	Parallel_Common::bcast_double(td_dt);
	Parallel_Common::bcast_double(td_force_dt);
	Parallel_Common::bcast_int(vext);
	Parallel_Common::bcast_int(vext_dire);
    // pengfei Li add 2016-11-23
    //Parallel_Common::bcast_bool( epsilon );
	//Parallel_Common::bcast_int( epsilon_choice );
	Parallel_Common::bcast_string( spectral_type );
	Parallel_Common::bcast_int( spectral_method );
	Parallel_Common::bcast_string( kernel_type );
	Parallel_Common::bcast_int( eels_method );
	Parallel_Common::bcast_int( absorption_method );
    Parallel_Common::bcast_string( system_type );
    Parallel_Common::bcast_double( eta );
    Parallel_Common::bcast_double( domega );
    Parallel_Common::bcast_int( nomega );
    Parallel_Common::bcast_int( ecut_chi );
    //Parallel_Common::bcast_int( oband );
	Parallel_Common::bcast_double( q_start[0]);
	Parallel_Common::bcast_double( q_start[1]);
	Parallel_Common::bcast_double( q_start[2]);
	Parallel_Common::bcast_double( q_direct[0]);
	Parallel_Common::bcast_double( q_direct[1]);
	Parallel_Common::bcast_double( q_direct[2]);
    //Parallel_Common::bcast_int( start_q );
    //Parallel_Common::bcast_int( interval_q );
    Parallel_Common::bcast_int( nq );
    Parallel_Common::bcast_bool( out_epsilon );
    Parallel_Common::bcast_bool( out_chi );
    Parallel_Common::bcast_bool( out_chi0 );
    Parallel_Common::bcast_double( fermi_level );
    Parallel_Common::bcast_bool( coulomb_cutoff );
    Parallel_Common::bcast_bool( kmesh_interpolation );
    for(int i=0; i<100; i++)
    {
        Parallel_Common::bcast_double( qcar[i][0] );
        Parallel_Common::bcast_double( qcar[i][1] );
        Parallel_Common::bcast_double( qcar[i][2] );
    }
	Parallel_Common::bcast_int(ocp);
	// Parallel_Common::bcast_int(ocp_n);
	Parallel_Common::bcast_string(ocp_set);
        // for(int i=0; i<10000; i++)
        // {
            // Parallel_Common::bcast_double( ocp_kb[i] );
        // }
                Parallel_Common::bcast_int( mulliken);//qifeng add 2019/9/10
	Parallel_Common::bcast_int( lcao_box[0] );
	Parallel_Common::bcast_int( lcao_box[1] );
	Parallel_Common::bcast_int( lcao_box[2] );
	//Parallel_Common::bcast_bool( epsilon0 );
	//Parallel_Common::bcast_double( intersmear );
	Parallel_Common::bcast_double( intrasmear );
	Parallel_Common::bcast_double( shift );
	Parallel_Common::bcast_bool( metalcalc );
	Parallel_Common::bcast_double( eps_degauss );

	// Peize Lin add 2018-06-20
	Parallel_Common::bcast_string( exx_hybrid_type );		
	Parallel_Common::bcast_double( exx_hybrid_alpha );		
	Parallel_Common::bcast_double( exx_hse_omega );		
	Parallel_Common::bcast_bool( exx_separate_loop );		
	Parallel_Common::bcast_int( exx_hybrid_step );		
	Parallel_Common::bcast_double( exx_lambda );		
	Parallel_Common::bcast_double( exx_pca_threshold );		
	Parallel_Common::bcast_double( exx_c_threshold );		
	Parallel_Common::bcast_double( exx_v_threshold );		
	Parallel_Common::bcast_double( exx_dm_threshold );		
	Parallel_Common::bcast_double( exx_schwarz_threshold );		
	Parallel_Common::bcast_double( exx_cauchy_threshold );		
	Parallel_Common::bcast_double( exx_ccp_threshold );		
	Parallel_Common::bcast_double( exx_ccp_rmesh_times );		
	Parallel_Common::bcast_string( exx_distribute_type );
	Parallel_Common::bcast_int( exx_opt_orb_lmax );
	Parallel_Common::bcast_double( exx_opt_orb_ecut );
	Parallel_Common::bcast_double( exx_opt_orb_tolerence );

	Parallel_Common::bcast_bool( noncolin );
	Parallel_Common::bcast_bool( lspinorb );
	if(noncolin)
	{
		if(MY_RANK==0)
		{
			if((sizeof(angle1) / sizeof(angle1[0]) != this->ntype)){
				delete[] angle1;
				angle1 = new double [this->ntype];
				ZEROS(angle1, this->ntype);
			}
			if(sizeof(angle2) / sizeof(angle2[0]) != this->ntype){
				delete[] angle2;
				angle2 = new double [this->ntype];
				ZEROS(angle2, this->ntype);
			}
		}
		if(MY_RANK!=0)
		{
			delete[] angle1;
			angle1 = new double [this->ntype];
			delete[] angle2;
			angle2 = new double [this->ntype];
		}
		for(int i = 0;i<this->ntype;i++)
		{
			Parallel_Common::bcast_double(angle1[i]);
			Parallel_Common::bcast_double(angle2[i]);
		}
	}
	
		//Parallel_Common::bcast_int( epsilon0_choice );
    Parallel_Common::bcast_double( cell_factor); //LiuXh add 20180619
    Parallel_Common::bcast_int( new_dm ); // Shen Yu add 2019/5/9
    Parallel_Common::bcast_bool( restart_save ); // Peize Lin add 2020.04.04
    Parallel_Common::bcast_bool( restart_load ); // Peize Lin add 2020.04.04

//-----------------------------------------------------------------------------------
//DFT+U (added by Quxin 2020-10-29)
//-----------------------------------------------------------------------------------
    Parallel_Common::bcast_bool( dft_plus_u );
	Parallel_Common::bcast_bool( yukawa_potential );
	Parallel_Common::bcast_bool( omc );
	Parallel_Common::bcast_int(dftu_type);
	Parallel_Common::bcast_int(double_counting);
	Parallel_Common::bcast_double(yukawa_lambda);
	if(MY_RANK!=0)
	{
		hubbard_u = new double [this->ntype];
		hund_j = new double [this->ntype];
		orbital_corr = new int [this->ntype];
	}
	
	for(int i =0; i<this->ntype; i++)
	{
		Parallel_Common::bcast_double(hubbard_u[i]);
		Parallel_Common::bcast_double(hund_j[i]);
		Parallel_Common::bcast_int(orbital_corr[i]);
	}

    return;
}
#endif


void Input::Check(void)
{
    TITLE("Input","Check");

	if(nbands < 0) WARNING_QUIT("Input","NBANDS must > 0");
//	if(nbands_istate < 0) WARNING_QUIT("Input","NBANDS_ISTATE must > 0");
	if(nb2d < 0) WARNING_QUIT("Input","nb2d must > 0");
	if(ntype < 0) WARNING_QUIT("Input","ntype must > 0");

	//cout << "diago_proc=" << diago_proc << endl;
	//cout << " NPROC=" << NPROC << endl;
	if(diago_proc<=0)
	{
		diago_proc = NPROC;
	}
	else if(diago_proc>NPROC)
	{
		diago_proc = NPROC;
	}

	// mohan add 2010/03/29
	//if(!local_basis && diago_type=="lapack") xiaohui modify 2013-09-01
	//if(basis_type=="pw" && ks_solver=="lapack") xiaohui modify 2013-09-04 //xiaohui add 2013-09-01
	//{
	//	WARNING_QUIT("Input","lapack can not be used in plane wave basis.");
	//} xiaohui modify 2013-09-04	

	//xiaohui move 4 lines, 2015-09-30
	//if(symmetry)
	//{
	//	WARNING("Input","symmetry is only correct for total energy calculations now,not for nonlocal force." );
	//}

    if (efield && symmetry)
    {
        symmetry = false;
        WARNING_QUIT("Input","Presently no symmetry can be used with electric field");
    }

    if (efield && nspin>2)
    {
        WARNING_QUIT("Input","nspin>2 not available with electric field.");
    }

	if (edir < 1 || edir > 3)
	{
		WARNING_QUIT("Input","edir should be 1, 2 or 3.");
	}

	if (emaxpos < 0.0 || emaxpos >= 1.0)
	{
		WARNING_QUIT("Input","emaxpos should be [0,1)");
	}

	if (eopreg < 0.0 || eopreg >= 1.0)
	{
		WARNING_QUIT("Input","eopreg should be [0,1)");
	}



    if (nbands < 0)
    {
        WARNING_QUIT("Input","nbands < 0 is not allowed !");
    }

    if (nelec < 0.0)
    {
        WARNING_QUIT("Input","nelec < 0 is not allowed !");
    }

//----------------------------------------------------------
// main parameters / electrons / spin ( 1/16 )
//----------------------------------------------------------
    if (calculation == "scf")
    {
		if(mem_saver == 1)
		{
			mem_saver = 0;
			AUTO_SET("mem_savre","0");
		}
		//xiaohui modify 2015-09-15, 0 -> 1
        //force = 0;
/*
		if(!noncolin)
        	force = 1;
		else 
		{
			force = 0;//modified by zhengdy-soc, can't calculate force now!
			cout<<"sorry, can't calculate force with soc now, would be implement in next version!"<<endl;
		}
*/
                nstep = 1;

    }
	else if (calculation == "scf-sto")  // qianrui 2021-2-20
    {
                if(mem_saver == 1)
                {
                        mem_saver = 0;
                        AUTO_SET("mem_savre","0");
                }
    }
    else if (calculation == "relax")  // pengfei 2014-10-13
    {
                if(mem_saver == 1)
                {
                        mem_saver = 0;
                        AUTO_SET("mem_savre","0");
                }
                force = 1;
    }

    else if (calculation == "nscf")
    {
		CALCULATION == "nscf";
        nstep = 1;
		out_stru = 0;
        
		//if (local_basis == 0 && linear_scaling == 0) xiaohui modify 2013-09-01
		if (basis_type == "pw") //xiaohui add 2013-09-01. Attention! maybe there is some problem
		{
			if (ethr>1.0e-3)
        	{
        	    WARNING_QUIT("Input::Check","nscf : ethr > 1.0e-3, ethr too large.");
        	}
		}
		if(force) // mohan add 2010-09-07
		{
			force = false;
			AUTO_SET("force","false");
		}
		if (out_dos == 3 && symmetry)
		{
			WARNING_QUIT("Input::Check","symmetry can't be used for out_dos==3(Fermi Surface Plotting) by now.");
		}
    }
	else if(calculation == "istate")
	{
		CALCULATION = "istate";
		nstep = 1;
		out_stru = 0;
		out_dos = 0;
                out_band = 0;
		force=0;
		start_wfc = "file";
		start_pot = "atomic"; // useless, 
		charge_extrap = "atomic"; //xiaohui modify 2015-02-01
		out_charge = 1; // this leads to the calculation of state charge.
		out_dm = 0;
		out_potential = 0;

		//if(!local_basis || !linear_scaling) xiaohui modify 2013-09-01
		if(basis_type == "pw") //xiaohui add 2013-09-01
		{
			WARNING_QUIT("Input::Check","calculate = istate is only availble for LCAO.");
		}
	}
	else if(calculation == "ienvelope")
	{
		CALCULATION = "ienvelope"; // mohan fix 2011-11-04
		nstep = 1;
		out_stru = 0;
		out_dos = 0;
                out_band = 0;
		force = 0;
		start_wfc = "file";
		start_pot = "atomic";
		charge_extrap = "atomic"; //xiaohui modify 2015-02-01
		out_charge = 1;
		out_dm = 0;
		out_potential = 0;
		//if(!local_basis || !linear_scaling) xiaohui modify 2013-09-01
		if(basis_type == "pw") //xiaohui add 2013-09-01
		{
			WARNING_QUIT("Input::Check","calculate = istate is only availble for LCAO.");
		}	
	}
	else if(calculation == "md") // mohan add 2011-11-04
	{
		CALCULATION = "md"; 
		force = 1;
        if(!out_md_control) out_level = "m";//zhengdy add 2019-04-07

        //deal with input parameters , 2019-04-30
        if(basis_type == "pw" ) WARNING_QUIT("Input::Check","calculate = MD is only availble for LCAO.");
        if(md_dt == -1) WARNING_QUIT("Input::Check","time interval of MD calculation should be set!");
        if(md_tfirst == -1) WARNING_QUIT("Input::Check","temperature of MD calculation should be set!");
        if(md_tlast  == -1) md_tlast = md_tfirst;
        if(md_tfirst!=md_tlast)
        {
            ifstream file1;
            file1.open("ChangeTemp.dat");
            if(!file1)                      // Peize Lin fix bug 2016-08-06
           {
                ofstream file;
                file.open("ChangeTemp.dat");
                for(int ii=0;ii<30;ii++)
                {
                    file<<md_tfirst+(md_tlast-md_tfirst)/double(30)*double(ii+1)<<" ";
                }
                file.close();
            }
            else
                file1.close();
        }

	}
	else if(calculation == "cell-relax") // mohan add 2011-11-04
	{
		force = 1;
		stress = 1;
	}
	else if(calculation == "test")
	{
	}
    else
    {
        WARNING_QUIT("Input","check 'calculation' !");
    }
    if (start_pot != "atomic" && start_pot != "file")
    {
        WARNING_QUIT("Input","wrong 'start_pot',not 'atomic', 'file',please check");
    }
	//xiaohui modify 2014-05-10, extra_pot value changes to 0~7	
	//if (extra_pot <0 ||extra_pot > 7)
	//{
	//	WARNING_QUIT("Input","wrong 'extra_pot',neither 0~7.");
	//}xiaohui modify 2015-02-01
	if(gamma_only_local==0)
	{
		if(out_dm==1)
		{
			WARNING_QUIT("Input","out_dm with k-point algorithm is not implemented yet.");
		}
	}

	//if(extra_pot==4 && local_basis==0) xiaohui modify 2013-09-01
	if(charge_extrap=="dm" && basis_type=="pw") //xiaohui add 2013-09-01, xiaohui modify 2015-02-01
	{
		WARNING_QUIT("Input","wrong 'charge_extrap=dm' is only available for local orbitals.");//xiaohui modify 2015-02-01
	}

	if(charge_extrap=="dm" || force>1)
	{
		//if(out_dm==0) out_dm = 10000;//at least must output the density matrix at the last electron iteration step.
	}
	//if(charge_extrap != "dm")//xiaohui add 2015-02-01
	//{
	//	if(calculation=="relax")//xiaohui add 2015-02-01
	//	{
	//		charge_extrap = "first-order";
	//	}
	//	if(calculation=="md")//xiaohui add 2015-02-01
	//	{
	//		charge_extrap = "second-order";
	//	}
	//}

    if (CALCULATION=="nscf" && start_pot != "file")
    {
        start_pot = "file";
        AUTO_SET("start_pot",start_pot);
    }

    if (start_wfc != "atomic" && start_wfc != "atomic+random" && start_wfc != "random" &&
            start_wfc != "file")
    {
        WARNING_QUIT("Input","wrong start_wfc, please use 'atomic' or 'random' or 'file' ");
    }

    if (nbands > 100000)
    {
        WARNING_QUIT("Input","nbnd >100000, out of range");
    }
    if ( nelec > 0 && nbands > 0 && nelec > 2*nbands )
    {
        WARNING_QUIT("Input","nelec > 2*nbnd , bands not enough!");
    }
    if (nspin < 1  || nspin > 4)
    {
        WARNING_QUIT("Input","nspin out of range!");
    }
	

	if(basis_type=="pw") //xiaohui add 2013-09-01
	{
		if(ks_solver=="default") //xiaohui add 2013-09-01
		{
			ks_solver = "cg";
			AUTO_SET("ks_solver","cg");
		}
		else if(ks_solver=="cg")
		{
			ofs_warning << " It's ok to use cg." << endl;
		}
		else if(ks_solver=="dav")
		{
			ofs_warning << " It's ok to use dav." << endl;
		}
		else if(ks_solver=="genelpa") //yshen add 2016-07-20
		{
			WARNING_QUIT("Input","genelpa can not be used with plane wave basis."); 
		}
		else if(ks_solver=="scalapack_gvx") //Peize Lin add 2020.11.14
		{
			WARNING_QUIT("Input","scalapack_gvx can not be used with plane wave basis."); 
		}
		else if(ks_solver=="hpseps")
		{
			WARNING_QUIT("Input","hpseps can not be used with plane wave basis."); //xiaohui add 2013-09-04
		}
		else if(ks_solver=="selinv")
		{
			WARNING_QUIT("Input","selinv can not be used with plane wave basis."); //xiaohui add 2013-09-04
		}
		else if(ks_solver=="lapack")
		{
			WARNING_QUIT("Input","lapack can not be used with plane wave basis.");
		}
		else
		{
			WARNING_QUIT("Input","please check the ks_solver parameter!");
		}
	}
	else if(basis_type=="lcao")
	{
			if(ks_solver == "default")
			{
				ks_solver = "genelpa";
				AUTO_SET("ks_solver","genelpa");
			}
			else if (ks_solver == "cg")
			{
				WARNING_QUIT("Input","not ready for cg method in lcao ."); //xiaohui add 2013-09-04
			}
			else if (ks_solver == "genelpa")
			{
#ifdef __MPI
//				ofs_warning << "genelpa is under testing" << endl;
#else
				WARNING_QUIT("Input","genelpa can not be used for series version.");
#endif
            }
			else if (ks_solver == "scalapack_gvx")
			{
#ifdef __MPI
				ofs_warning << "scalapack_gvx is under testing" << endl;
#else
				WARNING_QUIT("Input","scalapack_gvx can not be used for series version.");
#endif
            }
			else if (ks_solver == "hpseps")
			{
#ifdef __MPI
				ofs_warning << "It's not a good choice to use hpseps!" << endl;
				if(gamma_only) WARNING_QUIT("Input","hpseps can not be used for gamma_only.");
#else
				WARNING_QUIT("Input","hpseps can not be used for series version.");
#endif
			}
			else if (ks_solver == "lapack")
			{
#ifdef __MPI
				WARNING_QUIT("Input","ks_solver=lapack is not an option for parallel version of ABACUS (try hpseps).");	
#else
				ofs_warning << " It's ok to use lapack." << endl;
#endif
			}
			else if (ks_solver == "selinv")
			{
				WARNING_QUIT("Input","not ready for selinv method in lcao .");
			}
			else if(ks_solver == "linear_scaling")
			{
				WARNING_QUIT("Input","not ready for linear_scaling method in lcao .");
			}
			else
			{
				WARNING_QUIT("Input","please check the ks_solver parameter!");
			}
	}
	else if(basis_type=="lcao_in_pw")
	{
		if( ks_solver != "lapack" )
		{
			WARNING_QUIT("Input","LCAO in plane wave can only done with lapack.");
		}
	}
	else
	{
		WARNING_QUIT("Input","please check the basis_type parameter!");
	}

	if(basis_type=="pw" && gamma_only)
	{
		WARNING_QUIT("Input","gamma_only not implemented for plane wave now.");
	}

	if(basis_type=="pw" || basis_type=="lcao_in_pw")
	{
		if(gamma_only_local)
		{
			// means you can use > 1 number of k points.
			gamma_only_local = 0;
			AUTO_SET("gamma_only_local","0");
		}
	}

	if(basis_type=="lcao" && !gamma_only_local) //xiaohui add 2013-09-01. Attention! Maybe there is some problem.
	{
		WARNING("Input","gamma_only_local algorithm is not used.");
	}

	// new rule, mohan add 2012-02-11
	// otherwise, there need wave functions transfers
	//if(diago_type=="cg") xiaohui modify 2013-09-01
	if(ks_solver=="cg") //xiaohui add 2013-09-01
	{
		if(diago_proc!=NPROC)
		{
			WARNING("Input","when CG is used for diago, diago_proc==NPROC");
			diago_proc=NPROC;
		}
	}

	if(NPROC>1 && ks_solver=="lapack") //xiaohui add 2013-09-01
	{
		//if(local_basis ==4 && linear_scaling==0) xiaohui modify 2013-09-01
		if(basis_type=="lcao_in_pw") //xiaohui add 2013-09-01
		{

		}
		else
		{
			WARNING_QUIT("Input","lapack can not be used when nproc > 1");
		}
	}

	// pengfei add 13-8-10 a new method cg to bfgs
	if(ion_dynamics!= "sd" && ion_dynamics!="cg" && ion_dynamics!="bfgs" && ion_dynamics!="cg_bfgs")
	{
		 WARNING_QUIT("Input","ion_dynamics can only be sd, cg, bfgs or cg_bfgs.");
	}

	if(opt_epsilon2==true && opt_nbands==0)
	{
		WARNING_QUIT("Input","please Input the opt_nbands for optical properties calculations");
	}

	if(basis_type=="pw")
	{
		bx=1;
		by=1;
		bz=1;
	}
	else if(bx>10)
	{
		WARNING_QUIT("Input","bx is too large!");
	}
	else if(by>10)
	{
		WARNING_QUIT("Input","by is too large!");
	}
	else if(bz>10)
	{
		WARNING_QUIT("Input","bz is too large!");
	}	

	if(basis_type=="lcao")
	{
		if(lcao_ecut == 0) 
		{
			lcao_ecut = ecutwfc; 
			AUTO_SET("lcao_ecut",ecutwfc);
		}
	}

	
	// jiyy add 2019-08-04
	if(vdw_method=="d2" || vdw_method=="d3_0" || vdw_method=="d3_bj")
	{
		if( (vdw_C6_unit!="Jnm6/mol") && (vdw_C6_unit!="eVA6") )
		{
			WARNING_QUIT("Input","vdw_C6_unit must be Jnm6/mol or eVA6");
		}
		if( (vdw_R0_unit!="A") && (vdw_R0_unit!="Bohr") )
		{
			WARNING_QUIT("Input","vdw_R0_unit must be A or Bohr");
		}
		if( (vdw_model!="radius") && (vdw_model!="period") )
		{
			WARNING_QUIT("Input","vdw_model must be radius or period");
		}
		if( (vdw_period.x<=0) || (vdw_period.y<=0) || (vdw_period.z<=0) )
		{
			WARNING_QUIT("Input","vdw_period <= 0 is not allowd");
		}
		if( std::stod(vdw_radius)<=0 )
		{
			WARNING_QUIT("Input","vdw_radius <= 0 is not allowd");
		}
		if( (vdw_radius_unit!="A") && (vdw_radius_unit!="Bohr") )
		{
			WARNING_QUIT("Input","vdw_radius_unit must be A or Bohr");
		}
		if( vdw_cn_thr<=0 )
		{
			WARNING_QUIT("Input","vdw_cn_thr <= 0 is not allowd");
		}
		if( (vdw_cn_thr_unit!="A") && (vdw_cn_thr_unit!="Bohr") )
		{
			WARNING_QUIT("Input","vdw_cn_thr_unit must be A or Bohr");
		}
	}
	
	if(spectral_type!="None" && spectral_type!="eels" && spectral_type!="absorption")
	{
		WARNING_QUIT("INPUT","spectral_type must be eels or absorption !");
	}

	// pengfei 2016-12-14
	if(spectral_type!="None")
	{
		if( system_type!="bulk" && system_type!="surface")
		{
			WARNING_QUIT("Input","system must be bulk or surface");
		}
		if( kernel_type!="rpa")
		{
			WARNING_QUIT("Input","Now kernel_type must be rpa!");
		}
		if( q_start[0] == 0 && q_start[1] == 0 && q_start[2] == 0)
		{
			WARNING_QUIT("INPUT","Gamma point is not allowed!");
		}
		if( q_direct[0] == 0 && q_direct[1] == 0 && q_direct[2] == 0)
		{
			WARNING_QUIT("INPUT","You must choose a direction!");
		}		
		//if( oband > nbands)
		//{
		//	WARNING_QUIT("INPUT","oband must <= nbands");
		//}
        //        if( oband == 1)
        //        {
        //            oband = nbands;
        //        }		
	}

	if(exx_hybrid_type!="no" && 
		exx_hybrid_type!="hf" && 
		exx_hybrid_type!="pbe0" && 
		exx_hybrid_type!="hse" && 
		exx_hybrid_type!="opt_orb")
	{
		WARNING_QUIT("INPUT","exx_hybrid_type must be no or hf or pbe0 or hse or opt_orb");
	}

	if(exx_hybrid_type=="hf" || exx_hybrid_type=="pbe0" || exx_hybrid_type=="hse")
	{
		if(exx_hybrid_alpha<0 || exx_hybrid_alpha>1)
		{
			WARNING_QUIT("INPUT","must 0 < exx_hybrid_alpha < 1");
		}
		if(exx_hybrid_step<=0)
		{
			WARNING_QUIT("INPUT","must exx_hybrid_step > 0");
		}
		if(exx_ccp_rmesh_times<1)
		{
			WARNING_QUIT("INPUT","must exx_ccp_rmesh_times >= 1");
		}
		if(exx_distribute_type!="htime" 
			&& exx_distribute_type!="kmeans2" 
			&& exx_distribute_type!="kmeans1" 
			&& exx_distribute_type!="order")
		{
			WARNING_QUIT("INPUT","exx_distribute_type must be htime or kmeans2 or kmeans1");
		}
	}
	if(exx_hybrid_type=="opt_orb")
	{
		if(exx_opt_orb_lmax<0)
		{
			WARNING_QUIT("INPUT","exx_opt_orb_lmax must >=0");
		}
		if(exx_opt_orb_ecut<0)
		{
			WARNING_QUIT("INPUT","exx_opt_orb_ecut must >=0");
		}
		if(exx_opt_orb_tolerence<0)
		{
			WARNING_QUIT("INPUT","exx_opt_orb_tolerence must >=0");
		}
	}

	//2015-06-15, xiaohui
	if(mixing_mode == "pulay" && mixing_gg0 > 0.0)
	{
		WARNING("Input","To use pulay-kerker mixing method, please set mixing_type=pulay-kerker");
	}
	
	if(berry_phase)
	{
		if(basis_type == "pw")
		{
			if( !(calculation=="nscf") )
				WARNING_QUIT("Input","calculate berry phase, please set calculation = nscf");
		}
		else if(basis_type == "lcao" && (ks_solver == "genelpa" || ks_solver == "scalapack_gvx"))
		{
			if( !(calculation=="nscf") )
				WARNING_QUIT("Input","calculate berry phase, please set calculation = nscf");
		}
		else
		{
			WARNING_QUIT("Input","calculate berry phase, please set basis_type = pw or lcao");
		}
		
		if( !(gdir==1||gdir==2||gdir==3) )
		{
			WARNING_QUIT("Input","calculate berry phase, please set gdir = 1 or 2 or 3");
		}
	}
	
	if(towannier90)
	{
		if(basis_type == "pw" || basis_type == "lcao")
		{
			if( !(calculation=="nscf") )
				WARNING_QUIT("Input","to use towannier90, please set calculation = nscf");
		}
		else
		{
			WARNING_QUIT("Input","to use towannier90, please set basis_type = pw or lcao");
		}
		
		if(nspin == 2)
		{
			if( !(wannier_spin=="up"||wannier_spin=="down") )
			{
				WARNING_QUIT("Input","to use towannier90, please set wannier_spin = up or down");
			}
		}
	}

	const string ss = "test -d " + read_file_dir;
	if(read_file_dir=="auto")
	{
		global_readin_dir = global_out_dir;
	}
	else if( system( ss.c_str() ))
	{
		WARNING_QUIT("Input","please set right files directory for reading in.");
	}
	else
	{
		global_readin_dir = read_file_dir + '/';
	}
	
    return;
}

void Input::close_log(void)const
{
	
    Global_File::close_all_log(MY_RANK, this->out_alllog);
}

void Input::readbool(ifstream &ifs, bool &var)
{
    string str;
    ifs >> str;
    if (str == "true")
    {
        var = true;
    }
    else
    {
        var = false;
    }
    ifs.ignore(100, '\n');
    return;
}

void Input::strtolower(char *sa, char *sb)
{
    char c;
    int len = strlen(sa);
    for (int i = 0; i < len; i++)
    {
        c = sa[i];
        sb[i] = tolower(c);
    }
    sb[len] = '\0';
}
<|MERGE_RESOLUTION|>--- conflicted
+++ resolved
@@ -129,11 +129,8 @@
 	nbands_sto = 0;
 	nbands_istate = 5;
 	nche_sto = 0;
-<<<<<<< HEAD
 	seed_sto = 0;
-=======
 	stotype = "pw";
->>>>>>> 32ed9dc0
 	npool = 1;
     berry_phase = false;
 	gdir = 3;
@@ -597,11 +594,10 @@
         {
             read_value(ifs, nche_sto);
         }
-<<<<<<< HEAD
 		else if (strcmp("seed_sto", word) == 0)
         {
             read_value(ifs, seed_sto);
-=======
+		}
 		else if (strcmp("emax_sto", word) == 0)
         {
             read_value(ifs, emax_sto);
@@ -613,7 +609,6 @@
 		else if (strcmp("stotype", word) == 0)
         {
             read_value(ifs, stotype);
->>>>>>> 32ed9dc0
         }
         else if (strcmp("npool", word) == 0)// number of pools
         {
@@ -1978,20 +1973,17 @@
     Parallel_Common::bcast_string( wannier_card );
     Parallel_Common::bcast_string( latname );
     Parallel_Common::bcast_string( calculation );
-	Parallel_Common::bcast_int( pseudo_rcut );
-	Parallel_Common::bcast_int( renormwithmesh );
+	Parallel_Common::bcast_double( pseudo_rcut );
+	Parallel_Common::bcast_bool( renormwithmesh );
     Parallel_Common::bcast_int( ntype );
     Parallel_Common::bcast_int( nbands );
 	Parallel_Common::bcast_int( nbands_sto );
     Parallel_Common::bcast_int( nbands_istate );
 	Parallel_Common::bcast_int( nche_sto );
-<<<<<<< HEAD
 	Parallel_Common::bcast_int( seed_sto );
-=======
 	Parallel_Common::bcast_double( emax_sto );
 	Parallel_Common::bcast_double( emin_sto );
 	Parallel_Common::bcast_string( stotype );
->>>>>>> 32ed9dc0
 	Parallel_Common::bcast_int( npool );
     Parallel_Common::bcast_bool( berry_phase );
 	Parallel_Common::bcast_int( gdir );
