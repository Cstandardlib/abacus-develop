--- conflicted
+++ resolved
@@ -2,11 +2,7 @@
 remove_definitions(-D__EXX)
 remove_definitions(-D__CUDA)
 remove_definitions(-D__ROCM)
-<<<<<<< HEAD
-add_definitions(-D__NORMAL)
-=======
 remove_definitions(-D__DEEPKS)
->>>>>>> fdd07098
 
 AddTest(
   TARGET EState_updaterhok_pw
@@ -16,65 +12,12 @@
           ../../src_pw/klist.cpp ../../src_parallel/parallel_kpoints.cpp ../../src_pw/occupy.cpp  
           ../../module_elecstate/elecstate_pw.cpp ../../module_elecstate/elecstate.cpp
 )
-add_library(
-    base_serial
-    OBJECT
-    ../../module_base/complexarray.cpp
-    ../../module_base/complexmatrix.cpp
-    ../../module_base/element_basis_index.cpp
-    ../../module_base/export.cpp
-    ../../module_base/integral.cpp
-    ../../module_base/inverse_matrix.cpp
-    ../../module_base/global_file.cpp
-    ../../module_base/global_function.cpp
-    ../../module_base/global_function_ddotreal.cpp
-    ../../module_base/global_variable.cpp
-    ../../module_base/intarray.cpp
-    ../../module_base/math_integral.cpp
-    ../../module_base/math_polyint.cpp
-    ../../module_base/math_sphbes.cpp
-    ../../module_base/math_ylmreal.cpp
-	  ../../module_base/math_bspline.cpp
-    ../../module_base/math_chebyshev.cpp
-    ../../module_base/mathzone.cpp
-    ../../module_base/mathzone_add1.cpp
-    ../../module_base/matrix.cpp
-    ../../module_base/matrix3.cpp
-    ../../module_base/memory.cpp
-    ../../module_base/mymath1.cpp
-    ../../module_base/mymath3.cpp
-    ../../module_base/polint.cpp
-    ../../module_base/realarray.cpp
-    ../../module_base/sph_bessel.cpp
-    ../../module_base/sph_bessel_recursive-d1.cpp
-    ../../module_base/sph_bessel_recursive-d2.cpp
-    ../../module_base/timer.cpp
-    ../../module_base/tool_check.cpp
-    ../../module_base/tool_quit.cpp
-    ../../module_base/tool_title.cpp
-    ../../module_base/ylm.cpp
-)
-add_library(
-  planewave_serial
-  OBJECT
-  ../../module_pw/fft.cpp
-  ../../module_pw/pw_basis.cpp 
-  ../../module_pw/pw_basis_k.cpp 
-  ../../module_pw/pw_distributeg.cpp 
-  ../../module_pw/pw_distributeg_method1.cpp 
-  ../../module_pw/pw_distributeg_method2.cpp
-  ../../module_pw/pw_distributer.cpp 
-  ../../module_pw/pw_init.cpp 
-  ../../module_pw/pw_operation.cpp 
-  ../../module_pw/pw_transform.cpp 
-  ../../module_pw/pw_transform_k.cpp 
-)
 
 install(DIRECTORY support DESTINATION ${CMAKE_CURRENT_BINARY_DIR})
 
 AddTest(
   TARGET EState_psiToRho_lcao
-  LIBS ${math_libs} ELPA::ELPA base orb cell neighbor
+  LIBS ${math_libs} ELPA::ELPA base_serial orb cell neighbor planewave_serial
   SOURCES elecstate_lcao_test.cpp ../elecstate_lcao.cpp ../dm2d_to_grid.cpp
             ../../src_parallel/parallel_global.cpp ../../src_parallel/parallel_common.cpp ../../src_parallel/parallel_reduce.cpp 
             ../../src_lcao/local_orbital_charge.cpp ../../src_lcao/DM_gamma.cpp ../../src_lcao/DM_k.cpp 
@@ -95,4 +38,57 @@
 add_test(NAME EState_psiToRho_lcao_parallel
       COMMAND ${BASH} elecstate_lcao_parallel_test.sh
       WORKING_DIRECTORY ${CMAKE_CURRENT_BINARY_DIR}
-    )+    )
+    add_library(
+      base_serial
+      OBJECT
+      ../../module_base/complexarray.cpp
+      ../../module_base/complexmatrix.cpp
+      ../../module_base/element_basis_index.cpp
+      ../../module_base/export.cpp
+      ../../module_base/integral.cpp
+      ../../module_base/inverse_matrix.cpp
+      ../../module_base/global_file.cpp
+      ../../module_base/global_function.cpp
+      ../../module_base/global_function_ddotreal.cpp
+      ../../module_base/global_variable.cpp
+      ../../module_base/intarray.cpp
+      ../../module_base/math_integral.cpp
+      ../../module_base/math_polyint.cpp
+      ../../module_base/math_sphbes.cpp
+      ../../module_base/math_ylmreal.cpp
+      ../../module_base/math_bspline.cpp
+      ../../module_base/math_chebyshev.cpp
+      ../../module_base/mathzone.cpp
+      ../../module_base/mathzone_add1.cpp
+      ../../module_base/matrix.cpp
+      ../../module_base/matrix3.cpp
+      ../../module_base/memory.cpp
+      ../../module_base/mymath1.cpp
+      ../../module_base/mymath3.cpp
+      ../../module_base/polint.cpp
+      ../../module_base/realarray.cpp
+      ../../module_base/sph_bessel.cpp
+      ../../module_base/sph_bessel_recursive-d1.cpp
+      ../../module_base/sph_bessel_recursive-d2.cpp
+      ../../module_base/timer.cpp
+      ../../module_base/tool_check.cpp
+      ../../module_base/tool_quit.cpp
+      ../../module_base/tool_title.cpp
+      ../../module_base/ylm.cpp
+  )
+  add_library(
+    planewave_serial
+    OBJECT
+    ../../module_pw/fft.cpp
+    ../../module_pw/pw_basis.cpp 
+    ../../module_pw/pw_basis_k.cpp 
+    ../../module_pw/pw_distributeg.cpp 
+    ../../module_pw/pw_distributeg_method1.cpp 
+    ../../module_pw/pw_distributeg_method2.cpp
+    ../../module_pw/pw_distributer.cpp 
+    ../../module_pw/pw_init.cpp 
+    ../../module_pw/pw_operation.cpp 
+    ../../module_pw/pw_transform.cpp 
+    ../../module_pw/pw_transform_k.cpp 
+  )