//==========================================================
// Author: Lixin He,mohan
// DATE : 2008-11-6
//==========================================================
//#include "global.h"
#include "src_pw/tools.h"
#include "input.h"

#include <iostream>
#include <fstream>
#include <iomanip>
#include <stdio.h>
#include <string.h>

Input INPUT;

Input::Input() 
{
	angle1 = new double[1];
	angle2 = new double[1];
// all values set in Default	
}

Input::~Input() 
{
	delete[] angle1;
	delete[] angle2;
}

void Input::Init(const std::string &fn)
{
	timer::tick("Input","Init");
    this->Default();

    bool success = this->Read(fn);
	this->Default_2();			   

//xiaohui add 2015-09-16
#ifdef __MPI
	Parallel_Common::bcast_bool(input_error);
#endif
	if(input_error ==1 )
	{
		WARNING_QUIT("Input","Bad parameter, please check the input parameters in file INPUT");
	}

#ifdef __MPI
	Parallel_Common::bcast_bool(success);
#endif
	if(!success)
	{
		WARNING_QUIT("Input::Init","Error during readin parameters.");
	}
#ifdef __MPI
    Bcast();
#endif

	// mohan move forward 2011-02-26
//----------------------------------------------------------
// OTHRE CLASS MEMBER FUNCTION :
// NAME : Run::make_dir( dir name : OUT.suffix)
//----------------------------------------------------------
	Global_File::make_dir_out( this->suffix , this->calculation, GlobalV::MY_RANK, this->out_alllog); //xiaohui add 2013-09-01
	Check();

	time_t  time_now = time(NULL);
	GlobalV::ofs_running << "                                                                                     " << std::endl;
	GlobalV::ofs_running << "                             WELCOME TO ABACUS                                       " << std::endl;
	GlobalV::ofs_running << "                                                                                     " << std::endl;
    GlobalV::ofs_running << "               'Atomic-orbital Based Ab-initio Computation at UStc'                  " << std::endl;
    GlobalV::ofs_running << "                                                                                     " << std::endl;
    GlobalV::ofs_running << "                     Website: http://abacus.ustc.edu.cn/                             " << std::endl;
	GlobalV::ofs_running << "                                                                                     " << std::endl;

	GlobalV::ofs_running << std::setiosflags(ios::right);
                                                                                                                             

#ifdef __MPI
	//GlobalV::ofs_running << "    Version: Parallel, under ALPHA test" << std::endl;
    GlobalV::ofs_running << "    Version: Parallel, in development" << std::endl;
	GlobalV::ofs_running << "    Processor Number is " << GlobalV::NPROC << std::endl;
	TITLE("Input","init");
	TITLE("Input","Bcast");
#else
	GlobalV::ofs_running << "    This is SERIES version." << std::endl;
	TITLE("Input","init");
#endif
    	GlobalV::ofs_running << "    Start Time is " << ctime(&time_now);
	GlobalV::ofs_running << "                                                                                     " << std::endl;
	GlobalV::ofs_running << " ------------------------------------------------------------------------------------" << std::endl;

	GlobalV::ofs_running << std::setiosflags(ios::left);
	std::cout << std::setiosflags(ios::left);

	GlobalV::ofs_running << "\n READING GENERAL INFORMATION" << std::endl;
	OUT(GlobalV::ofs_running,"global_out_dir", GlobalV::global_out_dir);
	OUT(GlobalV::ofs_running,"global_in_card", GlobalV::global_in_card);
	OUT(GlobalV::ofs_running,"pseudo_dir", GlobalV::global_pseudo_dir);

	OUT(GlobalV::ofs_running,"pseudo_type", pseudo_type); // mohan add 2013-05-20 (xiaohui add 2013-06-23, GlobalV::global_pseudo_type -> pseudo_type)

	timer::tick("Input","Init");
    return;
}

void Input::Default(void)
{
    TITLE("Input","Default");
//----------------------------------------------------------
// main parameters
//----------------------------------------------------------
	//xiaohui modify 2015-03-25
    //suffix = "MESIA";
    suffix = "ABACUS";
    atom_file = "";//xiaohui modify 2015-02-01
    kpoint_file = "";//xiaohui modify 2015-02-01
    pseudo_dir = "";
	read_file_dir = "auto";
    pseudo_type = "auto"; // mohan add 2013-05-20 (xiaohui add 2013-06-23)
	wannier_card = "";
    latname = "test";
    //xiaohui modify 2015-09-15, relax -> scf
    //calculation = "relax";
    calculation = "scf";
	pseudo_rcut = 15.0; //qianrui add this parameter 2021-5
	renormwithmesh = false; //qianrui add this pararmeter
    ntype = 0;
    nbands = 0;
	nbands_sto = 0;
	nbands_istate = 5;
	nche_sto = 0;
	seed_sto = 0;
	stotype = "pw";
	npool = 1;
    berry_phase = false;
	gdir = 3;
	towannier90 = false;
	NNKP = "seedname.nnkp";
	wannier_spin = "up";

    efield = 0;
	edir = 1;
	emaxpos = 0.5;
	eopreg = 0.1;
	eamp = 0.001; // (a.u. = 51.44 * 10^10 V/m )

	opt_epsilon2 = false;//mohan add 2010-03-24
	opt_nbands = 0;
    lda_plus_u = false;
//----------------------------------------------------------
// electrons / spin
//----------------------------------------------------------
	dft_functional = "none";
    nspin = 1;
    nelec = 0.0;
    lmaxmax = 2;
    tot_magnetization = 0.0;
//----------------------------------------------------------
// new function
//----------------------------------------------------------
    //local_basis=0; xiaohui modify 2013-09-01
    //linear_scaling=false; xiaohui modify 2013-09-01
	basis_type = "pw"; //xiaohui add 2013-09-01
	ks_solver = "default"; //xiaohui add 2013-09-01 
    search_radius=-1.0; // unit: a.u. -1.0 has no meaning.
    search_pbc=true;
    symmetry=false;
<<<<<<< HEAD
	set_vel=false;
=======
    symmetry_prec = 1.0e-5; //LiuXh add 2021-08-12, accuracy for symmetry
>>>>>>> 97691d43
	mlwf_flag=false;
    force=0;
    force_set=false;
    force_thr=1.0e-3;
	force_thr_ev2=0;
    stress_thr = 1.0e-2; //LiuXh add 20180515
    press1 = 0.0;
    press2 = 0.0;
    press3 = 0.0;
	stress=false;
	fixed_axes = "None"; // pengfei 2018-11-9
	ion_dynamics="cg"; // pengfei  2014-10-13
    cg_threshold=0.5; // pengfei add 2013-08-15
	out_level="ie";
    out_md_control = false;
	bfgs_w1 = 0.01;		// mohan add 2011-03-13
	bfgs_w2 = 0.5;
	trust_radius_max = 0.8; // bohr
	trust_radius_min = 1e-5;
	trust_radius_ini = 0.5; //bohr
//----------------------------------------------------------
// ecutwfc
//----------------------------------------------------------
    //gamma_only = false;
    gamma_only = false;
	gamma_only_local = false;
    ecutwfc = 0.0;
    ecutrho = 0.0;
    ncx = 0;
    ncy = 0;
    ncz = 0;
    nx = 0;
    ny = 0;
    nz = 0;
	bx = 2;
	by = 2;
	bz = 2;
//----------------------------------------------------------
// diagonalization
//----------------------------------------------------------
    //diago_type = "default"; xiaohui modify 2013-09-01 //mohan update 2012-02-06
	diago_proc = 0; //if 0, then diago_proc = GlobalV::NPROC
    diago_cg_maxiter = 50;
	diago_cg_prec=1; //mohan add 2012-03-31
    diago_david_ndim = 4;
    ethr = 1.0e-2;
	nb2d = 0;
	nurse = 0;
	colour = 0;
	t_in_h = 1;
	vl_in_h = 1;
	vnl_in_h = 1;
	vh_in_h = 1;
	vxc_in_h = 1;
	vion_in_h = 1;
	test_force = 0;
	test_stress = 0;
//----------------------------------------------------------
// iteration
//----------------------------------------------------------
    dr2 = 1.0e-9;
    niter = 40;
    nstep = 1;
	out_stru = 0;
//----------------------------------------------------------
// occupation
//----------------------------------------------------------
    occupations = "smearing";  //pengfei 2014-10-13
    smearing = "fixed";
    degauss = 0.01;
//----------------------------------------------------------
//  charge mixing
//----------------------------------------------------------
    mixing_mode = "pulay";
    mixing_beta = 0.7;
    mixing_ndim = 8;
	mixing_gg0 = 0.00; // used in kerker method. mohan add 2014-09-27
//----------------------------------------------------------
// potential / charge / wavefunction / energy
//----------------------------------------------------------
    restart_mode = "new";
    start_wfc = "atomic";
	mem_saver = 0;
	printe = 100; // must > 0
    start_pot = "atomic";
	charge_extrap = "atomic";//xiaohui modify 2015-02-01
    out_charge = 0;
	out_dm = 0;

	out_descriptor = 0; // caoyu added 2020-11-24, mohan added 2021-01-03
	lmax_descriptor = 2; // mohan added 2021-01-03

    out_potential = 0;
    out_wf = false;
	out_dos = 0;
    out_band = 0;
	out_hs = 0;
	out_hs2 = 0; //LiuXh add 2019-07-15
	out_r_matrix = 0; // jingan add 2019-8-14
	out_lowf = false;
	out_alllog = false;
	dos_emin_ev = -15;//(ev)
	dos_emax_ev = 15;//(ev)
	dos_edelta_ev = 0.01;//(ev)
	dos_scale = 0.01;
    b_coef = 0.07;
//----------------------------------------------------------
// LCAO 
//----------------------------------------------------------
	lcao_ecut = 0; // (Ry)
	lcao_dk = 0.01;
	lcao_dr = 0.01;
	lcao_rmax = 30; // (a.u.)
//----------------------------------------------------------
// Selinv 
//----------------------------------------------------------
	selinv_npole = 40;
	selinv_temp = 2000;
	selinv_gap = 0.0;
	selinv_deltae = 2.0;
	selinv_mu = -1.0;
	selinv_threshold = 1.0e-3;
	selinv_niter = 50;
//----------------------------------------------------------
// Molecular Dynamics 
//----------------------------------------------------------
/*
	md_dt=20.0; //unit is 1 a.u., which is 4.8378*10e-17 s
	md_restart=0; 
	md_tolv=100.0;
	md_thermostat="not_controlled"; //"rescaling","rescale-v","rescale-t","reduce-t"...
	md_temp0=300; //kelvin
	md_tstep=1; //reduec md_delt every md_tstep step.
	md_delt=1.0;
*/

/* //----------------------------------------------------------
// vdwD2									//Peize Lin add 2014-03-31, update 2015-09-30
//----------------------------------------------------------
	vdwD2=false;
	vdwD2_scaling=0.75;
	vdwD2_d=20;
	vdwD2_C6_file="default";
	vdwD2_C6_unit="Jnm6/mol";
	vdwD2_R0_file="default";
	vdwD2_R0_unit="A";
	vdwD2_model="radius";
	vdwD2_period = {3,3,3};
	vdwD2_radius=30.0/BOHR_TO_A;
	vdwD2_radius_unit="Bohr"; */

//----------------------------------------------------------
// vdw									//jiyy add 2019-08-04
//----------------------------------------------------------
    vdw_method="none";
	vdw_s6="default";
	vdw_s8="default";
	vdw_a1="default";
	vdw_a2="default";
	vdw_d=20;
	vdw_abc=false;
	vdw_radius="default";
	vdw_radius_unit="Bohr";
	vdw_cn_thr=40.0;
	vdw_cn_thr_unit="Bohr";
	vdw_C6_file="default";
	vdw_C6_unit="Jnm6/mol";
	vdw_R0_file="default";
	vdw_R0_unit="A";
	vdw_model="radius";
	vdw_period = {3,3,3};

//-----------------------------------------------------------
// spectrum                                                                      // pengfei Li add 2016-11-23
//-----------------------------------------------------------
    //epsilon=false;
	//epsilon_choice=0;
	spectral_type="None";
	spectral_method=0;
	kernel_type="rpa";
	eels_method=0;
	absorption_method=0;
	system_type="bulk";
	eta=0.05;
	domega=0.01;
	nomega=300;
	ecut_chi=1;
	//oband=1;
	q_start[0]=0.1; q_start[1]=0.1; q_start[2]=0.1;
	q_direct[0]=1; q_direct[1]=0; q_direct[2]=0;
	//start_q=1;
	//interval_q=1;
	nq=1;
	out_epsilon=true;
	out_chi=false;
	out_chi0=false;
	fermi_level=0.0;
	coulomb_cutoff=false;

	kmesh_interpolation=false;
	for(int i=0; i<100; i++)
	{
		qcar[i][0] = 0.0; qcar[i][1] = 0.0; qcar[i][2] = 0.0;
	}

	lcao_box[0] = 10; lcao_box[1] = 10; lcao_box[2] = 10;

	//epsilon0 = false;
	//intersmear = 0.01;
	intrasmear = 0.0;
	shift = 0.0;
	metalcalc = false;
	eps_degauss = 0.01;
		
	//epsilon0_choice = 0;

//----------------------------------------------------------
// exx										//Peize Lin add 2018-06-20
//----------------------------------------------------------		
	exx_hybrid_type = "no";

	exx_hybrid_alpha = 0.25;
	exx_hse_omega = 0.11;
		
	exx_separate_loop = true;
	exx_hybrid_step = 100;
		
	exx_lambda = 0.3;
		
	exx_pca_threshold = 0;
	exx_c_threshold = 0;
	exx_v_threshold = 0;
	exx_dm_threshold = 0;
	exx_schwarz_threshold = 0;
	exx_cauchy_threshold = 0;
	exx_ccp_threshold = 1E-8;
	exx_ccp_rmesh_times = 10;
		
	exx_distribute_type = "htime";
		
	exx_opt_orb_lmax = 0;
	exx_opt_orb_ecut = 0.0;
	exx_opt_orb_tolerence = 0.0;

	//added by zhengdy-soc
	noncolin = false;
	lspinorb = false;
	soc_lambda = 1.0;
	angle1[0] = 0.0;
	angle2[0] = 0.0;

	//xiaohui add 2015-09-16
	input_error = 0;

//----------------------------------------------------------			//Fuxiang He add 2016-10-26
// tddft
//----------------------------------------------------------
	tddft=0;
	td_dr2 = 1e-9;
	td_dt = 0.02;
	td_force_dt = 0.02;
	td_val_elec_01=1;
	td_val_elec_02=1;
	td_val_elec_03=1;
	td_vext=0;
	td_vext_dire=1;
	
	td_timescale = 0.5;
	td_vexttype = 1;
	td_vextout = 0;
	td_dipoleout =0;

	
//----------------------------------------------------------			//Fuxiang He add 2016-10-26
// constrained DFT
//----------------------------------------------------------
	GlobalV::ocp = 0;
	//ocp_n = 0;
	GlobalV::ocp_set = "none";
	// for(int i=0; i<10000; i++)
	// {
	// GlobalV::ocp_kb[i] = 0.0;
	// }

	cell_factor = 1.2; //LiuXh add 20180619

	new_dm=1; // Shen Yu add 2019/5/9
	GlobalV::mulliken=0;// qi feng add 2019/9/10

//----------------------------------------------------------			//Peize Lin add 2020-04-04
// restart
//----------------------------------------------------------
	restart_save = false;
	restart_load = false;

//==========================================================
// test only
//==========================================================
	test_just_neighbor = false;

//==========================================================
//    DFT+U     Xin Qu added on 2020-10-29
//==========================================================
    dft_plus_u = false;                    // 1:DFT+U correction; 0：standard DFT calcullation
	yukawa_potential = false;
	double_counting = 1; 
	omc = false;
	dftu_type = 2;

    return;
}

bool Input::Read(const std::string &fn)
{
    TITLE("Input","Read");

    if (GlobalV::MY_RANK!=0) return false;

    std::ifstream ifs(fn.c_str(), ios::in);	// "in_datas/input_parameters"

    if (!ifs) 
	{
		std::cout << " Can't find the INPUT file." << std::endl;
		return false;
	}

    ifs.clear();
    ifs.seekg(0);

    char word[80];
    char word1[80];
    int ierr = 0;

    //ifs >> std::setiosflags(ios::uppercase);
    ifs.rdstate();
    while (ifs.good())
    {
        ifs >> word;
        ifs.ignore(150, '\n');
        if (strcmp(word , "INPUT_PARAMETERS") == 0)
        {
            ierr = 1;
            break;
        }
        ifs.rdstate();
    }

    if (ierr == 0)
    {
		std::cout << " Error parameter list." << std::endl;
		return false;// return error : false
    }

    ifs.rdstate();

    while (ifs.good())
    {
        ifs >> word1;
        if(ifs.eof()) break;
        strtolower(word1, word);

//----------------------------------------------------------
// main parameters
//----------------------------------------------------------
        if (strcmp("suffix", word) == 0)// out dir
        {
            read_value(ifs, suffix);
        }
        else if (strcmp("atom_file", word) == 0)//xiaohui modify 2015-02-01
        {
            read_value(ifs, atom_file);//xiaohui modify 2015-02-01
        }
        else if (strcmp("pseudo_dir", word) == 0)
        {
            read_value(ifs, pseudo_dir);
        }
		else if (strcmp("pseudo_type", word) == 0) // mohan add 2013-05-20 (xiaohui add 2013-06-23)
		{
			read_value(ifs, pseudo_type);
		}
        else if (strcmp("kpoint_file", word) == 0)//xiaohui modify 2015-02-01
        {
            read_value(ifs, kpoint_file);//xiaohui modify 2015-02-01
        }
		else if (strcmp("wannier_card", word) == 0) //mohan add 2009-12-25
		{
			read_value(ifs, wannier_card);
		}
        else if (strcmp("latname", word) == 0)// which material
        {
            read_value(ifs, latname);
        }
		else if (strcmp("pseudo_rcut", word) == 0)// 
        {
            read_value(ifs, pseudo_rcut);
        }
		else if (strcmp("renormwithmesh", word) == 0)// 
		{
            read_value(ifs, renormwithmesh);
        }
        else if (strcmp("calculation", word) == 0)// which type calculation
        {
            read_value(ifs, calculation);
        }
        else if (strcmp("ntype", word) == 0)// number of atom types
        {
            read_value(ifs, ntype);
        }
        else if (strcmp("nbands", word) == 0)// number of atom bands
        {
            read_value(ifs, nbands);
        }
		else if (strcmp("nbands_sto", word) == 0)//number of stochastic bands
        {
            read_value(ifs, nbands_sto);
        }
        else if (strcmp("nbands_istate", word) == 0)// number of atom bands
        {
            read_value(ifs, nbands_istate);
        }
		else if (strcmp("nche_sto", word) == 0)// Chebyshev expansion order
        {
            read_value(ifs, nche_sto);
        }
		else if (strcmp("seed_sto", word) == 0)
        {
            read_value(ifs, seed_sto);
		}
		else if (strcmp("emax_sto", word) == 0)
        {
            read_value(ifs, emax_sto);
        }
		else if (strcmp("emin_sto", word) == 0)
        {
            read_value(ifs, emin_sto);
        }
		else if (strcmp("stotype", word) == 0)
        {
            read_value(ifs, stotype);
        }
        else if (strcmp("npool", word) == 0)// number of pools
        {
            read_value(ifs, npool);
        }
        else if (strcmp("berry_phase", word) == 0)// berry phase calculation
        {
            read_value(ifs, berry_phase);
        }
		else if (strcmp("gdir", word) == 0)// berry phase calculation
		{
			read_value(ifs, gdir);
		}
		else if (strcmp("towannier90", word) == 0) // add by jingan for wannier90
		{
			read_value(ifs, towannier90);
		}
		else if (strcmp("nnkpfile", word) == 0) // add by jingan for wannier90
		{
			read_value(ifs, NNKP);
		}
		else if (strcmp("wannier_spin", word) == 0) // add by jingan for wannier90
		{
			read_value(ifs, wannier_spin);
		}
        else if (strcmp("efield", word) == 0)// electrical field
        {
            read_value(ifs, efield);
        }
        else if (strcmp("edir", word) == 0)// electrical field direction
        {
            read_value(ifs, edir);
        }
        else if (strcmp("emaxpos", word) == 0)// electrical field maximal field
        {
            read_value(ifs, emaxpos);
        }
        else if (strcmp("eopreg", word) == 0)// amplitute of the inverse region
        {
            read_value(ifs, eopreg);
        }
        else if (strcmp("eamp", word) == 0)// electrical field amplitute
        {
            read_value(ifs, eamp);
        }
        else if (strcmp("opt_epsilon2", word) == 0)// optical field
        {
            read_value(ifs, opt_epsilon2);
        }
        else if (strcmp("opt_nbands", word) == 0)// bands for optical calculations
        {
            read_value(ifs, opt_nbands);
        }
        else if (strcmp("lda_plus_u", word) == 0)// lda + u
        {
            read_value(ifs, lda_plus_u);
        }
//----------------------------------------------------------
// electrons / spin
//----------------------------------------------------------
        else if (strcmp("dft_functional", word) == 0)
        {
            read_value(ifs, dft_functional);
        }
        else if (strcmp("nspin", word) == 0)
        {
            read_value(ifs, nspin);
        }
        else if (strcmp("nelec", word) == 0)
        {
            read_value(ifs, nelec);
        }
        else if (strcmp("lmaxmax", word) == 0)
        {
            read_value(ifs, lmaxmax);
        }

        else if (strcmp("tot_magnetization", word) == 0)
        {
            read_value(ifs, tot_magnetization);
        }
//----------------------------------------------------------
// new function
//----------------------------------------------------------
        //else if (strcmp("local_basis", word) == 0)
        //{
        //    read_value(ifs, local_basis);
        //} xiaohui modify 2013-09-01
		else if (strcmp("basis_type", word) == 0)
		{
			read_value(ifs, basis_type);
		} //xiaohui add 2013-09-01
        //else if (strcmp("linear_scaling", word) == 0)
        //{
        //    read_value(ifs, linear_scaling);
        //} xiaohui modify 2013-09-01
		else if (strcmp("ks_solver", word) == 0)
		{
			read_value(ifs, ks_solver);
		} //xiaohui add 2013-09-01
        else if (strcmp("search_radius", word) == 0)
        {
            read_value(ifs, search_radius);
        }
        else if (strcmp("search_pbc", word) == 0)
        {
            read_value(ifs, search_pbc);
        }
        else if (strcmp("symmetry", word) == 0)
        {
            read_value(ifs, symmetry);
        }
<<<<<<< HEAD
		else if (strcmp("set_vel", word) == 0)
        {
            read_value(ifs, set_vel);
=======
        else if (strcmp("symmetry_prec", word) == 0) //LiuXh add 2021-08-12, accuracy for symmetry
        {
            read_value(ifs, symmetry_prec);
>>>>>>> 97691d43
        }
        else if (strcmp("mlwf_flag", word) == 0)
        {
            read_value(ifs, mlwf_flag);
        }
        else if (strcmp("force", word) == 0)
        {
            read_value(ifs, force);
        }
        else if (strcmp("force_set", word) == 0)
        {
            read_value(ifs, force_set);
        }
        else if (strcmp("force_thr", word) == 0)
        {
            read_value(ifs, force_thr);
        }
        else if (strcmp("force_thr_ev", word) == 0)
        {
            read_value(ifs, force_thr);
			force_thr = force_thr / 13.6058 * 0.529177;
        }
        else if (strcmp("force_thr_ev2", word) == 0)
        {
            read_value(ifs, force_thr_ev2);
        }
        else if (strcmp("stress_thr", word) == 0)
        {
            read_value(ifs, stress_thr);
        }
        else if (strcmp("press1", word) == 0)
        {
            read_value(ifs, press1);
        }
        else if (strcmp("press2", word) == 0)
        {
            read_value(ifs, press2);
        }
        else if (strcmp("press3", word) == 0)
        {
            read_value(ifs, press3);
        }
        else if (strcmp("stress", word) == 0)
        {
            read_value(ifs, stress);
        }
        else if (strcmp("fixed_axes", word) == 0)
        {
            read_value(ifs, fixed_axes);
        }
		else if (strcmp("move_method", word) == 0)
        {
            read_value(ifs, ion_dynamics);
        }
        else if (strcmp("cg_threshold",word) == 0) // pengfei add 2013-08-15
        {
            read_value(ifs, cg_threshold);
        }
        else if (strcmp("out_level", word) == 0)
        {
            read_value(ifs, out_level);
            out_md_control = true;
        }
        else if (strcmp("bfgs_w1", word) == 0)
        {
            read_value(ifs, bfgs_w1);
        }
        else if (strcmp("bfgs_w2", word) == 0)
        {
            read_value(ifs, bfgs_w2);
        }
        else if (strcmp("trust_radius_max", word) == 0)
        {
            read_value(ifs, trust_radius_max);
        }
        else if (strcmp("trust_radius_min", word) == 0)
        {
            read_value(ifs, trust_radius_min);
        }
        else if (strcmp("trust_radius_ini", word) == 0)
        {
            read_value(ifs, trust_radius_ini);
        }
//		else if (strcmp("gauss_pao_flag", word) == 0)
//		else if (strcmp("gauss_pao_flag", word) == 0)
//		else if (strcmp("gauss_pao_flag", word) == 0)
//		{
//			read_value(ifs, gauss_PAO_flag);
//		}
//----------------------------------------------------------
// plane waves
//----------------------------------------------------------
        else if (strcmp("gamma_only", word) == 0)
        {
            read_value(ifs, gamma_only);
        }
        else if (strcmp("ecutwfc", word) == 0)
        {
            read_value(ifs, ecutwfc);
			ecutrho = 4.0 * ecutwfc;
        }
        else if (strcmp("nx", word) == 0)
        {
            read_value(ifs, nx);
			ncx = nx;
        }
        else if (strcmp("ny", word) == 0)
        {
            read_value(ifs, ny);
			ncy = ny;
        }
        else if (strcmp("nz", word) == 0)
        {
            read_value(ifs, nz);
			ncz = nz;
        }
        else if (strcmp("bx", word) == 0)
        {
            read_value(ifs, bx);
        }
        else if (strcmp("by", word) == 0)
        {
            read_value(ifs, by);
        }
        else if (strcmp("bz", word) == 0)
        {
            read_value(ifs, bz);
        }
//----------------------------------------------------------
// diagonalization
//----------------------------------------------------------
        //else if (strcmp("diago_type", word) == 0)
        //{
        //    read_value(ifs, diago_type);
        //} xiaohui modify 2013-09-01
        else if (strcmp("diago_proc", word) == 0)
        {
            read_value(ifs, diago_proc);
        }
        else if (strcmp("diago_cg_maxiter", word) == 0)
        {
            read_value(ifs, diago_cg_maxiter);
        }
        else if (strcmp("diago_cg_prec", word) == 0)//mohan add 2012-03-31
        {
            read_value(ifs, diago_cg_prec);
        }
        else if (strcmp("diago_david_ndim", word) == 0)
        {
            read_value(ifs, diago_david_ndim);
        }
        else if (strcmp("ethr", word) == 0)
        {
            read_value(ifs, ethr);
        }
        else if (strcmp("nb2d", word) == 0)
        {
            read_value(ifs, nb2d);
        }
        else if (strcmp("nurse", word) == 0)
        {
            read_value(ifs, nurse);
        }
        else if (strcmp("colour", word) == 0)
        {
            read_value(ifs, colour);
        }
        else if (strcmp("t_in_h", word) == 0)
        {
            read_value(ifs, t_in_h);
        }
        else if (strcmp("vl_in_h", word) == 0)
        {
            read_value(ifs, vl_in_h);
        }
        else if (strcmp("vnl_in_h", word) == 0)
        {
            read_value(ifs, vnl_in_h);
        }
        else if (strcmp("vh_in_h", word) == 0)
        {
            read_value(ifs, vh_in_h);
        }
        else if (strcmp("vxc_in_h", word) == 0)
        {
            read_value(ifs, vxc_in_h);
        }
        else if (strcmp("vion_in_h", word) == 0)
        {
            read_value(ifs, vion_in_h);
        }
        else if (strcmp("test_force", word) == 0)
        {
            read_value(ifs, test_force);
        }
        else if (strcmp("test_stress", word) == 0)
        {
            read_value(ifs, test_stress);
        }
//----------------------------------------------------------
// iteration
//----------------------------------------------------------
        else if (strcmp("dr2", word) == 0)
        {
            read_value(ifs, dr2);
        }
        else if (strcmp("niter", word) == 0)
        {
            read_value(ifs, niter);
        }
        else if (strcmp("nstep", word) == 0)
        {
            read_value(ifs, nstep);
        }
        else if (strcmp("out_stru", word) == 0)
        {
            read_value(ifs, out_stru);
        }
//----------------------------------------------------------
// occupation
//----------------------------------------------------------
        //else if (strcmp("occupations", word) == 0)
        //{
        //    read_value(ifs, occupations);
        //}
        else if (strcmp("smearing", word) == 0)
        {
            read_value(ifs, smearing);
        }
        else if (strcmp("sigma", word) == 0)
        {
            read_value(ifs, degauss);
        }
        else if (strcmp("degauss_temp", word) == 0)
        {
			double degauss_temp;
            read_value(ifs, degauss_temp);
			degauss = degauss_temp * 3.166815e-6;
        }
//----------------------------------------------------------
// charge mixing
//----------------------------------------------------------
        else if (strcmp("mixing_type", word) == 0)
        {
            read_value(ifs, mixing_mode);
//2015-06-15, xiaohui
            if(mixing_mode == "pulay-kerker")
            {
                  mixing_gg0 = 1.5;
            }
        }
        else if (strcmp("mixing_beta", word) == 0)
        {
            read_value(ifs, mixing_beta);
        }
        else if  (strcmp("mixing_ndim", word) == 0)
        {
            read_value(ifs, mixing_ndim);
        }
        else if  (strcmp("mixing_gg0", word) == 0) //mohan add 2014-09-27
        {
            read_value(ifs, mixing_gg0);
        }
//----------------------------------------------------------
// charge / potential / wavefunction
//----------------------------------------------------------
        else if (strcmp("restart_mode", word) == 0)
        {
            read_value(ifs, restart_mode);
        }
		else if (strcmp("read_file_dir", word) == 0)
		{
			read_value(ifs, read_file_dir);
		}
        else if (strcmp("start_wfc", word) == 0)
        {
            read_value(ifs, start_wfc);
        }
        else if (strcmp("mem_saver", word) == 0)
        {
            read_value(ifs, mem_saver);
        }
        else if (strcmp("printe", word) == 0)
        {
            read_value(ifs, printe);
        }
        else if (strcmp("start_charge", word) == 0)
        {
            read_value(ifs, start_pot);
        }
        else if (strcmp("charge_extrap", word) == 0)//xiaohui modify 2015-02-01
        {
            read_value(ifs, charge_extrap);//xiaohui modify 2015-02-01
        }
        else if (strcmp("out_charge", word) == 0)
        {
            read_value(ifs, out_charge);
        }
        else if (strcmp("out_dm", word) == 0)
        {
            read_value(ifs, out_dm);
        }
        else if (strcmp("out_descriptor", word) == 0) // caoyu added 2020-11-24, mohan modified 2021-01-03
        {
            read_value(ifs, out_descriptor);
        }
        else if (strcmp("lmax_descriptor", word) == 0)// mohan added 2021-01-03
        {
            read_value(ifs, lmax_descriptor);
		}
		else if (strcmp("deepks_scf", word) == 0) // caoyu added 2021-06-02
        {
            read_value(ifs, deepks_scf);
		}
		else if (strcmp("model_file", word) == 0) // caoyu added 2021-06-03
        {
            read_value(ifs, model_file);
        }
		else if (strcmp("out_potential", word) == 0)
        {
            read_value(ifs, out_potential);
        }
        else if (strcmp("out_wf", word) == 0)
        {
            read_value(ifs, out_wf);
        }
		//mohan add 20090909
        else if (strcmp("out_dos", word) == 0)
        {
            read_value(ifs, out_dos);
        }
        else if (strcmp("out_band", word) == 0)
        {
            read_value(ifs, out_band);
        }
        
        else if (strcmp("out_hs", word) == 0)
        {
            read_value(ifs, out_hs);
        }
		//LiuXh add 2019-07-15
		else if (strcmp("out_hs2", word) == 0)
		{
			read_value(ifs, out_hs2);
		}
		else if (strcmp("out_r", word) == 0)
		{
			read_value(ifs, out_r_matrix);
		}
        else if (strcmp("out_lowf", word) == 0)
        {
            read_value(ifs, out_lowf);
        }
        else if (strcmp("out_alllog", word) == 0)
        {
            read_value(ifs, out_alllog);
        }
        else if (strcmp("dos_emin_ev", word) == 0)
        {
            read_value(ifs, dos_emin_ev);
        }
        else if (strcmp("dos_emax_ev", word) == 0)
        {
            read_value(ifs, dos_emax_ev);
        }
        else if (strcmp("dos_edelta_ev", word) == 0)
        {
            read_value(ifs, dos_edelta_ev);
		}
        else if (strcmp("dos_scale", word) == 0)
        {
            read_value(ifs, dos_scale);
        }
        else if (strcmp("dos_sigma", word) == 0)
        {
            read_value(ifs, b_coef);
        }

//----------------------------------------------------------
// Parameters about LCAO
// mohan add 2009-11-11
//----------------------------------------------------------
        else if (strcmp("lcao_ecut", word) == 0)
        {
            read_value(ifs, lcao_ecut);
        }
        else if (strcmp("lcao_dk", word) == 0)
        {
            read_value(ifs, lcao_dk);
        }
        else if (strcmp("lcao_dr", word) == 0)
        {
            read_value(ifs, lcao_dr);
        }
        else if (strcmp("lcao_rmax", word) == 0)
        {
            read_value(ifs, lcao_rmax);
        }
        else if (strcmp("selinv_npole", word) == 0)
        {
            read_value(ifs, selinv_npole);
        }
        else if (strcmp("selinv_temp", word) == 0)
        {
            read_value(ifs, selinv_temp);
        }
        else if (strcmp("selinv_deltae", word) == 0)
        {
            read_value(ifs, selinv_deltae);
        }
        else if (strcmp("selinv_gap", word) == 0)
        {
            read_value(ifs, selinv_gap);
        }
        else if (strcmp("selinv_mu", word) == 0)
        {
            read_value(ifs, selinv_mu);
        }
        else if (strcmp("selinv_threshold", word) == 0)
        {
            read_value(ifs, selinv_threshold);
        }
        else if (strcmp("selinv_niter", word) == 0)
        {
            read_value(ifs, selinv_niter);
        }
		// about molecular dynamics
/*
        else if (strcmp("md_dt", word) == 0)
        {
            read_value(ifs, md_dt);
        }
        else if (strcmp("md_restart", word) == 0)
        {
            read_value(ifs, md_restart);
        }
        else if (strcmp("md_tolv", word) == 0)
        {
            read_value(ifs, md_tolv);
        }
        else if (strcmp("md_thermostat", word) == 0)
        {
            read_value(ifs, md_thermostat);
        }
        else if (strcmp("md_temp0", word) == 0)
        {
            read_value(ifs, md_temp0);
        }
        else if (strcmp("md_tstep", word) == 0)
        {
            read_value(ifs, md_tstep);
        }
        else if (strcmp("md_delt", word) == 0)
        {
            read_value(ifs, md_delt);
        }
*/
//added begin by zheng daye
		else if (strcmp("md_mdtype",word) == 0)
		{
			read_value(ifs, mdp.mdtype);
		}
		else if (strcmp("NVT_tau",word) == 0)
		{
			read_value(ifs, mdp.NVT_tau);
		}
		else if (strcmp("NVT_control",word) == 0)
		{
			read_value(ifs,mdp.NVT_control );
		}
		else if (strcmp("md_dt",word) == 0)
		{
			read_value(ifs, mdp.dt);
		}
		else if (strcmp("mnhc",word) == 0)
		{
			read_value(ifs,mdp.MNHC );
		}
		else if (strcmp("md_qmass",word) == 0)
		{
			read_value(ifs,mdp.Qmass );
		}
		else if (strcmp("md_tfirst",word) == 0)
		{
			read_value(ifs, mdp.tfirst);
		}
		else if (strcmp("md_tlast",word) == 0)
		{
			read_value(ifs,mdp.tlast );
		}
		else if (strcmp("md_dumpmdfred",word) == 0)
		{
			read_value(ifs, mdp.recordFreq);
		}
		else if (strcmp("md_mdoutpath",word) == 0)
		{
			read_value(ifs,mdp.mdoutputpath );
		}
		else if (strcmp("md_rstmd",word) == 0)
		{
			read_value(ifs,mdp.rstMD );
		}
		else if (strcmp("md_fixtemperature",word) == 0)
		{
			read_value(ifs,mdp.fixTemperature );
		}
		else if (strcmp("md_ediff",word) == 0)
		{
			read_value(ifs,mdp.ediff );
		}
		else if (strcmp("md_ediffg",word) == 0)
		{
			read_value(ifs,mdp.ediffg );
		}
//added by zheng daye
//----------------------------------------------------------
// Classic MD
// Yu Liu add 2021-07-30
//----------------------------------------------------------
		else if (strcmp("rcut_lj",word) == 0)
		{
			read_value(ifs,mdp.rcut_lj );
			mdp.rcut_lj*=ANGSTROM_AU;
		}
		else if (strcmp("epsilon_lj",word) == 0)
		{
			read_value(ifs,mdp.epsilon_lj );
			mdp.epsilon_lj/=Ry_to_eV;
		}
		else if (strcmp("sigma_lj",word) == 0)
		{
			read_value(ifs,mdp.sigma_lj );
			mdp.sigma_lj*=ANGSTROM_AU;
		}
//----------------------------------------------------------
// tddft
// Fuxiang He add 2016-10-26
//----------------------------------------------------------
		else if (strcmp("tddft", word) == 0)
		{
			read_value(ifs,tddft );
		}
		else if (strcmp("td_dr2", word) == 0)
		{
			read_value(ifs,td_dr2 );
		}
		else if (strcmp("td_dt", word) == 0)
		{
			read_value(ifs,td_dt );
		}
		else if (strcmp("td_force_dt", word) == 0)
		{
			read_value(ifs,td_force_dt );
		}
		else if (strcmp("td_val_elec_01", word) == 0)
		{
			read_value(ifs, td_val_elec_01);
		}
		else if (strcmp("td_val_elec_02", word) == 0)
		{
			read_value(ifs,td_val_elec_02 );
		}
		else if (strcmp("td_val_elec_03", word) == 0)
		{
			read_value(ifs,td_val_elec_03 );
		}
		else if (strcmp("td_vext", word) == 0)
		{
			read_value(ifs,td_vext );
		}
		else if (strcmp("td_vext_dire", word) == 0)
		{
			read_value(ifs,td_vext_dire );
		}
		else if (strcmp("td_timescale", word) == 0)
		{
			read_value(ifs,td_timescale );
		}
		else if (strcmp("td_vexttype", word) == 0)
		{
			read_value(ifs,td_vexttype );
		}
		else if (strcmp("td_vextout", word) == 0)
		{
			read_value(ifs,td_vextout );
		}
		else if (strcmp("td_dipoleout", word) == 0)
		{
			read_value(ifs,td_dipoleout );
		}


/* //----------------------------------------------------------
// vdwD2
// Peize Lin add 2014-03-31
//----------------------------------------------------------
        else if (strcmp("vdwd2", word) == 0)
	    {
	        read_value(ifs, vdwD2);
	    }
	    else if (strcmp("vdwd2_scaling", word) == 0)
	    {
	        read_value(ifs, vdwD2_scaling);
	    }
	    else if (strcmp("vdwd2_d", word) == 0)
	    {
	        read_value(ifs, vdwD2_d);
	    }		
	    else if (strcmp("vdwd2_c6_file", word) == 0)
	    {
	        read_value(ifs, vdwD2_C6_file);
	    }
	    else if (strcmp("vdwd2_c6_unit", word) == 0)
	    {
	        read_value(ifs, vdwD2_C6_unit);
	    }
	    else if (strcmp("vdwd2_r0_file", word) == 0)
	    {
	        read_value(ifs, vdwD2_R0_file);
	    }
	    else if (strcmp("vdwd2_r0_unit", word) == 0)
	    {
	        read_value(ifs, vdwD2_R0_unit);
	    }
	    else if (strcmp("vdwd2_model", word) == 0)
	    {
	        read_value(ifs, vdwD2_model);
	    }
	    else if (strcmp("vdwd2_period", word) == 0)
	    {
			ifs >> vdwD2_period.x >> vdwD2_period.y;
	        read_value(ifs, vdwD2_period.z);
	    }
	    else if (strcmp("vdwd2_radius", word) == 0)
	    {
	        read_value(ifs, vdwD2_radius);
	    }
	    else if (strcmp("vdwd2_radius_unit", word) == 0)
	    {
	        read_value(ifs, vdwD2_radius_unit);
        } */
//----------------------------------------------------------
// vdw
// jiyy add 2019-08-04
//----------------------------------------------------------
        else if (strcmp("vdw_method", word) == 0)
        {
            read_value(ifs, vdw_method);
        }
        else if (strcmp("vdw_s6", word) == 0)
        {
            read_value(ifs, vdw_s6);
        }
		else if (strcmp("vdw_s8", word) == 0)
        {
            read_value(ifs, vdw_s8);
        }
		else if (strcmp("vdw_a1", word) == 0)
        {
            read_value(ifs, vdw_a1);
        }
		else if (strcmp("vdw_a2", word) == 0)
        {
            read_value(ifs, vdw_a2);
        }
		else if (strcmp("vdw_d", word) == 0)
        {
            read_value(ifs, vdw_d);
        }	
        else if (strcmp("vdw_abc", word) == 0)
        {
            read_value(ifs, vdw_abc);
        }
        else if (strcmp("vdw_radius", word) == 0)
        {
            read_value(ifs, vdw_radius);
        }
        else if (strcmp("vdw_radius_unit", word) == 0)
        {
            read_value(ifs, vdw_radius_unit);
        }	
        else if (strcmp("vdw_cn_thr", word) == 0)
        {
            read_value(ifs, vdw_cn_thr);
        }
        else if (strcmp("vdw_cn_thr_unit", word) == 0)
        {
            read_value(ifs, vdw_cn_thr_unit);
        }		
        else if (strcmp("vdw_c6_file", word) == 0)
        {
            read_value(ifs, vdw_C6_file);
        }
        else if (strcmp("vdw_c6_unit", word) == 0)
        {
            read_value(ifs, vdw_C6_unit);
        }
        else if (strcmp("vdw_r0_file", word) == 0)
        {
            read_value(ifs, vdw_R0_file);
        }
        else if (strcmp("vdw_r0_unit", word) == 0)
        {
            read_value(ifs, vdw_R0_unit);
        }
        else if (strcmp("vdw_model", word) == 0)
        {
            read_value(ifs, vdw_model);
        }
        else if (strcmp("vdw_period", word) == 0)
        {
			ifs >> vdw_period.x >> vdw_period.y;
            read_value(ifs, vdw_period.z);
        }
//--------------------------------------------------------
// restart           Peize Lin 2020-04-04
//--------------------------------------------------------		
        else if (strcmp("restart_save", word) == 0)
        {
            read_value(ifs, restart_save);
        }
        else if (strcmp("restart_load", word) == 0)
        {
            read_value(ifs, restart_load);
        }
//--------------------------------------------------------
// epsilon           pengfei Li 2016-11-23
//--------------------------------------------------------
	    //else if (strcmp("epsilon", word) == 0)
	    //{
	    //    read_value(ifs, epsilon);
	    //}
	    //else if (strcmp("epsilon_choice", word) == 0)
	    //{
	    //    read_value(ifs, epsilon_choice);
	    //}
		else if (strcmp("spectral_type", word) == 0)
	    {
	        read_value(ifs, spectral_type);
	    }
		else if (strcmp("spectral_method", word) == 0)
	    {
	        read_value(ifs, spectral_method);
	    }
		else if (strcmp("kernel_type", word) == 0)
	    {
	        read_value(ifs, kernel_type);
	    }
		else if (strcmp("eels_method", word) == 0)
	    {
	        read_value(ifs, eels_method);
	    }
		else if (strcmp("absorption_method", word) == 0)
	    {
	        read_value(ifs, absorption_method);
	    }
	    else if (strcmp("system", word) == 0)
	    {
	        read_value(ifs, system_type);
	    }
	    else if (strcmp("eta", word) == 0)
	    {
	        read_value(ifs, eta);
	    }
	    else if (strcmp("domega", word) == 0)
	    {
	        read_value(ifs, domega);
	    }
	    else if (strcmp("nomega", word) == 0)
	    {
	        read_value(ifs, nomega);
	    }
	    else if (strcmp("ecut_chi", word) == 0)
	    {
	        read_value(ifs, ecut_chi);
	    }
	    //else if (strcmp("oband", word) == 0)
	    //{
	    //   read_value(ifs, oband);
	    //}
	    else if (strcmp("q_start", word) == 0)
	    {
			ifs >> q_start[0]; ifs >> q_start[1]; read_value(ifs, q_start[2]);
	    }
	    else if (strcmp("q_direction", word) == 0)
	    {
			ifs >> q_direct[0]; ifs >> q_direct[1]; read_value(ifs, q_direct[2]);
	    }				
	    //else if (strcmp("start_q", word) == 0)
	    //{
	    //    read_value(ifs, start_q);
	    //}
	    //else if (strcmp("interval_q", word) == 0)
	    //{
	    //    read_value(ifs, interval_q);
	    //}
	    else if (strcmp("nq", word) == 0)
	    {
	        read_value(ifs, nq);
	    }
	    else if (strcmp("out_epsilon", word) == 0)
	    {
	        read_value(ifs, out_epsilon);
	    }
	    else if (strcmp("out_chi", word) == 0)
	    {
	        read_value(ifs, out_chi);
	    }
	    else if (strcmp("out_chi0", word) == 0)
	    {
	        read_value(ifs, out_chi0);
	    }
	    else if (strcmp("fermi_level", word) == 0)
	    {
	        read_value(ifs, fermi_level);
	    }
	    else if (strcmp("coulomb_cutoff", word) == 0)
	    {
	        read_value(ifs, coulomb_cutoff);
	    }
	    else if (strcmp("kmesh_interpolation", word) == 0)
	    {
	        read_value(ifs, kmesh_interpolation);
	    }
	    else if (strcmp("qcar", word) == 0)
	    {
	         for(int i=0; i<nq; i++)
	         {
	             ifs >> qcar[i][0]; ifs >> qcar[i][1]; read_value(ifs, qcar[i][2]);
	         }
	    }
        else if (strcmp("ocp", word) == 0)
        {
            read_value(ifs, GlobalV::ocp);
        }
		else if (strcmp("ocp_set", word) == 0)
		{
			getline(ifs, GlobalV::ocp_set);
//			ifs.ignore(150, '\n');
		}
        // else if (strcmp("ocp_n", word) == 0)
        // {
            // read_value(ifs, ocp_n);
        // }
        // else if (strcmp("ocp_kb", word) == 0)
        // {
             // for(int i=0; i<(ocp_n-1); i++)
             // {
                 // ifs >> GlobalV::ocp_kb[i]; 
             // }
			// read_value(ifs, GlobalV::ocp_kb[ocp_n-1]);
        // }
		else if (strcmp("mulliken", word) == 0)
		{
			read_value(ifs, GlobalV::mulliken);
		}//qifeng add 2019/9/10
	    else if (strcmp("supercell_scale", word) == 0)
	    {
	        ifs >> lcao_box[0]; ifs >> lcao_box[1];
	        read_value(ifs, lcao_box[2]);
	    }
	    //else if (strcmp("epsilon0", word) == 0)
	    //{
	    //    read_value(ifs, epsilon0);
	    //}
	    //else if (strcmp("intersmear", word) == 0)
	    //{
	    //    read_value(ifs, intersmear);
	    //}
	    else if (strcmp("intrasmear", word) == 0)
	    {
	        read_value(ifs, intrasmear);
	    }
	    else if (strcmp("shift", word) == 0)
	    {
	        read_value(ifs, shift);
	    }
	    else if (strcmp("metalcalc", word) == 0)
	    {
	        read_value(ifs, metalcalc);
	    }	
	    else if (strcmp("eps_degauss", word) == 0)
	    {
	        read_value(ifs, eps_degauss);
	    }
	    //else if (strcmp("epsilon0_choice", word) == 0)
	    //{
	    //    read_value(ifs, epsilon0_choice);
	    //}					
//----------------------------------------------------------
// exx
// Peize Lin add 2018-06-20
//----------------------------------------------------------
        else if (strcmp("exx_hybrid_type", word) == 0)
        {
            read_value(ifs, exx_hybrid_type);
        }		
        else if (strcmp("exx_hybrid_alpha", word) == 0)
        {
            read_value(ifs, exx_hybrid_alpha);
        }		
        else if (strcmp("exx_hse_omega", word) == 0)
        {
            read_value(ifs, exx_hse_omega);
        }		
        else if (strcmp("exx_separate_loop", word) == 0)
        {
            read_value(ifs, exx_separate_loop);
        }		
        else if (strcmp("exx_hybrid_step", word) == 0)
        {
            read_value(ifs, exx_hybrid_step);
        }		
        else if (strcmp("exx_lambda", word) == 0)
        {
            read_value(ifs, exx_lambda);
        }		
        else if (strcmp("exx_pca_threshold", word) == 0)
        {
            read_value(ifs, exx_pca_threshold);
        }		
        else if (strcmp("exx_c_threshold", word) == 0)
        {
            read_value(ifs, exx_c_threshold);
        }			
        else if (strcmp("exx_v_threshold", word) == 0)
        {
            read_value(ifs, exx_v_threshold);
        }			
        else if (strcmp("exx_dm_threshold", word) == 0)
        {
            read_value(ifs, exx_dm_threshold);
        }		
        else if (strcmp("exx_schwarz_threshold", word) == 0)
        {
            read_value(ifs, exx_schwarz_threshold);
        }		
        else if (strcmp("exx_cauchy_threshold", word) == 0)
        {
            read_value(ifs, exx_cauchy_threshold);
        }		
        else if (strcmp("exx_ccp_threshold", word) == 0)
        {
            read_value(ifs, exx_ccp_threshold);
        }		
        else if (strcmp("exx_ccp_rmesh_times", word) == 0)
        {
            read_value(ifs, exx_ccp_rmesh_times);
        }		
        else if (strcmp("exx_distribute_type", word) == 0)
        {
            read_value(ifs, exx_distribute_type);
        }
        else if (strcmp("exx_opt_orb_lmax", word) == 0)
        {
            read_value(ifs, exx_opt_orb_lmax);
        }
        else if (strcmp("exx_opt_orb_ecut", word) == 0)
        {
            read_value(ifs, exx_opt_orb_ecut);
        }
        else if (strcmp("exx_opt_orb_tolerence", word) == 0)
        {
            read_value(ifs, exx_opt_orb_tolerence);
        }
		else if (strcmp("noncolin", word) == 0)
		{
			read_value(ifs, noncolin);
		}
		else if (strcmp("lspinorb", word) == 0)
		{
			read_value(ifs, lspinorb);
		}
		else if (strcmp("soc_lambda", word) == 0)
		{
			read_value(ifs, soc_lambda);
		}
		else if (strcmp("angle1", word) == 0)
		{
			delete[] angle1;
			if(ntype<1) angle1 = new double[1];
			else
			{
				angle1 = new double[ntype];
				ZEROS(angle1, ntype);
				for(int i = 0;i<ntype;i++){
					ifs>>angle1[i];
				}
				ifs.ignore(150, '\n');
			}
		}
		else if (strcmp("angle2", word) == 0)
		{
			delete[] angle2;
			if(ntype<1) angle2 = new double[1];
			else
			{
				angle2 = new double[ntype];
				ZEROS(angle2, ntype);
				for(int i = 0;i<ntype;i++){
					ifs>>angle2[i];
				}
				ifs.ignore(150, '\n');
			}
		}
        //else if (strcmp("epsilon0_choice", word) == 0)
        //{
        //    read_value(ifs, epsilon0_choice);
        //}					
		else if (strcmp("cell_factor", word) == 0)
		{
			read_value(ifs, cell_factor);
		}
		else if (strcmp("newdm", word) == 0)
		{
			read_value(ifs, new_dm);
		}
		else if (strcmp("test_just_neighbor", word) == 0)
		{
			read_value(ifs, test_just_neighbor);
		}
//----------------------------------------------------------------------------------
//         Xin Qu added on 2020-10-29 for DFT+U
//----------------------------------------------------------------------------------		
		else if(strcmp("dft_plus_u",word)==0)
		{
			ifs >> dft_plus_u;
		}
		else if(strcmp("dftu_type",word)==0) ifs.ignore(150,'\n');
		else if(strcmp("yukawa_potential",word)==0) ifs.ignore(150,'\n');
		else if(strcmp("hubbard_u",word)==0) ifs.ignore(150,'\n');
		else if(strcmp("hund_j",word)==0) ifs.ignore(150,'\n');
	 	else if(strcmp("double_counting",word)==0) ifs.ignore(150,'\n');
        else if(strcmp("orbital_corr",word)==0) ifs.ignore(150,'\n');
		else if(strcmp("omc",word)==0) ifs.ignore(150,'\n');
		else if(strcmp("yukawa_lambda",word)==0) ifs.ignore(150,'\n');
//---------------------------------------------------------------------------------
        else
        {
			//xiaohui add 2015-09-15
			if(word[0] != '#' && word[0] != '/')
			{
				input_error = 1;
				std::cout<<" THE PARAMETER NAME '" << word << "' IS NOT USED!" << std::endl;
			}
// mohan screen this 2012-06-30
//			std::cout << " THE PARAMETER NAME '" << word
//			<< "' IS NOT USED!" << std::endl;
			ifs.ignore(150, '\n');
        }

        ifs.rdstate();

        /*if(gamma_only == 1)
        {
           gamma_only_local = 1;      //pengfei 2014-10-15
           gamma_only = 0;
           std::cout << "gamma_only_local = " << gamma_only_local <<std::endl;
        }*/

        if (ifs.eof() != 0)
        {
			break;
        }
        else if (ifs.bad() != 0)
        {
			std::cout << " Bad input parameters. " << std::endl;
            return false;
        }
        else if (ifs.fail() != 0)
        {
			std::cout << " word = " << word << std::endl;
			std::cout << " Fail to read parameters. " << std::endl; 
            ifs.clear();
			return false;
        }
        else if (ifs.good() == 0)
        {
			break;
        }
    }

//----------------------------------------------------------
//       DFT+U    Xin Qu  added on 2020-10-29
//----------------------------------------------------------
    hubbard_u= new double [ntype];
	for(int i=0; i<ntype; i++)
	{						
		hubbard_u[i] = 0.0;				
	}

	hund_j= new double [ntype];	
	for(int i=0; i<ntype; i++)
	{						
		hund_j[i] = 0.0;				
	}

	orbital_corr= new int [ntype];
	for(int i=0; i<ntype; i++)
	{						
		orbital_corr[i] = -1;				
	}

	if(dft_plus_u)
	{
		ifs.clear();
    	ifs.seekg(0);  //move to the beginning of the file
    	ifs.rdstate(); 
    	while (ifs.good())
    	{
  			ifs >> word1;
  			strtolower(word1, word);     //convert uppercase std::string to lower case; word1 --> word
	
			if(strcmp("dftu_type",word)==0)
			{	
				ifs >> dftu_type;								
			}
			else if(strcmp("yukawa_potential", word)==0)
			{
				ifs >> yukawa_potential;
			} 
			else if (strcmp("yukawa_lambda",word)==0)
			{							
				ifs >> yukawa_lambda;			
			}
			else if(strcmp("double_counting",word)==0)
			{
				ifs >> double_counting;
			}
			else if(strcmp("hubbard_u",word)==0)
			{
				for(int i=0; i<ntype; i++)
				{		
					ifs >> hubbard_u[i];				
					hubbard_u[i] /= Ry_to_eV;				
				}
			} 
			else if (strcmp("hund_j",word)==0)
			{
				for(int i=0;i<ntype;i++)
				{			
					ifs >> hund_j[i];
					hund_j[i] /= Ry_to_eV;				
				}		
			}
			else if(strcmp("orbital_corr", word)==0)
			{
				for(int i=0;i<ntype;i++)
				{			
					ifs >> orbital_corr[i];								
				}		
			}
			else if(strcmp("omc",word)==0)
			{
				ifs >> omc;
			}
			else
			{
				ifs.ignore(150, '\n');
			}

			if (ifs.eof() != 0)
  			{
				break;
  			}       
		}
		
		for(int i=0; i<ntype; i++)
		{		

			if(hubbard_u[i]<-1.0e-3)
			{
				std::cout << " WRONG ARGUMENTS OF hubbard_u " << std::endl;
				exit(0);
			}

			if(hund_j[i]<-1.0e-3)
			{
				std::cout << " WRONG ARGUMENTS OF hund_j " << std::endl;
				exit(0);
			}

			if( (orbital_corr[i]==-1) && (orbital_corr[i]==0) && (orbital_corr[i]!=1) && (orbital_corr[i]!=2) && (orbital_corr[i]!=3) )
			{
				std::cout << " WRONG ARGUMENTS OF orbital_corr " << std::endl;
				exit(0);
			}
		}

		dft_plus_u = 0;		
		for(int i=0; i<ntype; i++)
		{
			if(orbital_corr[i] != -1) dft_plus_u = 1;
		}

		if(strcmp("lcao", basis_type.c_str())!=0)
		{
			std::cout << " WRONG ARGUMENTS OF basis_type, only lcao is support " << std::endl;
			exit(0);
		}

		if(strcmp("genelpa", ks_solver.c_str())!=0)
		{
			std::cout << " WRONG ARGUMENTS OF ks_solver in DFT+U routine, only genelpa is support " << std::endl;
			exit(0);
		}

	}
	
	if (basis_type == "pw")  // pengfei Li add 2015-1-31
	{
		gamma_only = 0;
		//std::cout << "gamma_only =" << gamma_only << std::endl;
	}
	else if ((basis_type == "lcao" || basis_type == "lcao_in_pw")&&(gamma_only == 1))
	{
		gamma_only_local = 1;
		//std::cout << "gamma_only_local =" << gamma_only_local << std::endl;
	}

    return true;
}//end read_parameters

void Input::Default_2(void)          //jiyy add 2019-08-04
{
//==========================================================
// vdw
//jiyy add 2019-08-04
//==========================================================
	if(vdw_s6=="default")
	{
		if(vdw_method=="d2")
		{
			vdw_s6="0.75";
		}
		else if(vdw_method=="d3_0" || vdw_method=="d3_bj")
		{
			vdw_s6="1.0";
		}
	}
	if(vdw_s8=="default")
	{
		if(vdw_method=="d3_0")
		{
			vdw_s8="0.722";
		}
		else if(vdw_method=="d3_bj")
		{
			vdw_s8="0.7875";
		}
	}
	if(vdw_a1=="default")
	{
		if(vdw_method=="d3_0")
		{
			vdw_a1="1.217";
		}
		else if(vdw_method=="d3_bj")
		{
			vdw_a1="0.4289";
		}
	}
	if(vdw_a2=="default")
	{
		if(vdw_method=="d3_0")
		{
			vdw_a2="1.0";
		}
		else if(vdw_method=="d3_bj")
		{
			vdw_a2="4.4407";
		}
	}
	if(vdw_radius=="default")
	{
		if(vdw_method=="d2")
		{
			vdw_radius="56.6918";
		}
		else if(vdw_method=="d3_0" || vdw_method=="d3_bj")
		{
			vdw_radius="95";
		}
	}
}		  
#ifdef __MPI
void Input::Bcast()
{
    TITLE("Input","Bcast");

//	std::cout << "\n Bcast()" << std::endl;
//----------------------------------------------------------
// main parameters
//----------------------------------------------------------
    Parallel_Common::bcast_string( suffix );
    Parallel_Common::bcast_string( atom_file );//xiaohui modify 2015-02-01
    Parallel_Common::bcast_string( pseudo_dir );
    Parallel_Common::bcast_string( pseudo_type ); // mohan add 2013-05-20 (xiaohui add 2013-06-23)
    Parallel_Common::bcast_string( kpoint_file );//xiaohui modify 2015-02-01
    Parallel_Common::bcast_string( wannier_card );
    Parallel_Common::bcast_string( latname );
    Parallel_Common::bcast_string( calculation );
	Parallel_Common::bcast_double( pseudo_rcut );
	Parallel_Common::bcast_bool( renormwithmesh );
    Parallel_Common::bcast_int( ntype );
    Parallel_Common::bcast_int( nbands );
	Parallel_Common::bcast_int( nbands_sto );
    Parallel_Common::bcast_int( nbands_istate );
	Parallel_Common::bcast_int( nche_sto );
	Parallel_Common::bcast_int( seed_sto );
	Parallel_Common::bcast_double( emax_sto );
	Parallel_Common::bcast_double( emin_sto );
	Parallel_Common::bcast_string( stotype );
	Parallel_Common::bcast_int( npool );
    Parallel_Common::bcast_bool( berry_phase );
	Parallel_Common::bcast_int( gdir );
	Parallel_Common::bcast_bool(towannier90);
	Parallel_Common::bcast_string(NNKP);
	Parallel_Common::bcast_string(wannier_spin);
    Parallel_Common::bcast_int( efield );
    Parallel_Common::bcast_int( edir );
    Parallel_Common::bcast_double( emaxpos );
    Parallel_Common::bcast_double( eopreg );
    Parallel_Common::bcast_double( eamp );


    Parallel_Common::bcast_bool( opt_epsilon2 );
    Parallel_Common::bcast_int( opt_nbands );
    Parallel_Common::bcast_bool( lda_plus_u );

	Parallel_Common::bcast_string( dft_functional );
    Parallel_Common::bcast_int( nspin );
    Parallel_Common::bcast_double( nelec );
    Parallel_Common::bcast_int( lmaxmax );

    Parallel_Common::bcast_double( tot_magnetization );

	Parallel_Common::bcast_string( basis_type ); //xiaohui add 2013-09-01
	Parallel_Common::bcast_string( ks_solver ); //xiaohui add 2013-09-01
	Parallel_Common::bcast_double( search_radius );
	Parallel_Common::bcast_bool( search_pbc );
    Parallel_Common::bcast_double( search_radius );
    Parallel_Common::bcast_bool( symmetry );
<<<<<<< HEAD
	Parallel_Common::bcast_bool( set_vel );  //liuyu 2021-07-14
=======
    Parallel_Common::bcast_double( symmetry_prec ); //LiuXh add 2021-08-12, accuracy for symmetry
>>>>>>> 97691d43
    Parallel_Common::bcast_bool( mlwf_flag );
    Parallel_Common::bcast_int( force );
    Parallel_Common::bcast_bool( force_set );
    Parallel_Common::bcast_double( force_thr);
    Parallel_Common::bcast_double( force_thr_ev2);
    Parallel_Common::bcast_double( stress_thr); //LiuXh add 20180515
    Parallel_Common::bcast_double( press1);
    Parallel_Common::bcast_double( press2);
    Parallel_Common::bcast_double( press3);
    Parallel_Common::bcast_bool( stress );
	Parallel_Common::bcast_string( fixed_axes );
    Parallel_Common::bcast_string( ion_dynamics );
    Parallel_Common::bcast_double( cg_threshold); // pengfei add 2013-08-15
	Parallel_Common::bcast_string( out_level);
    Parallel_Common::bcast_bool( out_md_control);
    Parallel_Common::bcast_double( bfgs_w1);
    Parallel_Common::bcast_double( bfgs_w2);
    Parallel_Common::bcast_double( trust_radius_max);
    Parallel_Common::bcast_double( trust_radius_min);
    Parallel_Common::bcast_double( trust_radius_ini);

    Parallel_Common::bcast_bool( gamma_only );
    Parallel_Common::bcast_bool( gamma_only_local );
    Parallel_Common::bcast_double( ecutwfc );
    Parallel_Common::bcast_double( ecutrho );
    Parallel_Common::bcast_int( ncx );
    Parallel_Common::bcast_int( ncy );
    Parallel_Common::bcast_int( ncz );
    Parallel_Common::bcast_int( nx );
    Parallel_Common::bcast_int( ny );
    Parallel_Common::bcast_int( nz );
    Parallel_Common::bcast_int( bx );
    Parallel_Common::bcast_int( by );
    Parallel_Common::bcast_int( bz );

    Parallel_Common::bcast_int( diago_proc ); //mohan add 2012-01-03
    Parallel_Common::bcast_int( diago_cg_maxiter );
	Parallel_Common::bcast_int( diago_cg_prec );
    Parallel_Common::bcast_int( diago_david_ndim );
    Parallel_Common::bcast_double( ethr );
	Parallel_Common::bcast_int( nb2d );
	Parallel_Common::bcast_int( nurse );
	Parallel_Common::bcast_bool( colour );
	Parallel_Common::bcast_int( t_in_h );
	Parallel_Common::bcast_int( vl_in_h );
	Parallel_Common::bcast_int( vnl_in_h );
	Parallel_Common::bcast_int( vh_in_h );
	Parallel_Common::bcast_int( vxc_in_h );
	Parallel_Common::bcast_int( vion_in_h );

	Parallel_Common::bcast_int( test_force );
	Parallel_Common::bcast_int( test_stress );

    Parallel_Common::bcast_double( dr2 );
    Parallel_Common::bcast_int( niter );
    Parallel_Common::bcast_int( nstep );
	Parallel_Common::bcast_int( out_stru ); //mohan add 2012-03-23

    //Parallel_Common::bcast_string( occupations );
    Parallel_Common::bcast_string( smearing );
    Parallel_Common::bcast_double( degauss );

    Parallel_Common::bcast_string( mixing_mode );
    Parallel_Common::bcast_double( mixing_beta );
    Parallel_Common::bcast_int( mixing_ndim );
    Parallel_Common::bcast_double( mixing_gg0 ); //mohan add 2014-09-27

    Parallel_Common::bcast_string( restart_mode );
	Parallel_Common::bcast_string( read_file_dir);
    Parallel_Common::bcast_string( start_wfc );
	Parallel_Common::bcast_int( mem_saver );
	Parallel_Common::bcast_int( printe );
    Parallel_Common::bcast_string( start_pot );
    Parallel_Common::bcast_string( charge_extrap );//xiaohui modify 2015-02-01
    Parallel_Common::bcast_int( out_charge );
    Parallel_Common::bcast_int( out_dm );
    Parallel_Common::bcast_int( out_descriptor ); // caoyu added 2020-11-24, mohan modified 2021-01-03
    Parallel_Common::bcast_int( lmax_descriptor ); // mohan modified 2021-01-03
    Parallel_Common::bcast_int( deepks_scf ); // caoyu add 2021-06-02
	Parallel_Common::bcast_string( model_file ); //  caoyu add 2021-06-03
	
	Parallel_Common::bcast_int(out_potential);
    Parallel_Common::bcast_bool( out_wf );
	Parallel_Common::bcast_int( out_dos );
        Parallel_Common::bcast_int( out_band );
	Parallel_Common::bcast_int( out_hs );
	Parallel_Common::bcast_int( out_hs2 ); //LiuXh add 2019-07-15
	Parallel_Common::bcast_int( out_r_matrix ); // jingan add 2019-8-14
	Parallel_Common::bcast_bool( out_lowf );
	Parallel_Common::bcast_bool( out_alllog );

	Parallel_Common::bcast_double( dos_emin_ev );
	Parallel_Common::bcast_double( dos_emax_ev );
	Parallel_Common::bcast_double( dos_edelta_ev );
	Parallel_Common::bcast_double( dos_scale );
        Parallel_Common::bcast_double( b_coef );

	// mohan add 2009-11-11
	Parallel_Common::bcast_double( lcao_ecut );
	Parallel_Common::bcast_double( lcao_dk );
	Parallel_Common::bcast_double( lcao_dr );
	Parallel_Common::bcast_double( lcao_rmax );

	// mohan add 2011-09-28
	Parallel_Common::bcast_int( selinv_npole);
	Parallel_Common::bcast_double( selinv_temp);
	Parallel_Common::bcast_double( selinv_gap);
	Parallel_Common::bcast_double( selinv_deltae);
	Parallel_Common::bcast_double( selinv_mu);
	Parallel_Common::bcast_double( selinv_threshold);
	Parallel_Common::bcast_int( selinv_niter);
/*
	// mohan add 2011-11-07
	Parallel_Common::bcast_double( mdp.dt );
	Parallel_Common::bcast_int( md_restart );
	Parallel_Common::bcast_double( md_tolv );
	Parallel_Common::bcast_string( md_thermostat );
	Parallel_Common::bcast_double( md_temp0 );
	Parallel_Common::bcast_int( md_tstep );
	Parallel_Common::bcast_double( md_delt );
*/
	//zheng daye add 2014/5/5
        Parallel_Common::bcast_int(mdp.mdtype);
        Parallel_Common::bcast_double(mdp.NVT_tau);
        Parallel_Common::bcast_int(mdp.NVT_control);
        Parallel_Common::bcast_double(mdp.dt);
        Parallel_Common::bcast_int(mdp.MNHC);
        Parallel_Common::bcast_double(mdp.Qmass);
        Parallel_Common::bcast_double(mdp.tfirst);
        Parallel_Common::bcast_double(mdp.tlast);
        Parallel_Common::bcast_int(mdp.recordFreq);
        Parallel_Common::bcast_string(mdp.mdoutputpath);
        Parallel_Common::bcast_int(mdp.rstMD);
        Parallel_Common::bcast_int(mdp.fixTemperature);
        Parallel_Common::bcast_double(mdp.ediff);
        Parallel_Common::bcast_double(mdp.ediffg);
		Parallel_Common::bcast_double(mdp.rcut_lj);
		Parallel_Common::bcast_double(mdp.epsilon_lj);
		Parallel_Common::bcast_double(mdp.sigma_lj);
/* 	// Peize Lin add 2014-04-07
	Parallel_Common::bcast_bool( vdwD2 );
	Parallel_Common::bcast_double( vdwD2_scaling );
	Parallel_Common::bcast_double( vdwD2_d );
	Parallel_Common::bcast_string( vdwD2_C6_file );
	Parallel_Common::bcast_string( vdwD2_C6_unit );
	Parallel_Common::bcast_string( vdwD2_R0_file );
	Parallel_Common::bcast_string( vdwD2_R0_unit );
	Parallel_Common::bcast_string( vdwD2_model );
	Parallel_Common::bcast_int( vdwD2_period.x );
	Parallel_Common::bcast_int( vdwD2_period.y );
	Parallel_Common::bcast_int( vdwD2_period.z );
	Parallel_Common::bcast_double( vdwD2_radius );
	Parallel_Common::bcast_string( vdwD2_radius_unit ); */
// jiyy add 2019-08-04
	Parallel_Common::bcast_string( vdw_method );
	Parallel_Common::bcast_string( vdw_s6 );
	Parallel_Common::bcast_string( vdw_s8 );
	Parallel_Common::bcast_string( vdw_a1 );
	Parallel_Common::bcast_string( vdw_a2 );
	Parallel_Common::bcast_double( vdw_d );
	Parallel_Common::bcast_bool( vdw_abc );
	Parallel_Common::bcast_string( vdw_radius );
	Parallel_Common::bcast_string( vdw_radius_unit );
	Parallel_Common::bcast_double( vdw_cn_thr );
	Parallel_Common::bcast_string( vdw_cn_thr_unit );
	Parallel_Common::bcast_string( vdw_C6_file );
	Parallel_Common::bcast_string( vdw_C6_unit );
	Parallel_Common::bcast_string( vdw_R0_file );
	Parallel_Common::bcast_string( vdw_R0_unit );
	Parallel_Common::bcast_string( vdw_model );
	Parallel_Common::bcast_int( vdw_period.x );
	Parallel_Common::bcast_int( vdw_period.y );
	Parallel_Common::bcast_int( vdw_period.z );
	// Fuxiang He add 2016-10-26
	Parallel_Common::bcast_int(tddft);
	Parallel_Common::bcast_int(td_val_elec_01);
	Parallel_Common::bcast_int(td_val_elec_02);
	Parallel_Common::bcast_int(td_val_elec_03);
	Parallel_Common::bcast_double(td_dr2);
	Parallel_Common::bcast_double(td_dt);
	Parallel_Common::bcast_double(td_force_dt);
	Parallel_Common::bcast_int(td_vext);
	Parallel_Common::bcast_int(td_vext_dire);
	Parallel_Common::bcast_double(td_timescale);
	Parallel_Common::bcast_int(td_vexttype);
	Parallel_Common::bcast_int(td_vextout);
	Parallel_Common::bcast_int(td_dipoleout);
    // pengfei Li add 2016-11-23
    //Parallel_Common::bcast_bool( epsilon );
	//Parallel_Common::bcast_int( epsilon_choice );
	Parallel_Common::bcast_string( spectral_type );
	Parallel_Common::bcast_int( spectral_method );
	Parallel_Common::bcast_string( kernel_type );
	Parallel_Common::bcast_int( eels_method );
	Parallel_Common::bcast_int( absorption_method );
    Parallel_Common::bcast_string( system_type );
    Parallel_Common::bcast_double( eta );
    Parallel_Common::bcast_double( domega );
    Parallel_Common::bcast_int( nomega );
    Parallel_Common::bcast_int( ecut_chi );
    //Parallel_Common::bcast_int( oband );
	Parallel_Common::bcast_double( q_start[0]);
	Parallel_Common::bcast_double( q_start[1]);
	Parallel_Common::bcast_double( q_start[2]);
	Parallel_Common::bcast_double( q_direct[0]);
	Parallel_Common::bcast_double( q_direct[1]);
	Parallel_Common::bcast_double( q_direct[2]);
    //Parallel_Common::bcast_int( start_q );
    //Parallel_Common::bcast_int( interval_q );
    Parallel_Common::bcast_int( nq );
    Parallel_Common::bcast_bool( out_epsilon );
    Parallel_Common::bcast_bool( out_chi );
    Parallel_Common::bcast_bool( out_chi0 );
    Parallel_Common::bcast_double( fermi_level );
    Parallel_Common::bcast_bool( coulomb_cutoff );
    Parallel_Common::bcast_bool( kmesh_interpolation );
	Parallel_Common::bcast_bool( test_just_neighbor );
    for(int i=0; i<100; i++)
    {
        Parallel_Common::bcast_double( qcar[i][0] );
        Parallel_Common::bcast_double( qcar[i][1] );
        Parallel_Common::bcast_double( qcar[i][2] );
    }
	Parallel_Common::bcast_int(GlobalV::ocp);
	// Parallel_Common::bcast_int(ocp_n);
	Parallel_Common::bcast_string(GlobalV::ocp_set);
        // for(int i=0; i<10000; i++)
        // {
            // Parallel_Common::bcast_double( GlobalV::ocp_kb[i] );
        // }
                Parallel_Common::bcast_int( GlobalV::mulliken);//qifeng add 2019/9/10
	Parallel_Common::bcast_int( lcao_box[0] );
	Parallel_Common::bcast_int( lcao_box[1] );
	Parallel_Common::bcast_int( lcao_box[2] );
	//Parallel_Common::bcast_bool( epsilon0 );
	//Parallel_Common::bcast_double( intersmear );
	Parallel_Common::bcast_double( intrasmear );
	Parallel_Common::bcast_double( shift );
	Parallel_Common::bcast_bool( metalcalc );
	Parallel_Common::bcast_double( eps_degauss );

	// Peize Lin add 2018-06-20
	Parallel_Common::bcast_string( exx_hybrid_type );		
	Parallel_Common::bcast_double( exx_hybrid_alpha );		
	Parallel_Common::bcast_double( exx_hse_omega );		
	Parallel_Common::bcast_bool( exx_separate_loop );		
	Parallel_Common::bcast_int( exx_hybrid_step );		
	Parallel_Common::bcast_double( exx_lambda );		
	Parallel_Common::bcast_double( exx_pca_threshold );		
	Parallel_Common::bcast_double( exx_c_threshold );		
	Parallel_Common::bcast_double( exx_v_threshold );		
	Parallel_Common::bcast_double( exx_dm_threshold );		
	Parallel_Common::bcast_double( exx_schwarz_threshold );		
	Parallel_Common::bcast_double( exx_cauchy_threshold );		
	Parallel_Common::bcast_double( exx_ccp_threshold );		
	Parallel_Common::bcast_double( exx_ccp_rmesh_times );		
	Parallel_Common::bcast_string( exx_distribute_type );
	Parallel_Common::bcast_int( exx_opt_orb_lmax );
	Parallel_Common::bcast_double( exx_opt_orb_ecut );
	Parallel_Common::bcast_double( exx_opt_orb_tolerence );

	Parallel_Common::bcast_bool( noncolin );
	Parallel_Common::bcast_bool( lspinorb );
	Parallel_Common::bcast_double( soc_lambda );
	if(noncolin)
	{
		if(GlobalV::MY_RANK==0)
		{
			if((sizeof(angle1) / sizeof(angle1[0]) != this->ntype)){
				delete[] angle1;
				angle1 = new double [this->ntype];
				ZEROS(angle1, this->ntype);
			}
			if(sizeof(angle2) / sizeof(angle2[0]) != this->ntype){
				delete[] angle2;
				angle2 = new double [this->ntype];
				ZEROS(angle2, this->ntype);
			}
		}
		if(GlobalV::MY_RANK!=0)
		{
			delete[] angle1;
			angle1 = new double [this->ntype];
			delete[] angle2;
			angle2 = new double [this->ntype];
		}
		for(int i = 0;i<this->ntype;i++)
		{
			Parallel_Common::bcast_double(angle1[i]);
			Parallel_Common::bcast_double(angle2[i]);
		}
	}
	
		//Parallel_Common::bcast_int( epsilon0_choice );
    Parallel_Common::bcast_double( cell_factor); //LiuXh add 20180619
    Parallel_Common::bcast_int( new_dm ); // Shen Yu add 2019/5/9
    Parallel_Common::bcast_bool( restart_save ); // Peize Lin add 2020.04.04
    Parallel_Common::bcast_bool( restart_load ); // Peize Lin add 2020.04.04

//-----------------------------------------------------------------------------------
//DFT+U (added by Quxin 2020-10-29)
//-----------------------------------------------------------------------------------
    Parallel_Common::bcast_bool( dft_plus_u );
	Parallel_Common::bcast_bool( yukawa_potential );
	Parallel_Common::bcast_bool( omc );
	Parallel_Common::bcast_int(dftu_type);
	Parallel_Common::bcast_int(double_counting);
	Parallel_Common::bcast_double(yukawa_lambda);
	if(GlobalV::MY_RANK!=0)
	{
		hubbard_u = new double [this->ntype];
		hund_j = new double [this->ntype];
		orbital_corr = new int [this->ntype];
	}
	
	for(int i =0; i<this->ntype; i++)
	{
		Parallel_Common::bcast_double(hubbard_u[i]);
		Parallel_Common::bcast_double(hund_j[i]);
		Parallel_Common::bcast_int(orbital_corr[i]);
	}

    return;
}
#endif


void Input::Check(void)
{
    TITLE("Input","Check");

	if(nbands < 0) WARNING_QUIT("Input","NBANDS must > 0");
//	if(nbands_istate < 0) WARNING_QUIT("Input","NBANDS_ISTATE must > 0");
	if(nb2d < 0) WARNING_QUIT("Input","nb2d must > 0");
	if(ntype < 0) WARNING_QUIT("Input","ntype must > 0");

	//std::cout << "diago_proc=" << diago_proc << std::endl;
	//std::cout << " NPROC=" << GlobalV::NPROC << std::endl;
	if(diago_proc<=0)
	{
		diago_proc = GlobalV::NPROC;
	}
	else if(diago_proc>GlobalV::NPROC)
	{
		diago_proc = GlobalV::NPROC;
	}

	// mohan add 2010/03/29
	//if(!local_basis && diago_type=="lapack") xiaohui modify 2013-09-01
	//if(basis_type=="pw" && ks_solver=="lapack") xiaohui modify 2013-09-04 //xiaohui add 2013-09-01
	//{
	//	WARNING_QUIT("Input","lapack can not be used in plane wave basis.");
	//} xiaohui modify 2013-09-04	

	//xiaohui move 4 lines, 2015-09-30
	//if(symmetry)
	//{
	//	WARNING("Input","symmetry is only correct for total energy calculations now,not for nonlocal force." );
	//}

    if (efield && symmetry)
    {
        symmetry = false;
        WARNING_QUIT("Input","Presently no symmetry can be used with electric field");
    }

    if (efield && nspin>2)
    {
        WARNING_QUIT("Input","nspin>2 not available with electric field.");
    }

	if (edir < 1 || edir > 3)
	{
		WARNING_QUIT("Input","edir should be 1, 2 or 3.");
	}

	if (emaxpos < 0.0 || emaxpos >= 1.0)
	{
		WARNING_QUIT("Input","emaxpos should be [0,1)");
	}

	if (eopreg < 0.0 || eopreg >= 1.0)
	{
		WARNING_QUIT("Input","eopreg should be [0,1)");
	}



    if (nbands < 0)
    {
        WARNING_QUIT("Input","nbands < 0 is not allowed !");
    }

    if (nelec < 0.0)
    {
        WARNING_QUIT("Input","nelec < 0 is not allowed !");
    }

//----------------------------------------------------------
// main parameters / electrons / spin ( 1/16 )
//----------------------------------------------------------
    if (calculation == "scf")
    {
		if(mem_saver == 1)
		{
			mem_saver = 0;
			AUTO_SET("mem_savre","0");
		}
		//xiaohui modify 2015-09-15, 0 -> 1
        //force = 0;
/*
		if(!noncolin)
        	force = 1;
		else 
		{
			force = 0;//modified by zhengdy-soc, can't calculate force now!
			std::cout<<"sorry, can't calculate force with soc now, would be implement in next version!"<<std::endl;
		}
*/
                nstep = 1;

    }
	else if (calculation == "scf-sto")  // qianrui 2021-2-20
    {
                if(mem_saver == 1)
                {
                        mem_saver = 0;
                        AUTO_SET("mem_savre","0");
                }
    }
    else if (calculation == "relax")  // pengfei 2014-10-13
    {
                if(mem_saver == 1)
                {
                        mem_saver = 0;
                        AUTO_SET("mem_savre","0");
                }
                force = 1;
    }

    else if (calculation == "nscf")
    {
		GlobalV::CALCULATION == "nscf";
        nstep = 1;
		out_stru = 0;
        
		//if (local_basis == 0 && linear_scaling == 0) xiaohui modify 2013-09-01
		if (basis_type == "pw") //xiaohui add 2013-09-01. Attention! maybe there is some problem
		{
			if (ethr>1.0e-3)
        	{
        	    ethr = 1.0e-5;
        	}
		}
		if(force) // mohan add 2010-09-07
		{
			force = false;
			AUTO_SET("force","false");
		}
		if (out_dos == 3 && symmetry)
		{
			WARNING_QUIT("Input::Check","symmetry can't be used for out_dos==3(Fermi Surface Plotting) by now.");
		}
    }
	else if(calculation == "istate")
	{
		GlobalV::CALCULATION = "istate";
		nstep = 1;
		out_stru = 0;
		out_dos = 0;
                out_band = 0;
		force=0;
		start_wfc = "file";
		start_pot = "atomic"; // useless, 
		charge_extrap = "atomic"; //xiaohui modify 2015-02-01
		out_charge = 1; // this leads to the calculation of state charge.
		out_dm = 0;
		out_potential = 0;

		//if(!local_basis || !linear_scaling) xiaohui modify 2013-09-01
		if(basis_type == "pw") //xiaohui add 2013-09-01
		{
			WARNING_QUIT("Input::Check","calculate = istate is only availble for LCAO.");
		}
	}
	else if(calculation == "ienvelope")
	{
		GlobalV::CALCULATION = "ienvelope"; // mohan fix 2011-11-04
		nstep = 1;
		out_stru = 0;
		out_dos = 0;
                out_band = 0;
		force = 0;
		start_wfc = "file";
		start_pot = "atomic";
		charge_extrap = "atomic"; //xiaohui modify 2015-02-01
		out_charge = 1;
		out_dm = 0;
		out_potential = 0;
		//if(!local_basis || !linear_scaling) xiaohui modify 2013-09-01
		if(basis_type == "pw") //xiaohui add 2013-09-01
		{
			WARNING_QUIT("Input::Check","calculate = istate is only availble for LCAO.");
		}	
	}
	else if(calculation == "md") // mohan add 2011-11-04
	{
		GlobalV::CALCULATION = "md"; 
		symmetry = false;
		force = 1;
        if(!out_md_control) out_level = "m";//zhengdy add 2019-04-07

        //deal with input parameters , 2019-04-30
        //if(basis_type == "pw" ) WARNING_QUIT("Input::Check","calculate = MD is only availble for LCAO.");
        if(mdp.dt < 0) WARNING_QUIT("Input::Check","time interval of MD calculation should be set!");
        if(mdp.tfirst < 0) WARNING_QUIT("Input::Check","temperature of MD calculation should be set!");
        if(mdp.tlast  < 0.0) mdp.tlast = mdp.tfirst;
        if(mdp.tfirst!=mdp.tlast)
        {
            std::ifstream file1;
            file1.open("ChangeTemp.dat");
            if(!file1)                      // Peize Lin fix bug 2016-08-06
           {
                std::ofstream file;
                file.open("ChangeTemp.dat");
                for(int ii=0;ii<30;ii++)
                {
                    file<<mdp.tfirst+(mdp.tlast-mdp.tfirst)/double(30)*double(ii+1)<<" ";
                }
                file.close();
            }
            else
                file1.close();
        }

	}
	else if(calculation == "cell-relax") // mohan add 2011-11-04
	{
		force = 1;
		stress = 1;
	}
	else if(calculation == "test")
	{
	}
    else
    {
        WARNING_QUIT("Input","check 'calculation' !");
    }
    if (start_pot != "atomic" && start_pot != "file")
    {
        WARNING_QUIT("Input","wrong 'start_pot',not 'atomic', 'file',please check");
    }
	//xiaohui modify 2014-05-10, extra_pot value changes to 0~7	
	//if (extra_pot <0 ||extra_pot > 7)
	//{
	//	WARNING_QUIT("Input","wrong 'extra_pot',neither 0~7.");
	//}xiaohui modify 2015-02-01
	if(gamma_only_local==0)
	{
		if(out_dm==1)
		{
			WARNING_QUIT("Input","out_dm with k-point algorithm is not implemented yet.");
		}
	}

	//if(extra_pot==4 && local_basis==0) xiaohui modify 2013-09-01
	if(charge_extrap=="dm" && basis_type=="pw") //xiaohui add 2013-09-01, xiaohui modify 2015-02-01
	{
		WARNING_QUIT("Input","wrong 'charge_extrap=dm' is only available for local orbitals.");//xiaohui modify 2015-02-01
	}

	if(charge_extrap=="dm" || force>1)
	{
		//if(out_dm==0) out_dm = 10000;//at least must output the density matrix at the last electron iteration step.
	}
	//if(charge_extrap != "dm")//xiaohui add 2015-02-01
	//{
	//	if(calculation=="relax")//xiaohui add 2015-02-01
	//	{
	//		charge_extrap = "first-order";
	//	}
	//	if(calculation=="md")//xiaohui add 2015-02-01
	//	{
	//		charge_extrap = "second-order";
	//	}
	//}

    if (GlobalV::CALCULATION=="nscf" && start_pot != "file")
    {
        start_pot = "file";
        AUTO_SET("start_pot",start_pot);
    }

    if (start_wfc != "atomic" && start_wfc != "atomic+random" && start_wfc != "random" &&
            start_wfc != "file")
    {
        WARNING_QUIT("Input","wrong start_wfc, please use 'atomic' or 'random' or 'file' ");
    }

    if (nbands > 100000)
    {
        WARNING_QUIT("Input","nbnd >100000, out of range");
    }
    if ( nelec > 0 && nbands > 0 && nelec > 2*nbands )
    {
        WARNING_QUIT("Input","nelec > 2*nbnd , bands not enough!");
    }
    if (nspin < 1  || nspin > 4)
    {
        WARNING_QUIT("Input","nspin out of range!");
    }
	

	if(basis_type=="pw") //xiaohui add 2013-09-01
	{
		if(ks_solver=="default") //xiaohui add 2013-09-01
		{
			ks_solver = "cg";
			AUTO_SET("ks_solver","cg");
		}
		else if(ks_solver=="cg")
		{
			GlobalV::ofs_warning << " It's ok to use cg." << std::endl;
		}
		else if(ks_solver=="dav")
		{
			GlobalV::ofs_warning << " It's ok to use dav." << std::endl;
		}
		else if(ks_solver=="genelpa") //yshen add 2016-07-20
		{
			WARNING_QUIT("Input","genelpa can not be used with plane wave basis."); 
		}
		else if(ks_solver=="scalapack_gvx") //Peize Lin add 2020.11.14
		{
			WARNING_QUIT("Input","scalapack_gvx can not be used with plane wave basis."); 
		}
		else if(ks_solver=="hpseps")
		{
			WARNING_QUIT("Input","hpseps can not be used with plane wave basis."); //xiaohui add 2013-09-04
		}
		else if(ks_solver=="selinv")
		{
			WARNING_QUIT("Input","selinv can not be used with plane wave basis."); //xiaohui add 2013-09-04
		}
		else if(ks_solver=="lapack")
		{
			WARNING_QUIT("Input","lapack can not be used with plane wave basis.");
		}
		else
		{
			WARNING_QUIT("Input","please check the ks_solver parameter!");
		}
	}
	else if(basis_type=="lcao")
	{
			if(ks_solver == "default")
			{
				ks_solver = "genelpa";
				AUTO_SET("ks_solver","genelpa");
			}
			else if (ks_solver == "cg")
			{
				WARNING_QUIT("Input","not ready for cg method in lcao ."); //xiaohui add 2013-09-04
			}
			else if (ks_solver == "genelpa")
			{
#ifdef __MPI
//				GlobalV::ofs_warning << "genelpa is under testing" << std::endl;
#else
				WARNING_QUIT("Input","genelpa can not be used for series version.");
#endif
            }
			else if (ks_solver == "scalapack_gvx")
			{
#ifdef __MPI
				GlobalV::ofs_warning << "scalapack_gvx is under testing" << std::endl;
#else
				WARNING_QUIT("Input","scalapack_gvx can not be used for series version.");
#endif
            }
			else if (ks_solver == "hpseps")
			{
#ifdef __MPI
				GlobalV::ofs_warning << "It's not a good choice to use hpseps!" << std::endl;
				if(gamma_only) WARNING_QUIT("Input","hpseps can not be used for gamma_only.");
#else
				WARNING_QUIT("Input","hpseps can not be used for series version.");
#endif
			}
			else if (ks_solver == "lapack")
			{
#ifdef __MPI
				WARNING_QUIT("Input","ks_solver=lapack is not an option for parallel version of ABACUS (try hpseps).");	
#else
				GlobalV::ofs_warning << " It's ok to use lapack." << std::endl;
#endif
			}
			else if (ks_solver == "selinv")
			{
				WARNING_QUIT("Input","not ready for selinv method in lcao .");
			}
			else if(ks_solver == "linear_scaling")
			{
				WARNING_QUIT("Input","not ready for linear_scaling method in lcao .");
			}
			else
			{
				WARNING_QUIT("Input","please check the ks_solver parameter!");
			}
	}
	else if(basis_type=="lcao_in_pw")
	{
		if( ks_solver != "lapack" )
		{
			WARNING_QUIT("Input","LCAO in plane wave can only done with lapack.");
		}
	}
	else
	{
		WARNING_QUIT("Input","please check the basis_type parameter!");
	}

	if(basis_type=="pw" && gamma_only)
	{
		WARNING_QUIT("Input","gamma_only not implemented for plane wave now.");
	}

	if(basis_type=="pw" || basis_type=="lcao_in_pw")
	{
		if(gamma_only_local)
		{
			// means you can use > 1 number of k points.
			gamma_only_local = 0;
			AUTO_SET("gamma_only_local","0");
		}
	}

	if(basis_type=="lcao" && !gamma_only_local) //xiaohui add 2013-09-01. Attention! Maybe there is some problem.
	{
		WARNING("Input","gamma_only_local algorithm is not used.");
	}

	// new rule, mohan add 2012-02-11
	// otherwise, there need wave functions transfers
	//if(diago_type=="cg") xiaohui modify 2013-09-01
	if(ks_solver=="cg") //xiaohui add 2013-09-01
	{
		if(diago_proc!=GlobalV::NPROC)
		{
			WARNING("Input","when CG is used for diago, diago_proc==GlobalV::NPROC");
			diago_proc=GlobalV::NPROC;
		}
	}

	if(GlobalV::NPROC>1 && ks_solver=="lapack") //xiaohui add 2013-09-01
	{
		//if(local_basis ==4 && linear_scaling==0) xiaohui modify 2013-09-01
		if(basis_type=="lcao_in_pw") //xiaohui add 2013-09-01
		{

		}
		else
		{
			WARNING_QUIT("Input","lapack can not be used when nproc > 1");
		}
	}

	// pengfei add 13-8-10 a new method cg to bfgs
	if(ion_dynamics!= "sd" && ion_dynamics!="cg" && ion_dynamics!="bfgs" && ion_dynamics!="cg_bfgs")
	{
		 WARNING_QUIT("Input","ion_dynamics can only be sd, cg, bfgs or cg_bfgs.");
	}

	if(opt_epsilon2==true && opt_nbands==0)
	{
		WARNING_QUIT("Input","please Input the opt_nbands for optical properties calculations");
	}

	if(basis_type=="pw")
	{
		bx=1;
		by=1;
		bz=1;
	}
	else if(bx>10)
	{
		WARNING_QUIT("Input","bx is too large!");
	}
	else if(by>10)
	{
		WARNING_QUIT("Input","by is too large!");
	}
	else if(bz>10)
	{
		WARNING_QUIT("Input","bz is too large!");
	}	

	if(basis_type=="lcao")
	{
		if(lcao_ecut == 0) 
		{
			lcao_ecut = ecutwfc; 
			AUTO_SET("lcao_ecut",ecutwfc);
		}
	}

	
	// jiyy add 2019-08-04
	if(vdw_method=="d2" || vdw_method=="d3_0" || vdw_method=="d3_bj")
	{
		if( (vdw_C6_unit!="Jnm6/mol") && (vdw_C6_unit!="eVA6") )
		{
			WARNING_QUIT("Input","vdw_C6_unit must be Jnm6/mol or eVA6");
		}
		if( (vdw_R0_unit!="A") && (vdw_R0_unit!="Bohr") )
		{
			WARNING_QUIT("Input","vdw_R0_unit must be A or Bohr");
		}
		if( (vdw_model!="radius") && (vdw_model!="period") )
		{
			WARNING_QUIT("Input","vdw_model must be radius or period");
		}
		if( (vdw_period.x<=0) || (vdw_period.y<=0) || (vdw_period.z<=0) )
		{
			WARNING_QUIT("Input","vdw_period <= 0 is not allowd");
		}
		if( std::stod(vdw_radius)<=0 )
		{
			WARNING_QUIT("Input","vdw_radius <= 0 is not allowd");
		}
		if( (vdw_radius_unit!="A") && (vdw_radius_unit!="Bohr") )
		{
			WARNING_QUIT("Input","vdw_radius_unit must be A or Bohr");
		}
		if( vdw_cn_thr<=0 )
		{
			WARNING_QUIT("Input","vdw_cn_thr <= 0 is not allowd");
		}
		if( (vdw_cn_thr_unit!="A") && (vdw_cn_thr_unit!="Bohr") )
		{
			WARNING_QUIT("Input","vdw_cn_thr_unit must be A or Bohr");
		}
	}
	
	if(spectral_type!="None" && spectral_type!="eels" && spectral_type!="absorption")
	{
		WARNING_QUIT("INPUT","spectral_type must be eels or absorption !");
	}

	// pengfei 2016-12-14
	if(spectral_type!="None")
	{
		if( system_type!="bulk" && system_type!="surface")
		{
			WARNING_QUIT("Input","system must be bulk or surface");
		}
		if( kernel_type!="rpa")
		{
			WARNING_QUIT("Input","Now kernel_type must be rpa!");
		}
		if( q_start[0] == 0 && q_start[1] == 0 && q_start[2] == 0)
		{
			WARNING_QUIT("INPUT","Gamma point is not allowed!");
		}
		if( q_direct[0] == 0 && q_direct[1] == 0 && q_direct[2] == 0)
		{
			WARNING_QUIT("INPUT","You must choose a direction!");
		}		
		//if( oband > nbands)
		//{
		//	WARNING_QUIT("INPUT","oband must <= nbands");
		//}
        //        if( oband == 1)
        //        {
        //            oband = nbands;
        //        }		
	}

	if(exx_hybrid_type!="no" && 
		exx_hybrid_type!="hf" && 
		exx_hybrid_type!="pbe0" && 
		exx_hybrid_type!="hse" && 
		exx_hybrid_type!="opt_orb")
	{
		WARNING_QUIT("INPUT","exx_hybrid_type must be no or hf or pbe0 or hse or opt_orb");
	}

	if(exx_hybrid_type=="hf" || exx_hybrid_type=="pbe0" || exx_hybrid_type=="hse")
	{
		if(exx_hybrid_alpha<0 || exx_hybrid_alpha>1)
		{
			WARNING_QUIT("INPUT","must 0 < exx_hybrid_alpha < 1");
		}
		if(exx_hybrid_step<=0)
		{
			WARNING_QUIT("INPUT","must exx_hybrid_step > 0");
		}
		if(exx_ccp_rmesh_times<1)
		{
			WARNING_QUIT("INPUT","must exx_ccp_rmesh_times >= 1");
		}
		if(exx_distribute_type!="htime" 
			&& exx_distribute_type!="kmeans2" 
			&& exx_distribute_type!="kmeans1" 
			&& exx_distribute_type!="order")
		{
			WARNING_QUIT("INPUT","exx_distribute_type must be htime or kmeans2 or kmeans1");
		}
	}
	if(exx_hybrid_type=="opt_orb")
	{
		if(exx_opt_orb_lmax<0)
		{
			WARNING_QUIT("INPUT","exx_opt_orb_lmax must >=0");
		}
		if(exx_opt_orb_ecut<0)
		{
			WARNING_QUIT("INPUT","exx_opt_orb_ecut must >=0");
		}
		if(exx_opt_orb_tolerence<0)
		{
			WARNING_QUIT("INPUT","exx_opt_orb_tolerence must >=0");
		}
	}

	//2015-06-15, xiaohui
	if(mixing_mode == "pulay" && mixing_gg0 > 0.0)
	{
		WARNING("Input","To use pulay-kerker mixing method, please set mixing_type=pulay-kerker");
	}
	
	if(berry_phase)
	{
		if(basis_type == "pw")
		{
			if( !(calculation=="nscf") )
				WARNING_QUIT("Input","calculate berry phase, please set calculation = nscf");
		}
		else if(basis_type == "lcao" && (ks_solver == "genelpa" || ks_solver == "scalapack_gvx"))
		{
			if( !(calculation=="nscf") )
				WARNING_QUIT("Input","calculate berry phase, please set calculation = nscf");
		}
		else
		{
			WARNING_QUIT("Input","calculate berry phase, please set basis_type = pw or lcao");
		}
		
		if( !(gdir==1||gdir==2||gdir==3) )
		{
			WARNING_QUIT("Input","calculate berry phase, please set gdir = 1 or 2 or 3");
		}
	}
	
	if(towannier90)
	{
		if(basis_type == "pw" || basis_type == "lcao")
		{
			if( !(calculation=="nscf") )
				WARNING_QUIT("Input","to use towannier90, please set calculation = nscf");
		}
		else
		{
			WARNING_QUIT("Input","to use towannier90, please set basis_type = pw or lcao");
		}
		
		if(nspin == 2)
		{
			if( !(wannier_spin=="up"||wannier_spin=="down") )
			{
				WARNING_QUIT("Input","to use towannier90, please set wannier_spin = up or down");
			}
		}
	}

	const std::string ss = "test -d " + read_file_dir;
	if(read_file_dir=="auto")
	{
		GlobalV::global_readin_dir = GlobalV::global_out_dir;
	}
	else if( system( ss.c_str() ))
	{
		WARNING_QUIT("Input","please set right files directory for reading in.");
	}
	else
	{
		GlobalV::global_readin_dir = read_file_dir + '/';
	}
	
    return;
}

void Input::close_log(void)const
{
	
    Global_File::close_all_log(GlobalV::MY_RANK, this->out_alllog);
}

void Input::readbool(std::ifstream &ifs, bool &var)
{
    std::string str;
    ifs >> str;
    if (str == "true")
    {
        var = true;
    }
    else
    {
        var = false;
    }
    ifs.ignore(100, '\n');
    return;
}

void Input::strtolower(char *sa, char *sb)
{
    char c;
    int len = strlen(sa);
    for (int i = 0; i < len; i++)
    {
        c = sa[i];
        sb[i] = tolower(c);
    }
    sb[len] = '\0';
}
<|MERGE_RESOLUTION|>--- conflicted
+++ resolved
@@ -165,11 +165,8 @@
     search_radius=-1.0; // unit: a.u. -1.0 has no meaning.
     search_pbc=true;
     symmetry=false;
-<<<<<<< HEAD
 	set_vel=false;
-=======
     symmetry_prec = 1.0e-5; //LiuXh add 2021-08-12, accuracy for symmetry
->>>>>>> 97691d43
 	mlwf_flag=false;
     force=0;
     force_set=false;
@@ -721,15 +718,13 @@
         {
             read_value(ifs, symmetry);
         }
-<<<<<<< HEAD
 		else if (strcmp("set_vel", word) == 0)
         {
             read_value(ifs, set_vel);
-=======
+		}
         else if (strcmp("symmetry_prec", word) == 0) //LiuXh add 2021-08-12, accuracy for symmetry
         {
             read_value(ifs, symmetry_prec);
->>>>>>> 97691d43
         }
         else if (strcmp("mlwf_flag", word) == 0)
         {
@@ -2073,11 +2068,8 @@
 	Parallel_Common::bcast_bool( search_pbc );
     Parallel_Common::bcast_double( search_radius );
     Parallel_Common::bcast_bool( symmetry );
-<<<<<<< HEAD
 	Parallel_Common::bcast_bool( set_vel );  //liuyu 2021-07-14
-=======
     Parallel_Common::bcast_double( symmetry_prec ); //LiuXh add 2021-08-12, accuracy for symmetry
->>>>>>> 97691d43
     Parallel_Common::bcast_bool( mlwf_flag );
     Parallel_Common::bcast_int( force );
     Parallel_Common::bcast_bool( force_set );
