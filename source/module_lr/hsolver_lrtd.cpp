--- conflicted
+++ resolved
@@ -95,15 +95,10 @@
                         pHamilt->ops->hPsi(info);
                     };
                 auto spsi_func = [pHamilt](const T* psi_in, T* spsi_out,
-<<<<<<< HEAD
-                               const int ld_psi, const int nbands){
-                    // sPsi determines S=I or not by GlobalV::use_uspp inside
+                               const int ld_psi, const int nbands)
+                {
+                    // sPsi determines S=I or not by PARAM.globalv.use_uspp inside
                     pHamilt->sPsi(psi_in, spsi_out, ld_psi, ld_psi, nbands);
-=======
-                               const int nrow, const int npw,  const int nbands){
-                    // sPsi determines S=I or not by PARAM.globalv.use_uspp inside
-                    pHamilt->sPsi(psi_in, spsi_out, nrow, npw, nbands);
->>>>>>> c212bdfd
                 };
 
                 const int& dim = psi_k1_dav.get_nbasis();   //equals to leading dimension here
