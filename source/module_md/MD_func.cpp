--- conflicted
+++ resolved
@@ -256,7 +256,6 @@
 
 		for(int i=0; i<numIon; i++)
     	{
-<<<<<<< HEAD
 			for(int k=0; k<3; ++k)
 			{
 				if(ionmbl[i][k] && frozen[k]==0)
@@ -264,11 +263,6 @@
 					vel[i][k] -= average[k] / mass[k];
 				}
 			}
-=======
-			if(ionmbl[i].x && frozen.x==0) vel[i].x -= average.x;
-			if(ionmbl[i].y && frozen.y==0) vel[i].y -= average.y;
-			if(ionmbl[i].z && frozen.z==0) vel[i].z -= average.z;
->>>>>>> 098b6177
 		}
 	
 		double factor = 0.5*(3*numIon-frozen_freedom)*temperature/GetAtomKE(numIon, vel, allmass);
@@ -305,11 +299,7 @@
     }
     else
     {
-<<<<<<< HEAD
         RandomVel(unit_in.nat, temperature, allmass, frozen_freedom, frozen, ionmbl, vel);
-=======
-        RandomVel(unit_in.nat, temperature, allmass, frozen, frozen_freedom, ionmbl, vel);
->>>>>>> 098b6177
     }
 }
 
