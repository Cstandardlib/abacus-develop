--- conflicted
+++ resolved
@@ -237,12 +237,8 @@
 {
 	ModuleBase::TITLE("MD_func", "force_stress");
     ModuleBase::timer::tick("MD_func", "force_stress");
-<<<<<<< HEAD
 
 	if(mdp.md_ensolver == "LJ")
-=======
-	if(mdp.md_potential == "LJ")
->>>>>>> 1209a0c2
 	{
 		bool which_method = unit_in.judge_big_cell();
 		if(which_method)
