//==========================================================
// AUTHOR : liuyu
// DATE : 2021-07-12
//==========================================================
#ifndef RUN_MD_H
#define RUN_MD_H

<<<<<<< HEAD
#include "src_pw/tools.h"
=======
#include "../src_pw/tools.h"
#include "../input.h"
>>>>>>> dfa62d0d

class Run_md
{

	public:

    Run_md();
    ~Run_md();

    static void md_line(void);
    static void classic_md_line(void);
    static void ai_md_line(void);

};

#endif<|MERGE_RESOLUTION|>--- conflicted
+++ resolved
@@ -5,12 +5,7 @@
 #ifndef RUN_MD_H
 #define RUN_MD_H
 
-<<<<<<< HEAD
-#include "src_pw/tools.h"
-=======
 #include "../src_pw/tools.h"
-#include "../input.h"
->>>>>>> dfa62d0d
 
 class Run_md
 {
