--- conflicted
+++ resolved
@@ -38,7 +38,6 @@
 		const ModuleBase::Vector3<int>* ionmbl,
 		ModuleBase::Vector3<double>* vel);
 
-<<<<<<< HEAD
 	static void force_virial(
 		const int &istep,
 		const MD_parameters &mdp,
@@ -69,11 +68,6 @@
 
 	static std::string intTurnTostring(long int iter,std::string path);
 	static void getMassMbl(const UnitCell_pseudo &unit_in, 
-=======
-//	void ReadNewTemp(int step);
-	std::string intTurnTostring(long int iter,std::string path);
-	void getMassMbl(const UnitCell_pseudo &unit_in, 
->>>>>>> 098b6177
 		double* allmass, 
 		ModuleBase::Vector3<int> &frozen,
 		ModuleBase::Vector3<int>* ionmbl);
