#ifndef ORB_GEN_TABLES_H
#define ORB_GEN_TABLES_H

#include "ORB_gaunt_table.h"
#include "ORB_table_beta.h"
#include "ORB_table_phi.h"
#include "ORB_table_alpha.h"		//caoyu add 2020-3-18
#include "ORB_read.h"
#include "../module_base/vector3.h"
#include "../module_base/matrix.h"
#include "../module_cell/setup_nonlocal.h"

/// used to be 'Use_Overlap_Table',
/// now the name is 'ORB_gen_tables'
class ORB_gen_tables
{
	public:

	friend class ORB_control;
	
	ORB_gen_tables();
	~ORB_gen_tables();

	void gen_tables( 
		std::ofstream &ofs_in, // mohan add 2021-05-07
		const int &job0, 
		LCAO_Orbitals &orb,
		const int &Lmax_exx,
		const int& out_descriptor,///<[in] whether to generate descriptors
		const int &nprojmax, 
		const int* nproj,
		const Numerical_Nonlocal* beta_
	);
	void set_unit(const double& v) { lat0 = v; }
	
	void snap_psipsi(
		const LCAO_Orbitals &orb,
		double olm[],
		const int &job, ///<[in]0 for matrix element of either S or T, 1 for its derivatives
	    const char &dtype, ///<[in] derivative type, 'S' for overlap, 'T' for kinetic energy, 'D' for descriptor in deepks
		const ModuleBase::Vector3<double> &R1,
    	const int &I1,
    	const int &l1,
    	const int &m1,
    	const int &n1,
    	const ModuleBase::Vector3<double> &R2,
    	const int &I2,
    	const int &l2,
    	const int &m2,
		const int &n2,
		const int &nspin,
		std::complex<double> *olm1=NULL)const;
		

	void snap_psibeta(
		const LCAO_Orbitals &orb,
		const InfoNonlocal& infoNL_,
		double nlm[],
		const int& job/**<[in]	job = 0 for vnl matrix elements, job = 1 for its derivatives*/,
		const ModuleBase::Vector3<double> &R1,
		const int &I1,
		const int &l1,
		const int &m1,
		const int &n1,
		const ModuleBase::Vector3<double> &R2,
		const int &I2,
		const int &l2,
		const int &m2,
		const int &n2,
		const ModuleBase::Vector3<double> &Rnl,
		const int &type,
		const ModuleBase::matrix &dion, // mohan add 2021-04-25
		const int &nspin, // mohan add 2021-05-07
		const ModuleBase::ComplexArray &d_so, // mohan add 2021-04-25
		const int &count_soc, // mohan add 2021-05-07
		const int* index1_soc, // mohan add 2021-05-07
		const int* index2_soc, // mohan add 2021-05-07
		const int &nproj_in, // mohan add 2021-05-07
		std::complex<double> *nlm1=NULL,
		const int is=0)const;

	void snap_psibeta_half(
		const LCAO_Orbitals &orb,
		const InfoNonlocal &infoNL_,
<<<<<<< HEAD
		std::vector<double> &nlm,
=======
		std::vector<std::vector<double>> &nlm,
>>>>>>> 15b77547
		const ModuleBase::Vector3<double> &R1,
		const int &T1,
		const int &L1,
		const int &m1,
		const int &N1,
		const ModuleBase::Vector3<double> &R0, // The projector.
<<<<<<< HEAD
		const int &T0)const; // mohan add 2021-04-25);
=======
		const int &T0,
		const bool &calc_deri)const; // mohan add 2021-04-25);
>>>>>>> 15b77547
	/// set as public because in hamilt_linear, 
	/// we need to destroy the tables: SR,TR,NR
	/// after ionic optimization is done.
	ORB_table_phi MOT;
	ORB_table_beta tbeta;

	/// if we want to add table for descriptors,
	/// we should consider here -- mohan 2021-02-09
	ORB_table_alpha talpha;		//caoyu add 2021-03-17

	private:

	ORB_gaunt_table MGT;

	double get_distance(const ModuleBase::Vector3<double> &R1, const ModuleBase::Vector3<double> &R2)const;

	double lat0;

};

/// PLEASE try to get rid of GlobalC::UOT, which is a global variable
/// mohan add 2021-03-30
namespace GlobalC
{
extern ORB_gen_tables UOT;
}

#endif<|MERGE_RESOLUTION|>--- conflicted
+++ resolved
@@ -82,23 +82,15 @@
 	void snap_psibeta_half(
 		const LCAO_Orbitals &orb,
 		const InfoNonlocal &infoNL_,
-<<<<<<< HEAD
-		std::vector<double> &nlm,
-=======
 		std::vector<std::vector<double>> &nlm,
->>>>>>> 15b77547
 		const ModuleBase::Vector3<double> &R1,
 		const int &T1,
 		const int &L1,
 		const int &m1,
 		const int &N1,
 		const ModuleBase::Vector3<double> &R0, // The projector.
-<<<<<<< HEAD
-		const int &T0)const; // mohan add 2021-04-25);
-=======
 		const int &T0,
 		const bool &calc_deri)const; // mohan add 2021-04-25);
->>>>>>> 15b77547
 	/// set as public because in hamilt_linear, 
 	/// we need to destroy the tables: SR,TR,NR
 	/// after ionic optimization is done.
