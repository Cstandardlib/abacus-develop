--- conflicted
+++ resolved
@@ -82,11 +82,7 @@
 	void snap_psibeta_half(
 		const LCAO_Orbitals &orb,
 		const InfoNonlocal &infoNL_,
-<<<<<<< HEAD
-		std::vector<double> &nlm,
-=======
 		std::vector<std::vector<double>> &nlm,
->>>>>>> 9ee023fa
 		const ModuleBase::Vector3<double> &R1,
 		const int &T1,
 		const int &L1,
