//caoyu add 2021-03-17
#include "ORB_table_alpha.h"
#include "ORB_read.h"
#include "../module_base/math_integral.h"
#include <stdexcept>

double ORB_table_alpha::dr = -1.0;

ORB_table_alpha::ORB_table_alpha()
{
	destroy_nr = false;

	ntype = 0;
	lmax = 0;
	kmesh = 0;
	Rmax = 0.0;
	dr = 0.0;
	dk = 0.0;

	nlm = 0;
	Rmesh = 0;

	kpoint = new double[1];
	r = new double[1];
	rab = new double[1];
	kab = new double[1];
	DS_2Lplus1 = new int[1];
}

ORB_table_alpha::~ORB_table_alpha()
{
	delete[] kpoint;
	delete[] r;
	delete[] rab;
	delete[] kab;
	delete[] DS_2Lplus1;
}

void ORB_table_alpha::allocate(
	const int &ntype_in,
	const int &lmax_in,
	const int &kmesh_in,
	const double &Rmax_in,
	const double &dr_in,
	const double &dk_in)
{
	ModuleBase::TITLE("ORB_table_alpha", "allocate");

	this->ntype = ntype_in; // type of elements.
	this->lmax = lmax_in;
	this->kmesh = kmesh_in;
	this->Rmax = Rmax_in;
	this->dr = dr_in;
	this->dk = dk_in;

	assert(ntype > 0);
	assert(lmax >= 0);
	assert(kmesh > 0.0);
	assert(Rmax >= 0.0);
	assert(dr > 0.0);
	assert(dk > 0.0);

	// calculated from input parameters
	this->nlm = (2 * lmax + 1) * (2 * lmax + 1);
	this->Rmesh = static_cast<int>(Rmax / dr) + 4;
	if (Rmesh % 2 == 0)
	{
		++Rmesh;
	}

	//	OUT(GlobalV::ofs_running,"lmax",lmax);
	//	OUT(GlobalV::ofs_running,"Rmax (Bohr)",Rmax);
	//	OUT(GlobalV::ofs_running,"dr (Bohr)",dr);
	//	OUT(GlobalV::ofs_running,"dk",dk);
	//	OUT(GlobalV::ofs_running,"nlm",nlm);
	//	OUT(GlobalV::ofs_running,"kmesh",kmesh);

	delete[] kpoint;
	delete[] r;
	kpoint = new double[kmesh];
	r = new double[Rmesh];

	delete[] rab;
	delete[] kab;
	kab = new double[kmesh];
	rab = new double[Rmesh];

	for (int ik = 0; ik < kmesh; ik++)
	{
		kpoint[ik] = ik * dk_in;
		kab[ik] = dk_in;
	}

	for (int ir = 0; ir < Rmesh; ir++)
	{
		r[ir] = ir * dr;
		rab[ir] = dr;
	}

	//	OUT(GlobalV::ofs_running,"allocate kpoint, r, rab, kab","Done");
	return;
}

int ORB_table_alpha::get_rmesh(const double &R1, const double &R2)
{
	int rmesh = static_cast<int>((R1 + R2) / ORB_table_alpha::dr) + 5;

	//mohan update 2009-09-08 +1 ==> +5
	//considering interpolation or so on...
	if (rmesh % 2 == 0)
	{
		rmesh++;
	}

	if (rmesh <= 0)
	{
//		GlobalV::ofs_warning << "\n R1 = " << R1 << " R2 = " << R2;
//		GlobalV::ofs_warning << "\n rmesh = " << rmesh;
<<<<<<< HEAD
		cout << "\n R1 = " << R1 << " R2 = " << R2;
		cout << "\n rmesh = " << rmesh;
		WARNING_QUIT("ORB_table_alpha::get_rmesh", "rmesh <= 0");
=======
		std::cout << "\n R1 = " << R1 << " R2 = " << R2;
		std::cout << "\n rmesh = " << rmesh;
		ModuleBase::WARNING_QUIT("ORB_table_alpha::get_rmesh", "rmesh <= 0");
>>>>>>> df588d58
	}
	return rmesh;
}

void ORB_table_alpha::cal_S_PhiAlpha_R(
	ModuleBase::Sph_Bessel_Recursive::D2 *pSB, // mohan add 2021-03-06
	const int &l,
	const Numerical_Orbital_Lm &n1,
	const Numerical_Orbital_Lm &n2,
	const int &rmesh,
	double *rs,
	double *drs)
{
<<<<<<< HEAD
	TITLE("ORB_table_alpha", "cal_S_PhiAlpha_R");
	timer::tick("ORB_table_alpha", "S_PhiAlpha_R");
=======
	ModuleBase::timer::tick("ORB_table_alpha", "S_PhiAlpha_R");
>>>>>>> df588d58

	assert(kmesh > 0);

	//start calc
	double *k1_dot_k2 = new double[kmesh];

	for (int ik = 0; ik < kmesh; ik++)
	{
		k1_dot_k2[ik] = n1.getPsi_k(ik) * n2.getPsi_k(ik);
	}

	//previous version
	double *integrated_func = new double[kmesh];

	const vector<vector<double>> &jlm1 = pSB->get_jlx()[l - 1];
	const vector<vector<double>> &jl = pSB->get_jlx()[l];
	const vector<vector<double>> &jlp1 = pSB->get_jlx()[l + 1];

	for (int ir = 0; ir < rmesh; ir++)
	{
		ModuleBase::GlobalFunc::ZEROS(integrated_func, kmesh);
		double temp = 0.0;

		for (int ik = 0; ik < kmesh; ik++)
		{
			integrated_func[ik] = jl[ir][ik] * k1_dot_k2[ik];
		}
		// Call simpson integration
		ModuleBase::Integral::Simpson_Integral(kmesh, integrated_func, kab, temp);
		rs[ir] = temp * ModuleBase::FOUR_PI;

		//drs
		double temp1, temp2;

		if (l > 0)
		{
			for (int ik = 0; ik < kmesh; ik++)
			{
				integrated_func[ik] = jlm1[ir][ik] * k1_dot_k2[ik] * kpoint[ik];
			}

			ModuleBase::Integral::Simpson_Integral(kmesh, integrated_func, kab, temp1);
		}

		for (int ik = 0; ik < kmesh; ik++)
		{
			integrated_func[ik] = jlp1[ir][ik] * k1_dot_k2[ik] * kpoint[ik];
		}

		ModuleBase::Integral::Simpson_Integral(kmesh, integrated_func, kab, temp2);

		if (l == 0)
		{
			drs[ir] = -ModuleBase::FOUR_PI * temp2;
		}
		else
		{
			drs[ir] = ModuleBase::FOUR_PI * (temp1 * l - (l + 1) * temp2) / (2.0 * l + 1);
		}
	}

	//liaochen modify on 2010/4/22
	//special case for R=0
	//we store Slm(R) / R**l at the fisrt point, rather than Slm(R)
	if (l > 0)
	{
		ModuleBase::GlobalFunc::ZEROS(integrated_func, kmesh);
		double temp = 0.0;

		for (int ik = 0; ik < kmesh; ik++)
		{
			integrated_func[ik] = k1_dot_k2[ik] * pow(kpoint[ik], l);
		}

		// Call simpson integration
		ModuleBase::Integral::Simpson_Integral(kmesh, integrated_func, kab, temp);
		rs[0] = ModuleBase::FOUR_PI / ModuleBase::Mathzone_Add1::dualfac(2 * l + 1) * temp;
	}

	delete[] integrated_func;
	delete[] k1_dot_k2;

	ModuleBase::timer::tick("ORB_table_alpha", "S_PhiAlpha_R");
	return;
}

void ORB_table_alpha::init_Table_Alpha(
	ModuleBase::Sph_Bessel_Recursive::D2 *pSB)
{
	ModuleBase::TITLE("ORB_table_alpha", "init_Table_Alpha");
	ModuleBase::timer::tick("ORB_table_alpha", "init_Table_Alpha");

	assert(ntype > 0);

	// (1) allocate 1st dimension ( overlap, derivative)
	this->Table_DSR = new double ****[2];
	// (2) allocate 2nd dimension ( overlap, derivative)
	this->Table_DSR[0] = new double ***[this->ntype];
	this->Table_DSR[1] = new double ***[this->ntype];

	// <1Phi|2Alpha>
	for (int T1 = 0; T1 < ntype; T1++) // type 1 is orbital
	{
		const int Lmax1 = GlobalC::ORB.Phi[T1].getLmax();
		const int Lmax2 = GlobalC::ORB.Alpha[0].getLmax();
		const int lmax_now = std::max(Lmax1, Lmax2);
		int L2plus1 = 2 * lmax_now + 1;
		//-------------------------------------------------------------
		// how many <psi|alpha_l>
		// here we count all possible psi with (L,N) index for type T1.
		//-------------------------------------------------------------
		const int pairs_chi = GlobalC::ORB.Phi[T1].getTotal_nchi() * GlobalC::ORB.Alpha[0].getTotal_nchi();

		if (pairs_chi == 0)
		{
			continue;
		}

		// init 2nd dimension
		this->Table_DSR[0][T1] = new double **[pairs_chi];
		this->Table_DSR[1][T1] = new double **[pairs_chi];

		const double Rcut1 = GlobalC::ORB.Phi[T1].getRcut();
		for (int L1 = 0; L1 < Lmax1 + 1; L1++)
		{
			for (int N1 = 0; N1 < GlobalC::ORB.Phi[T1].getNchi(L1); N1++)
			{
				for (int L2 = 0; L2 < Lmax2 + 1; L2++)
				{
					for (int N2 = 0; N2 < GlobalC::ORB.Alpha[0].getNchi(L2); N2++)
					{
						// get the second index.
						const int Opair = this->DS_Opair(T1, L1, L2, N1, N2);

						// init 3rd dimension
						this->Table_DSR[0][T1][Opair] = new double *[L2plus1];
						this->Table_DSR[1][T1][Opair] = new double *[L2plus1];

						const double Rcut1 = GlobalC::ORB.Phi[T1].getRcut();
						const double Rcut2 = GlobalC::ORB.Alpha[0].getRcut();
						assert(Rcut1 > 0.0 && Rcut1 < 100);
						assert(Rcut2 > 0.0 && Rcut2 < 100);

						const int rmesh = this->get_rmesh(Rcut1, Rcut2);
						assert(rmesh < this->Rmesh);

						//L=|L1-L2|,|L1-L2|+2,...,L1+L2
						const int SL = abs(L1 - L2);
						const int AL = L1 + L2;

						for (int L = 0; L < L2plus1; L++)
						{
							//Allocation
							this->Table_DSR[0][T1][Opair][L] = new double[rmesh];
							this->Table_DSR[1][T1][Opair][L] = new double[rmesh];

							ModuleBase::Memory::record("ORB_table_alpha", "Table_DSR",
										   2 * this->ntype * pairs_chi * rmesh, "double");

							//for those L whose Gaunt Coefficients = 0, we
							//assign every element in Table_DSR as zero
							if ((L > AL) || (L < SL) || ((L - SL) % 2 == 1))
							{
								ModuleBase::GlobalFunc::ZEROS(Table_DSR[0][T1][Opair][L], rmesh);
								ModuleBase::GlobalFunc::ZEROS(Table_DSR[1][T1][Opair][L], rmesh);

								continue;
							}

							this->cal_S_PhiAlpha_R(
								pSB, // mohan add 2021-03-06
								L,
								GlobalC::ORB.Phi[T1].PhiLN(L1, N1),
								GlobalC::ORB.Alpha[0].PhiLN(L2, N2), // mohan update 2011-03-07
								rmesh,
								this->Table_DSR[0][T1][Opair][L],
								this->Table_DSR[1][T1][Opair][L]);
						} // end L2plus1
					}	  // end N2
				}		  // end L2
			}			  // end N1
		}				  // end L1
	}					  // end T1
	destroy_nr = true;

	//	OUT(GlobalV::ofs_running,"allocate non-local potential matrix","Done");
	ModuleBase::timer::tick("ORB_table_alpha", "init_Table_Alpha");
	return;
}

void ORB_table_alpha::Destroy_Table_Alpha(void)
{
	if (!destroy_nr)
	{
		return;
	}

	const int ntype = GlobalC::ORB.get_ntype();
	for (int ir = 0; ir < 2; ir++)
	{
		for (int T1 = 0; T1 < ntype; T1++)
		{
			const int Lmax1 = GlobalC::ORB.Phi[T1].getLmax();
			const int Lmax2 = GlobalC::ORB.Alpha[0].getLmax();
			const int lmax_now = std::max(Lmax1, Lmax2);
			const int pairs = GlobalC::ORB.Phi[T1].getTotal_nchi() * GlobalC::ORB.Alpha[0].getTotal_nchi();

			// mohan fix bug 2011-03-30
			if (pairs == 0)
			{
				continue;
			}

			for (int dim2 = 0; dim2 < pairs; dim2++)
			{
				for (int L = 0; L < 2 * lmax_now + 1; L++)
				{
					delete[] Table_DSR[ir][T1][dim2][L];
				}
				delete[] Table_DSR[ir][T1][dim2];
			}
			delete[] Table_DSR[ir][T1];
		}
		delete[] Table_DSR[ir];
	}
	delete[] Table_DSR;
	return;
}

void ORB_table_alpha::init_DS_2Lplus1(void)
{
	ModuleBase::TITLE("Make_Overlap_Table", "init_DS_2Lplus1");
	assert(this->ntype > 0);
	delete[] DS_2Lplus1;
	DS_2Lplus1 = new int[ntype]; // 2Lmax+1 for each T1

	int index = 0;
	for (int T1 = 0; T1 < ntype; T1++)
	{
		this->DS_2Lplus1[T1] = max(GlobalC::ORB.Phi[T1].getLmax(), GlobalC::ORB.Alpha[0].getLmax()) * 2 + 1;
	}
	return;
}

void ORB_table_alpha::init_DS_Opair(void)
{
	const int lmax = GlobalC::ORB.get_lmax();
	const int nchimax = GlobalC::ORB.get_nchimax();
	const int lmax_d = GlobalC::ORB.get_lmax_d();
	const int nchimax_d = GlobalC::ORB.get_nchimax_d();
	assert(lmax + 1 > 0);
	assert(lmax_d + 1 > 0);
	assert(nchimax > 0);
	assert(nchimax_d > 0);

	this->DS_Opair.create(this->ntype, lmax + 1, lmax_d + 1, nchimax, nchimax_d);

	// <1psi|2beta>
	// 1. orbital
	for (int T1 = 0; T1 < ntype; T1++) //alpha is not related to atom type !
	{
		int index = 0;
		for (int L1 = 0; L1 < GlobalC::ORB.Phi[T1].getLmax() + 1; L1++)
		{
			for (int N1 = 0; N1 < GlobalC::ORB.Phi[T1].getNchi(L1); N1++)
			{
				for (int L2 = 0; L2 < GlobalC::ORB.Alpha[0].getLmax() + 1; L2++)
				{
					for (int N2 = 0; N2 < GlobalC::ORB.Alpha[0].getNchi(L2); N2++)
					{
						this->DS_Opair(T1, L1, L2, N1, N2) = index;
						++index;
					}
				}
			}
		}
	}
	return;
}

/*
//caoyu add 2021-03-20
void ORB_table_alpha::print_Table_DSR(void)
{
	ModuleBase::TITLE("ORB_table_alpha", "print_Table_DSR");
	NEW_PART("Overlap table S between lcao orbital and descriptor basis : S_{I_mu_alpha}");

	ofstream ofs;
	stringstream ss;
	// the parameter 'winput::spillage_outdir' is read from INPUTw.
	ss << "./S_I_mu_alpha.dat";
	if (GlobalV::MY_RANK == 0)
	{
		ofs.open(ss.str().c_str());
	}

	for (int T1 = 0; T1 < this->ntype; T1++)	//T1
	{
		const int Lmax1 = GlobalC::ORB.Phi[T1].getLmax();
		const int Lmax2 = GlobalC::ORB.Alpha[0].getLmax();
		for (int L1 = 0; L1 < Lmax1 + 1; L1++)
		{
			for (int N1 = 0; N1 < GlobalC::ORB.Phi[T1].getNchi(L1); N1++)
			{
				for (int L2 = 0; L2 < Lmax2 + 1; L2++)
				{
					for (int N2 = 0; N2 < GlobalC::ORB.Alpha[0].getNchi(L2); N2++)
					{
						const int Opair = this->DS_Opair(T1, L1, L2, N1, N2);	//Opair
						//ofs <<setw(20)<< "atom_type: " << label << endl;
						ofs <<setw(20)<< "lcao basis: " << "L1=" << L1 << ", N1=" << N1 << endl;
						ofs <<setw(20)<< "descriptor basis: " << "L2=" << L2 << ", N2=" << N2 << endl;
						for (int il = 0; il < this-> DS_2Lplus1[T1]; il++)
						{
							ofs << "L=" << il << endl;
							const double Rcut1 = GlobalC::ORB.Phi[T1].getRcut();
							const double Rcut2 = GlobalC::ORB.Alpha[0].getRcut();
							const int rmesh = this->get_rmesh(Rcut1, Rcut2);

							if (Table_DSR[0][T1][Opair][il][1]==0)	//remain to be discussed
							{
								ofs << "S(R)=0"<<endl<<endl;
								continue;
							}
							ofs << "Rcut1="<<Rcut1<<", Rcut2="<<Rcut2<<", rmesh="<<rmesh<<", dr="<<this->dr<<";"<<endl;
							for (int ir = 0; ir < rmesh; ir++)
							{
								ofs << Table_DSR[0][T1][Opair][il][ir] << " ";
								if ( (ir+1) % 8 == 0) ofs << endl;
							}
							ofs << endl <<endl;
						}// il
					}// N2
				}// L2
			}// N1
		}// L1
	}// T1
	return;
}
*/<|MERGE_RESOLUTION|>--- conflicted
+++ resolved
@@ -116,15 +116,9 @@
 	{
 //		GlobalV::ofs_warning << "\n R1 = " << R1 << " R2 = " << R2;
 //		GlobalV::ofs_warning << "\n rmesh = " << rmesh;
-<<<<<<< HEAD
-		cout << "\n R1 = " << R1 << " R2 = " << R2;
-		cout << "\n rmesh = " << rmesh;
-		WARNING_QUIT("ORB_table_alpha::get_rmesh", "rmesh <= 0");
-=======
 		std::cout << "\n R1 = " << R1 << " R2 = " << R2;
 		std::cout << "\n rmesh = " << rmesh;
 		ModuleBase::WARNING_QUIT("ORB_table_alpha::get_rmesh", "rmesh <= 0");
->>>>>>> df588d58
 	}
 	return rmesh;
 }
@@ -138,12 +132,7 @@
 	double *rs,
 	double *drs)
 {
-<<<<<<< HEAD
-	TITLE("ORB_table_alpha", "cal_S_PhiAlpha_R");
-	timer::tick("ORB_table_alpha", "S_PhiAlpha_R");
-=======
 	ModuleBase::timer::tick("ORB_table_alpha", "S_PhiAlpha_R");
->>>>>>> df588d58
 
 	assert(kmesh > 0);
 
