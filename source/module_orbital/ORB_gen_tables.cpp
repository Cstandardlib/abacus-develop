#include "ORB_read.h"
#include "ORB_gen_tables.h"
#include "../module_base/ylm.h"
#include "../module_base/math_polyint.h"

namespace GlobalC
{
///here is a member of ORB_gen_tables class
ORB_gen_tables UOT;
}

ORB_gen_tables::ORB_gen_tables() {}
ORB_gen_tables::~ORB_gen_tables() {}

/// call in hamilt_linear::init_before_ions.
void ORB_gen_tables::gen_tables(
	std::ofstream &ofs_in,
	const int &job0,
	LCAO_Orbitals &orb,
	const int &Lmax_exx,
	const int &out_descriptor,
	const int &nprojmax, 
	const int* nproj,
	const Numerical_Nonlocal* beta_)
{
	ModuleBase::TITLE("ORB_gen_tables", "gen_tables");
	ModuleBase::timer::tick("ORB_gen_tables", "gen_tables");

	ofs_in << "\n SETUP THE TWO-CENTER INTEGRATION TABLES" << std::endl;

	//////////////////////////////
	/// (1) MOT: make overlap table.
	//////////////////////////////
	MOT.allocate(
		orb.get_ntype(),
		orb.get_lmax(),	 
		orb.get_kmesh(), 
		orb.get_Rmax(),	
		orb.get_dR(),	 
		orb.get_dk());	 

	tbeta.allocate(
		orb.get_ntype(),
		orb.get_lmax(),	
		orb.get_kmesh(), 
		orb.get_Rmax(),	
		orb.get_dR(),
		orb.get_dk());

	//caoyu add 2021-03-18
	//mohan update 2021-04-22
	if (out_descriptor>0)
	{
		talpha.allocate(
			orb.get_ntype(), 
			orb.get_lmax(),	
			orb.get_kmesh(),
			orb.get_Rmax(),
			orb.get_dR(),
			orb.get_dk());
	}

	// OV: overlap
	MOT.init_OV_Tpair(orb);
	MOT.init_OV_Opair(orb);

	// NL: nonlocal
<<<<<<< HEAD
	tbeta.init_NL_Tpair(orb.Phi, beta_);
	tbeta.init_NL_Opair(orb, nprojmax, nproj); // add 2009-5-8
=======
	tbeta.init_NL_Tpair(orb);
	tbeta.init_NL_Opair(orb); // add 2009-5-8
>>>>>>> 697b8bfd

	//caoyu add 2021-03-18
	// DS: Descriptor
	if (out_descriptor>0)
	{
		talpha.init_DS_Opair(orb);
		talpha.init_DS_2Lplus1(orb);
	}

	//////////////////////////////
	/// (2) init Ylm Coef
	//////////////////////////////
	//liaochen add 2010/4/29
	ModuleBase::Ylm::set_coefficients();

	// PLEASE add explanations for all options of 'orb_num' and 'mode'
	// mohan add 2021-04-03
	// Peize Lin update 2016-01-26
#ifdef __ORBITAL
	int orb_num = 4;
#else
	int orb_num = 2; //
#endif
	int mode = 1;	 // 1: <phi|phi> and <phi|beta>
	int Lmax_used = 0;
	int Lmax = 0;


	MOT.init_Table_Spherical_Bessel(orb_num, mode, Lmax_used, Lmax, Lmax_exx, orb, beta_);

	//calculate S(R) for interpolation
	MOT.init_Table(job0, orb);
<<<<<<< HEAD
	tbeta.init_Table_Beta(MOT.pSB, orb.Phi, beta_, nproj); // add 2009-5-8
=======
	tbeta.init_Table_Beta(MOT.pSB, orb); // add 2009-5-8
>>>>>>> 697b8bfd

	//caoyu add 2021-03-18
	if (out_descriptor>0)
	{
		talpha.init_Table_Alpha(MOT.pSB, orb);
		//talpha.print_Table_DSR();
	}

	/////////////////////////////
	/// (3) make Gaunt coefficients table
	/////////////////////////////

	const int lmax = (Lmax_used - 1) / 2;
	//MGT.init_Ylm_Gaunt(orb.get_lmax()+1, 0.0,PI,0.0,ModuleBase::TWO_PI);
	MGT.init_Gaunt_CH(lmax);
	//MGT.init_Gaunt(orb.get_lmax()+1);
	MGT.init_Gaunt(lmax);

	ModuleBase::timer::tick("ORB_gen_tables", "gen_tables");
	return;
}

void ORB_gen_tables::snap_psibeta_half(
	const LCAO_Orbitals &orb,
	std::vector<double> &nlm,
	const ModuleBase::Vector3<double> &R1,
	const int &T1,
	const int &L1,
	const int &m1,
	const int &N1,
	const ModuleBase::Vector3<double> &R0, // The projector.
	const int &T0)const // mohan add 2021-04-25)
{
	ModuleBase::timer::tick("ORB_gen_tables", "snap_psibeta_half");

	//find number of projectors on atom R0
	const int nproj = orb.nproj[T0];
	assert(nproj>0); // mohan add 2021-04-25

	bool *calproj = new bool[nproj];
	int *rmesh1 = new int[nproj];

	//Count number of projectors (l,m)
	int natomwfc = 0;
	for (int ip = 0;ip < nproj;ip++)
	{
		//============================
		// Use pseudo-atomic orbitals
		//============================
		
		const int L0 = orb.Beta[T0].Proj[ip].getL(); // mohan add 2021-05-07
		natomwfc += 2* L0 +1;
	}
	nlm.resize(natomwfc);
	for (auto &x : nlm)
	{
    	x=0.0;
	}


	//rcut of orbtials and projectors
	//in our calculation, we always put orbital phi at the left side of <phi|beta>
	//because <phi|beta> = <beta|phi>
	const double Rcut1 = orb.Phi[T1].getRcut();
	const ModuleBase::Vector3<double> dRa = (R0 - R1) * this->lat0;
	double distance10 = dRa.norm();

	bool all_out = true;
	for (int ip = 0; ip < nproj; ip++)
	{
		const double Rcut0 = orb.Beta[T0].Proj[ip].getRcut();
		if (distance10 > (Rcut1 + Rcut0))
		{
			calproj[ip] = false;
		}
		else
		{
			all_out = false;
			calproj[ip] = true;
			//length of table for interpolation
			rmesh1[ip] = tbeta.get_rmesh(Rcut1, Rcut0);
		}
	}

	if (all_out)
	{
		delete[] calproj;
		delete[] rmesh1;
		ModuleBase::timer::tick("ORB_gen_tables", "snap_psibeta_half");
		return;
	}

	//FOR INTERPOLATION
	double *curr; //current pointer

	double psa = distance10 / tbeta.dr;
	int iqa = static_cast<int>(psa);
	double x0a = psa - static_cast<double>(iqa);
	double x1a = 1.0 - x0a;
	double x2a = 2.0 - x0a;
	double x3a = 3.0 - x0a;
	double x123a = x1a * x2a * x3a / 6.0;
	double x120a = x1a * x2a * x0a / 6.0;
	double x032a = x0a * x3a * x2a / 2.0;
	double x031a = x0a * x3a * x1a / 2.0;

	double unit_vec_dRa[3];
	unit_vec_dRa[0] = dRa.x;
	unit_vec_dRa[1] = dRa.y;
	unit_vec_dRa[2] = dRa.z;

	//special case for R = 0;
	const double tiny1 = 1e-12;
	const double tiny2 = 1e-10;

	if (distance10 < tiny1)
	{
		distance10 += tiny1;
	}

	// Find three dimension of 'Table_NR' '
	// Notice!!! T1 must be orbital,
	// T0 must be nonlocal orbital
	// usage : pairs_nonlocal_type(T1 : orbital, T0 : projector);
	const int Tpair1 = tbeta.NL_Tpair(T1, T0);
	const int T1_2Lplus1 = tbeta.NL_L2plus1(T1, T0);

	//gaunt index
	const int gindex1 = L1 * L1 + m1;

	// Peize Lin change rlya, rlyb, grlyb 2016-08-26
	std::vector<double> rlya;
	std::vector<double> rlyb;

	ModuleBase::Ylm::rl_sph_harm(T1_2Lplus1 - 1, dRa.x, dRa.y, dRa.z, rlya);

	//////////////////////////////////////////////////////////////////////////
	/// Formula :               T1            T0
	/// \f[
	/// 			<\psi1_{L1,N1}|\Beta_{L0,m0}>
	///\f]
	//////////////////////////////////////////////////////////////////////////


	int index = 0; //(l,m index of projector)
	for (int nb = 0; nb < nproj; nb++)
	{
		const int L0 = orb.Beta[T0].Proj[nb].getL(); // mohan add 2021-05-07
		if (!calproj[nb])
		{
			index += 2*L0 + 1;
			continue;
		}

		//const int L0 = orb.Beta[T0].getL_Beta(nb); // mohan delete the variable 2021-05-07
		//const int next_ip = 2* L0 +1;

		// <psi1 | Beta>
		const int Opair1 = tbeta.NL_Opair(Tpair1, L1, N1, nb);

		for (int m0 = 0; m0 < 2 * L0 + 1; m0++)
		{
			int gindex0 = L0 * L0 + m0;

			//loop of {lmn}
			double term_a = 0.0;

			//=============
			// FIRST PART
			//=============
			for (int L = 0; L < T1_2Lplus1; L++)
			{
				//triangle rule for gaunt coefficients
				int AL = L1 + L0;
				int SL = abs(L1 - L0);
				if ((L > AL) || (L < SL) || ((L - SL) % 2 == 1))
				{
					continue;
				}

				//prefac = (i)^{lphi - lbeta - l}
				//R0-R1 ==> <phi|beta>
				double i_exp = pow(-1.0, (L1 - L0 - L) / 2);
				double rl1 = pow(distance10, L);
				double Interp_Vnla = 0.0;
				if (distance10 > tiny2)
				{
					curr = tbeta.Table_NR[0][Tpair1][Opair1][L];
					if (iqa >= rmesh1[nb] - 4)
					{
						Interp_Vnla = 0.0;
					}
					else
					{
						Interp_Vnla = i_exp * (x123a * curr[iqa] 
						+ x120a * curr[iqa + 3] 
						+ x032a * curr[iqa + 1] 
						- x031a * curr[iqa + 2]);
					}
					Interp_Vnla /= rl1;
				}
				else
				{
					Interp_Vnla = i_exp * tbeta.Table_NR[0][Tpair1][Opair1][L][0];
				}

				/////////////////////////////////////
				///  Overlap value = S_from_table * G * Ylm
				////////////////////////////////////
				for (int m = 0; m < 2 * L + 1; m++)
				{
					int gindexa = L * L + m;
					//double tmpGaunt = this->MGT.Get_Gaunt_SH(L1, m1, L0, m0, L, m);
					double tmpGaunt = this->MGT.Gaunt_Coefficients(gindex1, gindex0, gindexa);
					term_a += tmpGaunt * Interp_Vnla * rlya[MGT.get_lm_index(L, m)];
				}
			} //end L

			//===============================================
			// THIRD PART: SAVE THE VALUE FOR ALL PROJECTS.
			//===============================================

			nlm[index] = term_a;

			index += 1;
		} // end m0
	}// end nb

	assert(index == natomwfc);
	ModuleBase::timer::tick("ORB_gen_tables", "snap_psibeta_half");

	return;
}	

void ORB_gen_tables::snap_psibeta(
	const LCAO_Orbitals &orb,
	const InfoNonlocal& infoNL_,
	double nlm[],
	const int &job,
	const ModuleBase::Vector3<double> &R1,
	const int &T1,
	const int &L1,
	const int &m1,
	const int &N1,
	const ModuleBase::Vector3<double> &R2,
	const int &T2,
	const int &L2,
	const int &m2,
	const int &N2,
	const ModuleBase::Vector3<double> &R0, // The projector.
	const int &T0,
	const ModuleBase::matrix &dion, // mohan add 2021-04-25
	const int &nspin,
	const ModuleBase::ComplexArray &d_so, // mohan add 2021-05-07
	const int &count_soc, // mohan add 2021-05-07
	const int* index1_soc, // mohan add 2021-05-07
	const int* index2_soc, // mohan add 2021-05-07
	const int &nproj_in, // mohan add 2021-05-07
	std::complex<double> *nlm1,
	const int is) const
{
	//ModuleBase::TITLE ("ORB_gen_tables","snap_psibeta");

	//optimized by zhengdy-soc
	if (nspin == 4 && count_soc == 0)
	{
		return;
	}

	ModuleBase::timer::tick("ORB_gen_tables", "snap_psibeta");

	bool has_so = 0;
	if (count_soc > 0)
	{
		has_so = 1;
	}

	const int nproj = infoNL_.nproj[T0];
	assert(nproj>0); // mohan add 2021-04-25
	
	bool *calproj = new bool[nproj];
	int *rmesh1 = new int[nproj];
	int *rmesh2 = new int[nproj];

	//rcut of orbtials and projectors
	const double Rcut1 = orb.Phi[T1].getRcut();
	const double Rcut2 = orb.Phi[T2].getRcut();

	//in our calculation, we always put orbital phi at the left side of <phi|beta>
	//because <phi|beta> = <beta|phi>
	const ModuleBase::Vector3<double> dRa = (R0 - R1) * this->lat0;
	const ModuleBase::Vector3<double> dRb = (R0 - R2) * this->lat0;

	double distance10 = dRa.norm();
	double distance20 = dRb.norm();

	// mohan add 2011-03-10
	// because the table length is different accordint to each length
	// of projector, so sometimes some shorter projectors need not be
	// calculated.
	bool all_out = true;
	for (int ip = 0; ip < nproj; ip++)
	{
		const double Rcut0 = infoNL_.Beta[T0].Proj[ip].getRcut();
		if (distance10 > (Rcut1 + Rcut0) || distance20 > (Rcut2 + Rcut0))
		{
			calproj[ip] = false;
		}
		else
		{
			all_out = false;
			calproj[ip] = true;
			//length of table for interpolation
			rmesh1[ip] = tbeta.get_rmesh(Rcut1, Rcut0);
			rmesh2[ip] = tbeta.get_rmesh(Rcut2, Rcut0);
		}
	}

	if (all_out)
	{
		delete[] calproj;
		delete[] rmesh1;
		delete[] rmesh2;
		ModuleBase::timer::tick("ORB_gen_tables", "snap_psibeta");
		return;
	}

	//FOR INTERPOLATION
	double *curr; //current pointer

	double psa = distance10 / tbeta.dr;
	int iqa = static_cast<int>(psa);
	double x0a = psa - static_cast<double>(iqa);
	double x1a = 1.0 - x0a;
	double x2a = 2.0 - x0a;
	double x3a = 3.0 - x0a;
	double x123a = x1a * x2a * x3a / 6.0;
	double x120a = x1a * x2a * x0a / 6.0;
	double x032a = x0a * x3a * x2a / 2.0;
	double x031a = x0a * x3a * x1a / 2.0;

	double psb = distance20 / tbeta.dr;
	int iqb = (int)psb;
	double x0b = psb - (double)iqb;
	double x1b = 1.0 - x0b;
	double x2b = 2.0 - x0b;
	double x3b = 3.0 - x0b;

	double x123b = x1b * x2b * x3b / 6.0;
	double x120b = x1b * x2b * x0b / 6.0;
	double x032b = x0b * x3b * x2b / 2.0;
	double x031b = x0b * x3b * x1b / 2.0;

	//UNIT VECTOR

	//double unit_vec_dRa[3];
	//unit_vec_dRa[0] = dRa.x;
	//unit_vec_dRa[1] = dRa.y;
	//unit_vec_dRa[2] = dRa.z;

	double unit_vec_dRb[3];
	unit_vec_dRb[0] = dRb.x;
	unit_vec_dRb[1] = dRb.y;
	unit_vec_dRb[2] = dRb.z;

	//special case for R = 0;
	const double tiny1 = 1e-12;
	const double tiny2 = 1e-10;

	if (distance10 < tiny1)
	{
		distance10 += tiny1;
	}
	if (distance20 < tiny1)
	{
		distance20 += tiny1;
	}

	// Find three dimension of 'Table_NR' '
	// Notice!!! T1 must be orbital,
	// T0 must be nonlocal orbital
	// usage : pairs_nonlocal_type(T1 : orbital, T0 : projector);
	const int Tpair1 = tbeta.NL_Tpair(T1, T0);
	const int Tpair2 = tbeta.NL_Tpair(T2, T0);
	const int T1_2Lplus1 = tbeta.NL_L2plus1(T1, T0);
	const int T2_2Lplus1 = tbeta.NL_L2plus1(T2, T0);

	//gaunt index
	const int gindex1 = L1 * L1 + m1;
	const int gindex2 = L2 * L2 + m2;

	// Peize Lin change rlya, rlyb, grlyb 2016-08-26
	std::vector<double> rlya;
	std::vector<double> rlyb;
	std::vector<std::vector<double>> grlyb;

	ModuleBase::Ylm::rl_sph_harm(T1_2Lplus1 - 1, dRa.x, dRa.y, dRa.z, rlya);
	if (job == 0)
	{
		ModuleBase::Ylm::rl_sph_harm(T2_2Lplus1 - 1, dRb.x, dRb.y, dRb.z, rlyb);
	}
	else
	{
		ModuleBase::Ylm::grad_rl_sph_harm(T2_2Lplus1 - 1, dRb.x, dRb.y, dRb.z, rlyb, grlyb);
	}
	//////////////////////////////////////////////////////////////////////////
	/// Formula :                         T1       T0          T0        T2
	/// \f[
	///	\sum_{ L0 }sum_{ m0 }
	/// 			D_{L0,L0} <\psi1_{L1,N1}|\Beta_{L0,m0}><\Beta_{L0,m0}|\psi2_{L2,N2}>
	///\f]
	//////////////////////////////////////////////////////////////////////////
	//double v = 0.0;

	// mohan update 2011-03-07
	int nprojections = 1;
	if (has_so)
	{
//		nprojections = orb.Beta[T0].get_nproj_soc();
		nprojections = nproj_in; // mohan add 2021-05-07 
	}

	std::vector<std::complex<double>> term_a_nc(nprojections, {0, 0}); // Peize Lin change ptr to std::vector at 2020.01.31
	std::vector<std::complex<double>> term_b_nc(nprojections, {0, 0}); // Peize Lin change ptr to std::vector at 2020.01.31
	int ip = -1;

	for (int nb = 0; nb < nproj; nb++)
	{
		if (!calproj[nb])
		{
			continue;
		}

		//const int L0 = orb.Beta[T0].getL_Beta(nb); // mohan delete the variable 2021-05-07
		const int L0 = infoNL_.Beta[T0].Proj[nb].getL(); // mohan add 2021-05-07
		//const int next_ip = 2* L0 +1;

		//////////////////////////////////////////////////////
		/// we should consider move iterations for psi1 and psi2 from cal_fvnl_dbeta
		/// to here --- 2021/03/20 mohan chen
		//////////////////////////////////////////////////////

		// <psi1 | Beta>
		const int Opair1 = tbeta.NL_Opair(Tpair1, L1, N1, nb);
		// <psi2 | Beta>
		const int Opair2 = tbeta.NL_Opair(Tpair2, L2, N2, nb);

		for (int m0 = 0; m0 < 2 * L0 + 1; m0++)
		{
			++ip;
			int gindex0 = L0 * L0 + m0;

			//loop of {lmn}
			double term_a = 0.0;
			double term_b = 0.0;
			double term_c[3] = {0, 0, 0};

			//=============
			// FIRST PART
			//=============
			for (int L = 0; L < T1_2Lplus1; L++)
			{
				//triangle rule for gaunt coefficients
				int AL = L1 + L0;
				int SL = abs(L1 - L0);
				if ((L > AL) || (L < SL) || ((L - SL) % 2 == 1))
				{
					continue;
				}

				//prefac = (i)^{lphi - lbeta - l}
				//R0-R1 ==> <phi|beta>
				double i_exp = pow(-1.0, (L1 - L0 - L) / 2);
				double rl1 = pow(distance10, L);
				double Interp_Vnla = 0.0;
				if (distance10 > tiny2)
				{
					curr = tbeta.Table_NR[0][Tpair1][Opair1][L];
					if (iqa >= rmesh1[nb] - 4)
					{
						Interp_Vnla = 0.0;
					}
					else
					{
						Interp_Vnla = i_exp * (x123a * curr[iqa] 
						+ x120a * curr[iqa + 3] 
						+ x032a * curr[iqa + 1] 
						- x031a * curr[iqa + 2]);
					}
					Interp_Vnla /= rl1;
				}
				else
				{
					Interp_Vnla = i_exp * tbeta.Table_NR[0][Tpair1][Opair1][L][0];
				}

				/////////////////////////////////////
				///  Overlap value = S_from_table * G * Ylm
				////////////////////////////////////
				for (int m = 0; m < 2 * L + 1; m++)
				{
					int gindexa = L * L + m;
					//double tmpGaunt = this->MGT.Get_Gaunt_SH(L1, m1, L0, m0, L, m);
					double tmpGaunt = this->MGT.Gaunt_Coefficients(gindex1, gindex0, gindexa);
					term_a += tmpGaunt * Interp_Vnla * rlya[MGT.get_lm_index(L, m)];
				}
			} //end L

			//=============
			// SECOND PART
			//=============
			for (int L = 0; L < T2_2Lplus1; L++)
			{
				//triangle rule for gaunt coefficients
				int AL = L2 + L0;
				int SL = abs(L2 - L0);
				if ((L > AL) || (L < SL) || ((L - SL) % 2 == 1))
				{
					continue;
				}

				double Interp_Vnlb = 0.0;
				double Interp_Vnlc = 0.0;

				//prefac
				double i_exp = pow(-1.0, (L2 - L0 - L) / 2);
				double rl2 = pow(distance20, L);

				if (distance20 > tiny2)
				{
					curr = tbeta.Table_NR[0][Tpair2][Opair2][L];

					if (iqb >= rmesh2[nb] - 4)
					{
						Interp_Vnlb = 0.0;
					}
					else
					{
						Interp_Vnlb = i_exp * (x123b * curr[iqb] 
						+ x120b * curr[iqb + 3] 
						+ x032b * curr[iqb + 1] 
						- curr[iqb + 2] * x031b);
					}

					Interp_Vnlb /= rl2;
				}
				else
				{
					Interp_Vnlb = i_exp * tbeta.Table_NR[0][Tpair2][Opair2][L][0];
				}// end if(distance20)

				if (job == 1) // 1 means calculate the derivative part.
				{
					if (distance20 > tiny2)
					{
						curr = tbeta.Table_NR[1][Tpair2][Opair2][L];

						if (iqb >= rmesh2[nb] - 4)
						{
							Interp_Vnlc = 0.0;
						}
						else
						{
							Interp_Vnlc = i_exp * (x123b * curr[iqb] 
							+ x120b * curr[iqb + 3] 
							+ x032b * curr[iqb + 1] 
							- curr[iqb + 2] * x031b);
						}
						Interp_Vnlc = Interp_Vnlc / pow(distance20, L) - Interp_Vnlb * L / distance20;
					}
					else
					{
						Interp_Vnlc = 0.0;
					}
				} // end job==1

				// sum up the second part.
				for (int m = 0; m < 2 * L + 1; m++)
				{
					int gindexb = L * L + m;
					//double tmpGaunt = this->MGT.Get_Gaunt_SH(L0, m0, L2, m2, L, m);
					double tmpGaunt = this->MGT.Gaunt_Coefficients(gindex0, gindex2, gindexb);
					const int lm = MGT.get_lm_index(L, m);

					switch (job)
					{
						case 0: // calculate the overlap part.
						{
							term_b += tmpGaunt * Interp_Vnlb * rlyb[lm];
							break;
						}
						case 1: // calculate the derivative part.
						{
							double tt1 = tmpGaunt * Interp_Vnlc * rlyb[lm] / distance20;
							double tt2 = tmpGaunt * Interp_Vnlb;

							for (int ir = 0; ir < 3; ir++)
							{
								term_c[ir] += tt1 * unit_vec_dRb[ir] + tt2 * grlyb[lm][ir];
							}

							break;
						}
						default:
							break;
					}
				} // end m of SECOND PART
			} // end L of SECOND PART

			//added by zhengdy-soc, store them for soc case
			if (has_so)
			{
				term_a_nc[ip] = term_a;
				term_b_nc[ip] = term_b;
			}

			//===============================================
			// THIRD PART: SUM THE VALUE FROM ALL PROJECTS.
			//===============================================
			switch (job)
			{
				case 0: //calculate the overlap part.
				{
					if (!has_so)
					{
						nlm[0] += term_a * term_b * dion(nb, nb); //LiuXh 2016-01-14
					}
					break;
				}
				case 1: //calculate the derivative part.
				{
					for (int jr = 0; jr < 3; jr++)
					{
						if (!has_so)
						{
							nlm[jr] += term_c[jr] * term_a * dion(nb, nb); //LiuXh 2016-01-14
						}
					}
					break;
				}
				default:
					break;
			}

		} // end m0
	}// end nb

	//zhengdy-soc, calculate non-local term
	if (has_so)
	{
		switch (job)
		{
			case 0: //overlap part
				for (int no = 0; no < count_soc; no++)
				{
					const int p1 = index1_soc[no];
					const int p2 = index2_soc[no]; 
					if (nspin == 4 && nlm1 != NULL)
					{
						nlm1[is] += term_a_nc[p1] * term_b_nc[p2] * d_so(is, p2, p1);
					}
					else if (nspin != 4)
					{
						nlm[0] += (term_a_nc[p1] * term_b_nc[p2] * d_so(0, p2, p1)).real();
					}
					else
					{
						ModuleBase::WARNING_QUIT("ORB_gen_tables::snap_psibeta", "Conflict! Didn't count non-local part");
					}
				}
				break;
			case 1: //need to be added later
				{
					break;
				}
			default:
				break;
		}
	}

	delete[] calproj;
	delete[] rmesh1;
	delete[] rmesh2;

	ModuleBase::timer::tick("ORB_gen_tables", "snap_psibeta");
	return;
}

void ORB_gen_tables::snap_psipsi(
	const LCAO_Orbitals &orb,
	double olm[],
	const int &job,	   //0, 1
	const char &dtype, // derivative type: S or T
	const ModuleBase::Vector3<double> &R1,
	const int &T1,
	const int &L1,
	const int &m1,
	const int &N1,
	const ModuleBase::Vector3<double> &R2,
	const int &T2,
	const int &L2,
	const int &m2,
	const int &N2,
	const int &nspin,
	std::complex<double> *olm1) const
{
	//ModuleBase::TITLE("ORB_gen_tables","snap_psipsi");
	//ModuleBase::timer::tick ("ORB_gen_tables", "snap_psipsi");
	if (job != 0 && job != 1)
	{
		ModuleBase::WARNING_QUIT("ORB_gen_tables::snap_psipsi", "job must be equal to 0 or 1!");
	}

	Numerical_Orbital::set_position(R1, R2);
	assert(this->lat0 > 0.0);

	/// (1) get distance between R1 and R2 (a.u.)
	/// judge if there exist overlap
	double distance = Numerical_Orbital::get_distance() * this->lat0;

	const double Rcut1 = orb.Phi[T1].getRcut();
	const double Rcut2 = (dtype == 'D' ? orb.Alpha[0].getRcut() : orb.Phi[T2].getRcut());	//caoyu modified 2021-05-08

	if (job == 0)
	{
		ModuleBase::GlobalFunc::ZEROS(olm, 1);
	}
	else if (job == 1)
	{
		ModuleBase::GlobalFunc::ZEROS(olm, 3);
	}

	if (distance > (Rcut1 + Rcut2))
		return;

	/// if distance == 0, 
	/// \f[ \int psi(r) psi(r-R)\f] dr independent of R if R == 0. 
	/// distance += tiny1 avoid overflow during calculation.
	const double tiny1 = 1e-12;
	const double tiny2 = 1e-10;
	if (distance < tiny1)
		distance += tiny1;

	/// (2) if there exist overlap, calculate the mesh number
	/// between two atoms
	const int rmesh = (dtype == 'D' ? this->talpha.get_rmesh(Rcut1, Rcut2) : this->MOT.get_rmesh(Rcut1, Rcut2));	//caoyu modified 2021-05-08

	/// (3) Find three dimension of 'Table_S' or 'Table_T'.
	/// -dim1 : type pairs,
	/// -dim2 : radial orbital pairs,
	/// -dim3 : find lmax between T1 and T2, and get lmax*2+1
	int dim1, dim2, dim3;
	if (dtype == 'D')	//caoyu modified 2021-05-08
	{
		dim1 = T1;
		dim2 = this->talpha.DS_Opair(dim1, L1, L2, N1, N2);
		dim3 = this->talpha.DS_2Lplus1[T1];
	}
	else
	{
		dim1 = this->MOT.OV_Tpair(T1, T2);
		dim3 = this->MOT.OV_L2plus1(T1, T2); //2*lmax+1
		if (T1 <= T2)
		{
			dim2 = this->MOT.OV_Opair(dim1, L1, L2, N1, N2);
		}
		else
		{
			dim2 = this->MOT.OV_Opair(dim1, L2, L1, N2, N1);
		}
	}
	

	//Gaunt Index
	const int gindex1 = L1 * L1 + m1;
	const int gindex2 = L2 * L2 + m2;

	// Peize Lin change rly, grly 2016-08-26
	std::vector<double> rly;
	std::vector<std::vector<double>> grly;

	//	double *ylm = new double[nlm];
	//	dR = R1 - R2;
	double arr_dR[3];
	arr_dR[0] = Numerical_Orbital::getX() * this->lat0;
	arr_dR[1] = Numerical_Orbital::getY() * this->lat0;
	arr_dR[2] = Numerical_Orbital::getZ() * this->lat0;

	//double xdr = arr_dR[0] / distance;
	//double ydr = arr_dR[1] / distance;
	//double zdr = arr_dR[2] / distance;

	//=======================
	// *r**l*Ylm_real
	// include its derivations
	//=======================
	if (job == 0)
	{
		//		Ylm::rlylm(dim3, arr_dR[0], arr_dR[1], arr_dR[2], rly);
		//		Ylm::sph_harm (dim3-1, xdr, ydr, zdr, rly);
		ModuleBase::Ylm::rl_sph_harm(dim3 - 1, arr_dR[0], arr_dR[1], arr_dR[2], rly);
	}
	else
	{
		//		Ylm::rlylm(dim3, arr_dR[0], arr_dR[1], arr_dR[2], rly, grly);
		ModuleBase::Ylm::grad_rl_sph_harm(dim3 - 1, arr_dR[0], arr_dR[1], arr_dR[2], rly, grly);
	}

	switch (dtype)
	{
	case 'S':
		for (int L = 0; L < dim3; L++) //maxL = dim3-1
		{
			//===========================================================
			// triangle rule for L and sum of L, L1, L2 should be even
			//===========================================================
			int AL = L1 + L2;
			int SL = abs(L1 - L2);

			if ((L > AL) || (L < SL) || ((L - SL) % 2 == 1))
				continue;

			double Interp_Slm = 0.0;
			double Interp_dSlm = 0.0;
			double tmpOlm0 = 0.0;
			double tmpOlm1 = 0.0;

			// prefactor
			double i_exp = pow(-1.0, (L1 - L2 - L) / 2);
			double rl = pow(distance, L);

			if (distance > tiny2)
			{
				Interp_Slm = i_exp * ModuleBase::PolyInt::Polynomial_Interpolation(
					MOT.Table_SR[0][dim1][dim2][L], rmesh, MOT.dr, distance);
				Interp_Slm /= rl;
			}
			else // distance = 0.0;
			{
				Interp_Slm = i_exp * MOT.Table_SR[0][dim1][dim2][L][0];
			}

			if (job == 1) //calculate the derivative.
			{
				if (distance > tiny2)
				{
					Interp_dSlm = i_exp * ModuleBase::PolyInt::Polynomial_Interpolation(
						MOT.Table_SR[1][dim1][dim2][L], rmesh, MOT.dr, distance);
					Interp_dSlm = Interp_dSlm / pow(distance, L) - Interp_Slm * L / distance;
				}
				else
				{
					Interp_dSlm = 0.0;
				}
			}

			for (int m = 0; m < 2 * L + 1; m++)
			{
				int gindex = L * L + m;
				//			double tmpGaunt1 = MGT.Get_Gaunt_SH(L1, m1, L2, m2, L, m);
				double tmpGaunt = MGT.Gaunt_Coefficients(gindex1, gindex2, gindex);

				tmpOlm0 = Interp_Slm * tmpGaunt;

				if (job == 1)
				{
					tmpOlm1 = Interp_dSlm * tmpGaunt;
				}

				switch (job)
				{
				case 0: // calculate overlap.
				{
					if (nspin != 4)
					{
						olm[0] += tmpOlm0 * rly[MGT.get_lm_index(L, m)];
					}
					else if (olm1 != NULL)
					{
						olm1[0] += tmpOlm0 * rly[MGT.get_lm_index(L, m)];
						olm1[1] += 0; //tmpOlm0 * (tmp(0,0)+tmp(0,1));
						olm1[2] += 0; //tmpOlm0 * (tmp(1,0)+tmp(1,1));
						olm1[3] += tmpOlm0 * rly[MGT.get_lm_index(L, m)];
					}
					else
					{
						ModuleBase::WARNING_QUIT("ORB_gen_tables::snap_psipsi", "something wrong!");
					}

					/*
						if( abs ( tmpOlm0 * rly[ MGT.get_lm_index(L, m) ] ) > 1.0e-3 )
						{
						std::cout << " L=" << L << " m=" << m << " tmpOlm0=" << tmpOlm0
						<< " rly=" << rly[ MGT.get_lm_index(L, m) ]
						<< " r=" << olm[0]
						<< std::endl;
						}
						*/
					break;
				}
				case 1: // calculate gradient.
				{
					for (int ir = 0; ir < 3; ir++)
					{
						olm[ir] += tmpOlm0 * grly[MGT.get_lm_index(L, m)][ir]
							+ tmpOlm1 * rly[MGT.get_lm_index(L, m)] * arr_dR[ir] / distance;
					}
					break;
				}
				default:
					break;
				}
			} //m
		}
		break;

	case 'T':
		for (int L = 0; L < dim3; L++)
		{
			int AL = L1 + L2;
			int SL = abs(L1 - L2);

			if ((L > AL) || (L < SL) || ((L - SL) % 2 == 1))
				continue;

			double Interp_Tlm, Interp_dTlm, tmpKem0, tmpKem1;
			Interp_Tlm = Interp_dTlm = tmpKem0 = tmpKem1 = 0.0;

			//pre-fac
			double i_exp = pow(-1.0, (L1 - L2 - L) / 2);

			double rl = pow(distance, L);
			if (distance > tiny2)
			{
				Interp_Tlm = i_exp * ModuleBase::PolyInt::Polynomial_Interpolation(
					MOT.Table_TR[0][dim1][dim2][L], rmesh, MOT.dr, distance);
				Interp_Tlm /= rl;
			}
			else
				Interp_Tlm = i_exp * MOT.Table_TR[0][dim1][dim2][L][0];

			if (job == 1)
			{
				if (distance > tiny2)
				{
					Interp_dTlm = i_exp * ModuleBase::PolyInt::Polynomial_Interpolation(
						MOT.Table_TR[1][dim1][dim2][L], rmesh, MOT.dr, distance);
					Interp_dTlm = Interp_dTlm / rl - Interp_Tlm * L / distance;
				}
				else
					Interp_dTlm = 0.0;
			}

			for (int m = 0; m < 2 * L + 1; m++)
			{
				int gindex = L * L + m;
				//	double tmpGaunt = MGT.Get_Gaunt_SH(L1, m1, L2, m2, L, m);
				double tmpGaunt = MGT.Gaunt_Coefficients(gindex1, gindex2, gindex);

				tmpKem0 = Interp_Tlm * tmpGaunt;
				if (job == 1)
				{
					tmpKem1 = Interp_dTlm * tmpGaunt;
				}

				switch (job)
				{
				case 0:
				{
					if (nspin != 4)
					{
						olm[0] += tmpKem0 * rly[MGT.get_lm_index(L, m)];
					}
					else if (olm1 != NULL)
					{
						olm1[0] += tmpKem0 * rly[MGT.get_lm_index(L, m)];
						olm1[1] += 0; //tmpKem0 * (tmp(0,0)+tmp(0,1));
						olm1[2] += 0; //tmpKem0 * (tmp(1,0)+tmp(1,1));
						olm1[3] += tmpKem0 * rly[MGT.get_lm_index(L, m)];
					}
					else
					{
						ModuleBase::WARNING_QUIT("ORB_gen_tables::snap_psipsi", "something wrong in T.");
					}
					break;
				}
				case 1:
				{
					for (int ir = 0; ir < 3; ir++)
					{
						olm[ir] += tmpKem0 * grly[MGT.get_lm_index(L, m)][ir] + tmpKem1 * rly[MGT.get_lm_index(L, m)] * arr_dR[ir] / distance;
					}
					break;
				}
				default:
					break;
				}
			} // end T: m
		}	  // end T: :
		break;
	case 'D'://caoyu add 2021-05-08
		for (int L = 0; L < dim3; L++) //maxL = dim3-1
		{
			//===========================================================
			// triangle rule for L and sum of L, L1, L2 should be even
			//===========================================================
			int AL = L1 + L2;
			int SL = abs(L1 - L2);

			if ((L > AL) || (L < SL) || ((L - SL) % 2 == 1))
				continue;

			double Interp_Slm = 0.0;
			double Interp_dSlm = 0.0;
			double tmpOlm0 = 0.0;
			double tmpOlm1 = 0.0;

			// prefactor
			double i_exp = pow(-1.0, (L1 - L2 - L) / 2);
			double rl = pow(distance, L);

			if (distance > tiny2)
			{
				Interp_Slm = i_exp * ModuleBase::PolyInt::Polynomial_Interpolation(
					talpha.Table_DSR[0][dim1][dim2][L], rmesh, MOT.dr, distance);
				Interp_Slm /= rl;
			}
			else // distance = 0.0;
			{
				Interp_Slm = i_exp * talpha.Table_DSR[0][dim1][dim2][L][0];
			}

			if (job == 1) //calculate the derivative.
			{
				if (distance > tiny2)
				{
					Interp_dSlm = i_exp * ModuleBase::PolyInt::Polynomial_Interpolation(
						talpha.Table_DSR[1][dim1][dim2][L], rmesh, MOT.dr, distance);
					Interp_dSlm = Interp_dSlm / pow(distance, L) - Interp_Slm * L / distance;
				}
				else
				{
					Interp_dSlm = 0.0;
				}
			}

			for (int m = 0; m < 2 * L + 1; m++)
			{
				int gindex = L * L + m;
				//			double tmpGaunt1 = MGT.Get_Gaunt_SH(L1, m1, L2, m2, L, m);
				double tmpGaunt = MGT.Gaunt_Coefficients(gindex1, gindex2, gindex);

				tmpOlm0 = Interp_Slm * tmpGaunt;

				if (job == 1)
				{
					tmpOlm1 = Interp_dSlm * tmpGaunt;
				}

				switch (job)
				{
				case 0: // calculate overlap.
				{
					int nspin = 1; // mohan add 2021-05-07, currently deepks works only for nspin=1
					if (nspin != 4)
					{
						olm[0] += tmpOlm0 * rly[MGT.get_lm_index(L, m)];
					}
					else
					{
						ModuleBase::WARNING_QUIT("ORB_gen_tables::snap_psialpha", "deepks with GlobalV::NSPIN>1 has not implemented yet!");
					}
					break;
				}
				case 1: // calculate gradient.
				{
					for (int ir = 0; ir < 3; ir++)
					{
						olm[ir] += tmpOlm0 * grly[MGT.get_lm_index(L, m)][ir]
							+ tmpOlm1 * rly[MGT.get_lm_index(L, m)] * arr_dR[ir] / distance;
					}
					break;
				}
				default:
					break;
				}
			} //m
		}
	}
	//	ModuleBase::timer::tick ("ORB_gen_tables", "snap_psipsi");
	return;
}

double ORB_gen_tables::get_distance(const ModuleBase::Vector3<double> &R1, const ModuleBase::Vector3<double> &R2) const
{
	assert(this->lat0 > 0.0);
	ModuleBase::Vector3<double> dR = R1 - R2;
	return dR.norm() * this->lat0;
}
<|MERGE_RESOLUTION|>--- conflicted
+++ resolved
@@ -65,13 +65,8 @@
 	MOT.init_OV_Opair(orb);
 
 	// NL: nonlocal
-<<<<<<< HEAD
 	tbeta.init_NL_Tpair(orb.Phi, beta_);
 	tbeta.init_NL_Opair(orb, nprojmax, nproj); // add 2009-5-8
-=======
-	tbeta.init_NL_Tpair(orb);
-	tbeta.init_NL_Opair(orb); // add 2009-5-8
->>>>>>> 697b8bfd
 
 	//caoyu add 2021-03-18
 	// DS: Descriptor
@@ -104,11 +99,7 @@
 
 	//calculate S(R) for interpolation
 	MOT.init_Table(job0, orb);
-<<<<<<< HEAD
 	tbeta.init_Table_Beta(MOT.pSB, orb.Phi, beta_, nproj); // add 2009-5-8
-=======
-	tbeta.init_Table_Beta(MOT.pSB, orb); // add 2009-5-8
->>>>>>> 697b8bfd
 
 	//caoyu add 2021-03-18
 	if (out_descriptor>0)
@@ -133,6 +124,7 @@
 
 void ORB_gen_tables::snap_psibeta_half(
 	const LCAO_Orbitals &orb,
+	const InfoNonlocal &infoNL_,
 	std::vector<double> &nlm,
 	const ModuleBase::Vector3<double> &R1,
 	const int &T1,
@@ -145,7 +137,7 @@
 	ModuleBase::timer::tick("ORB_gen_tables", "snap_psibeta_half");
 
 	//find number of projectors on atom R0
-	const int nproj = orb.nproj[T0];
+	const int nproj = infoNL_.nproj[T0];
 	assert(nproj>0); // mohan add 2021-04-25
 
 	bool *calproj = new bool[nproj];
@@ -159,7 +151,7 @@
 		// Use pseudo-atomic orbitals
 		//============================
 		
-		const int L0 = orb.Beta[T0].Proj[ip].getL(); // mohan add 2021-05-07
+		const int L0 = infoNL_.Beta[T0].Proj[ip].getL(); // mohan add 2021-05-07
 		natomwfc += 2* L0 +1;
 	}
 	nlm.resize(natomwfc);
@@ -179,7 +171,7 @@
 	bool all_out = true;
 	for (int ip = 0; ip < nproj; ip++)
 	{
-		const double Rcut0 = orb.Beta[T0].Proj[ip].getRcut();
+		const double Rcut0 = infoNL_.Beta[T0].Proj[ip].getRcut();
 		if (distance10 > (Rcut1 + Rcut0))
 		{
 			calproj[ip] = false;
@@ -256,7 +248,7 @@
 	int index = 0; //(l,m index of projector)
 	for (int nb = 0; nb < nproj; nb++)
 	{
-		const int L0 = orb.Beta[T0].Proj[nb].getL(); // mohan add 2021-05-07
+		const int L0 = infoNL_.Beta[T0].Proj[nb].getL(); // mohan add 2021-05-07
 		if (!calproj[nb])
 		{
 			index += 2*L0 + 1;
