#include <stdexcept>
#include "ORB_table_phi.h"
#include "../module_base/math_integral.h"

double ORB_table_phi::dr = -1.0;

ORB_table_phi::ORB_table_phi()
{
	destroy_sr = false;
	destroy_tr = false;

	ntype = 0;
	lmax = 0;
	kmesh = 0;
	Rmax = 0.0;
	dr = 0.0;
	dk = 0.0;

	nlm = 0;
	Rmesh = 0;

	kpoint = new double[1];
	r=new double[1];
	rab=new double[1];
	kab=new double[1];
}

ORB_table_phi::~ORB_table_phi()
{
	delete[] kpoint;
	delete[] r;
	delete[] rab;
	delete[] kab;
}

void ORB_table_phi::allocate
(
 	const int &ntype_in,
    const int &lmax_in,
    const int &kmesh_in,
	const double &Rmax_in,
    const double &dr_in,
    const double &dk_in
)
{
	ModuleBase::TITLE("ORB_table_phi", "allocate");

	this->ntype = ntype_in;// type of elements.
	this->lmax = lmax_in;
	this->kmesh = kmesh_in;
	this->Rmax = Rmax_in;
	this->dr = dr_in;
	this->dk = dk_in;

	assert(ntype > 0);
	assert(lmax >= 0);
	assert(kmesh > 0.0);
	assert(Rmax >= 0.0);
	assert(dr>0.0);
	assert(dk>0.0);

	// calculated from input parameters
	this->nlm = (2*lmax+1) * (2*lmax+1);
	this->Rmesh = static_cast<int>( Rmax/dr ) + 4;
	if(Rmesh%2==0) 
	{
		++Rmesh;
	}

	delete[] kpoint;
	delete[] r;
	kpoint = new double[kmesh];
	r = new double[Rmesh];

	delete[] rab;
	delete[] kab;
	kab = new double[kmesh];
	rab = new double[Rmesh];

	for (int ik = 0; ik < kmesh; ik++)
	{
		kpoint[ik] = ik * dk_in;
		kab[ik] = dk_in;
	}

	for (int ir = 0; ir < Rmesh; ir++)
	{
		r[ir] = ir * dr;
		rab[ir] = dr;
	}

	return;
}

int ORB_table_phi::get_rmesh(const double &R1, const double &R2)
{
	int rmesh = static_cast<int>((R1+R2)/ ORB_table_phi::dr) + 5;
	//mohan update 2009-09-08 +1 ==> +5
	//considering interpolation or so on...
	if (rmesh % 2 == 0) rmesh ++;
	
	if(rmesh <= 0)
	{
		//GlobalV::ofs_warning << "\n R1 = " << R1 << " R2 = " << R2;
		//GlobalV::ofs_warning << "\n rmesh = " << rmesh;
		std::cout << "\n R1 = " << R1 << " R2 = " << R2;
		std::cout << "\n rmesh = " << rmesh;
		ModuleBase::WARNING_QUIT("ORB_table_phi::get_rmesh", "rmesh <= 0");
	}
	return rmesh;
}

// Peize Lin accelerate 2017-10-02
void ORB_table_phi::cal_ST_Phi12_R
(
 	const int &job,
    const int &l,
    const Numerical_Orbital_Lm &n1,
    const Numerical_Orbital_Lm &n2,
    const int &rmesh,
    double* rs,
	double* drs
) const
{
	ModuleBase::timer::tick("ORB_table_phi", "cal_ST_Phi12_R");

	double* k1_dot_k2 = new double[kmesh];
	double* k1_dot_k2_dot_kpoint = new double[kmesh];

	// Peize Lin change 2017-12-12
	switch(job)
	{
		case 1: // calculate overlap
			if( !n1.get_psif().empty() && !n2.get_psi_k2().empty() )
			{
				for (int ik = 0; ik < kmesh; ik++)
				{
					k1_dot_k2[ik] = n1.getPsif(ik) * n2.getPsi_k2(ik);
				}
			}
			else if( !n1.get_psi_k().empty() && !n2.get_psi_k().empty() )
			{
				for (int ik = 0; ik < kmesh; ik++)
				{
					k1_dot_k2[ik] = n1.getPsi_k(ik) * n2.getPsi_k(ik);
				}
			}
			else if( !n1.get_psi_k2().empty() && !n2.get_psif().empty() )
			{
				for (int ik = 0; ik < kmesh; ik++)
				{
					k1_dot_k2[ik] = n1.getPsi_k2(ik) * n2.getPsif(ik);
				}
			}
			break;

		case 2: // calculate kinetic energy
			for (int ik = 0; ik < kmesh; ik++)
			{
				k1_dot_k2[ik] = n1.getPsi_k2(ik) * n2.getPsi_k2(ik);
			}
			break;
	}
	
	for (int ik = 0; ik < kmesh; ik++)
	{
		k1_dot_k2_dot_kpoint[ik] = k1_dot_k2[ik] * this->kpoint[ik];
	}

	//Drs
	//djl = (l*j(l-1) - (l+1)j(l+1))/(2l+1)
	
	//previous version
	
	double* integrated_func = new double[kmesh];
	
	const std::vector<std::vector<double>> &jlm1 = pSB->get_jlx()[l-1];
	const std::vector<std::vector<double>> &jl = pSB->get_jlx()[l];
	const std::vector<std::vector<double>> &jlp1 = pSB->get_jlx()[l+1];
	
	for (int ir = 0; ir < rmesh; ir++)
	{
		const std::vector<double> &jl_r = jl[ir];
		for (int ik=0; ik<kmesh; ++ik)
		{
			integrated_func[ik] = jl_r[ik] * k1_dot_k2[ik];
		}
		// Call simpson integration
		double temp = 0.0;

		ModuleBase::Integral::Simpson_Integral(kmesh,integrated_func,dk,temp);
		rs[ir] = temp * ModuleBase::FOUR_PI ;
		
		// Peize Lin accelerate 2017-10-02
		const std::vector<double> &jlm1_r = jlm1[ir];
		const std::vector<double> &jlp1_r = jlp1[ir];
		const double fac = l/(l+1.0);
		if( l==0 )
		{
			for (int ik=0; ik<kmesh; ++ik)
			{
				integrated_func[ik] = jlp1_r[ik] * k1_dot_k2_dot_kpoint[ik];
			}
		}
		else
		{
			for (int ik=0; ik<kmesh; ++ik)
			{
				integrated_func[ik] = (jlp1_r[ik]-fac*jlm1_r[ik]) * k1_dot_k2_dot_kpoint[ik];
			}
		}

		ModuleBase::Integral::Simpson_Integral(kmesh,integrated_func,dk,temp);
		drs[ir] = -ModuleBase::FOUR_PI*(l+1)/(2.0*l+1) * temp;
	}

	//liaochen modify on 2010/4/22
	//special case for R=0
	//we store Slm(R) / R**l at the fisrt point, rather than Slm(R)

	if (l > 0)
	{
		ModuleBase::GlobalFunc::ZEROS(integrated_func,kmesh);
		double temp = 0.0;
	
		for (int ik = 0; ik < kmesh; ik++)
		{
			integrated_func[ik] = k1_dot_k2[ik] * pow (kpoint[ik], l);
		}
		
		ModuleBase::Integral::Simpson_Integral(kmesh,integrated_func,kab,temp);
		rs[0] = ModuleBase::FOUR_PI / ModuleBase::Mathzone_Add1::dualfac (2*l+1) * temp;
	}

	delete [] integrated_func;
	delete [] k1_dot_k2;
	delete [] k1_dot_k2_dot_kpoint;	

	ModuleBase::timer::tick("ORB_table_phi", "cal_ST_Phi12_R");
	
	return;
}


// Peize Lin add 2017-10-27
void ORB_table_phi::cal_ST_Phi12_R
(
 	const int &job,
    const int &l,
    const Numerical_Orbital_Lm &n1,
    const Numerical_Orbital_Lm &n2,
	const set<size_t> &radials,
    double* rs,
	double* drs
) const
{
//	ModuleBase::TITLE("ORB_table_phi","cal_ST_Phi12_R");
	ModuleBase::timer::tick("ORB_table_phi", "cal_ST_Phi12_R");

	std::vector<double> k1_dot_k2(kmesh);
	switch(job)
	{
		case 1: // calculate overlap
			if( !n1.get_psif().empty() && !n2.get_psi_k2().empty() )
			{
				for (int ik = 0; ik < kmesh; ik++)
				{
					k1_dot_k2[ik] = n1.getPsif(ik) * n2.getPsi_k2(ik);
				}
			}
			else if( !n1.get_psi_k().empty() && !n2.get_psi_k().empty() )
			{
				for (int ik = 0; ik < kmesh; ik++)
				{
					k1_dot_k2[ik] = n1.getPsi_k(ik) * n2.getPsi_k(ik);
				}
			}
			else if( !n1.get_psi_k2().empty() && !n2.get_psif().empty() )
			{
				for (int ik = 0; ik < kmesh; ik++)
				{
					k1_dot_k2[ik] = n1.getPsi_k2(ik) * n2.getPsif(ik);
				}
			}
			break;

		case 2: // calculate kinetic energy
			for (int ik = 0; ik < kmesh; ik++)
			{
				k1_dot_k2[ik] = n1.getPsi_k2(ik) * n2.getPsi_k2(ik);
			}
			break;
	}
	
	std::vector<double> k1_dot_k2_dot_kpoint(kmesh);
	for (int ik = 0; ik < kmesh; ik++)
	{
		k1_dot_k2_dot_kpoint[ik] = k1_dot_k2[ik] * this->kpoint[ik];
	}

	std::vector<double> integrated_func(kmesh);
	
	const std::vector<std::vector<double>> &jlm1 = pSB->get_jlx()[l-1];
	const std::vector<std::vector<double>> &jl = pSB->get_jlx()[l];
	const std::vector<std::vector<double>> &jlp1 = pSB->get_jlx()[l+1];
	
	for( const size_t &ir : radials )
	{
		// if(rs[ir])  => rs[ir]  has been calculated
		// if(drs[ir]) => drs[ir] has been calculated
		// Actually, if(ir[ir]||dr[ir]) is enough. Double insurance for the sake of avoiding numerical errors
		if( rs[ir] && drs[ir] )	continue;			
		
		const std::vector<double> &jl_r = jl[ir];
		for (int ik=0; ik<kmesh; ++ik)
		{
			integrated_func[ik] = jl_r[ik] * k1_dot_k2[ik];
		}
		double temp = 0.0;

		ModuleBase::Integral::Simpson_Integral(kmesh,ModuleBase::GlobalFunc::VECTOR_TO_PTR(integrated_func),dk,temp);
		rs[ir] = temp * ModuleBase::FOUR_PI ;
		
		const std::vector<double> &jlm1_r = jlm1[ir];
		const std::vector<double> &jlp1_r = jlp1[ir];
		const double fac = l/(l+1.0);
		if( l==0 )
		{
			for (int ik=0; ik<kmesh; ++ik)
			{
				integrated_func[ik] = jlp1_r[ik] * k1_dot_k2_dot_kpoint[ik];
			}
		}
		else
		{
			for (int ik=0; ik<kmesh; ++ik)
			{
				integrated_func[ik] = (jlp1_r[ik]-fac*jlm1_r[ik]) * k1_dot_k2_dot_kpoint[ik];
			}
		}

		ModuleBase::Integral::Simpson_Integral(kmesh,ModuleBase::GlobalFunc::VECTOR_TO_PTR(integrated_func),dk,temp);
		drs[ir] = -ModuleBase::FOUR_PI*(l+1)/(2.0*l+1) * temp;
	}

	// cal rs[0] special
	if (l > 0)
	{
		if( radials.find(0)!=radials.end() )
		{
			for (int ik = 0; ik < kmesh; ik++)
			{
				integrated_func[ik] = k1_dot_k2[ik] * pow (kpoint[ik], l);
			}
			double temp = 0.0;

			ModuleBase::Integral::Simpson_Integral(kmesh,ModuleBase::GlobalFunc::VECTOR_TO_PTR(integrated_func),dk,temp);

			// PLEASE try to make dualfac function as input parameters
			// mohan note 2021-03-23
			rs[0] = ModuleBase::FOUR_PI / ModuleBase::Mathzone_Add1::dualfac (2*l+1) * temp;
		}
	}
	
	ModuleBase::timer::tick("ORB_table_phi", "cal_ST_Phi12_R");
	
	return;
}



void ORB_table_phi::init_Table(
	const int &job0, 
	LCAO_Orbitals &orb)
{
	ModuleBase::TITLE("ORB_table_phi", "init_Table");
	ModuleBase::timer::tick("ORB_table_phi", "init_Table");
	const int ntype = orb.get_ntype();
	assert( ORB_table_phi::dr > 0.0);
	assert( OV_nTpairs>0);

	// init 1st dimension
	switch( job0 )
	{
		case 1:
		// the second dimension stands for S(R) and dS(R)/dR
		this->Table_SR = new double****[2];
		for(int ir = 0; ir < 2; ir++)
		{
			this->Table_SR[ir] = new double***[ this->OV_nTpairs ];
		}
		break;

		case 2:
		this->Table_TR = new double****[2];
		for(int ir = 0; ir < 2; ir++)
		{
			this->Table_TR[ir] = new double***[ this->OV_nTpairs ];
		}
		break;

		case 3:
		this->Table_SR = new double****[2];
		this->Table_TR = new double****[2];
		for(int ir = 0; ir < 2; ir++)
		{
			this->Table_SR[ir] = new double***[ this->OV_nTpairs ];
			this->Table_TR[ir] = new double***[ this->OV_nTpairs ];
		}
		break;
	}

	for (int T1 = 0;  T1 < ntype ; T1++)
	{
		// Notice !! T2 start from T1
		// means that T2 >= T1
		for (int T2 = T1 ; T2 < ntype ; T2++)
		{
			// get the bigger lmax between two types
			const int Tpair=this->OV_Tpair(T1,T2);
			const int Lmax1 = orb.Phi[T1].getLmax();
			const int Lmax2 = orb.Phi[T2].getLmax();

			//L2plus1 could be reduced by considering Gaunt Coefficient
			//remain to be modified
			//??????
			const int lmax_now = std::max( Lmax1, Lmax2 );
			

			///////////////////////////////////
			// mohan add 2011-03-07
			// I think the lmax_now should be judged from two 
			// orbitals, not atom type!!!!!!!!!!!!!
			// there are space that can imporve the efficiency.
			//////////////////////////////////
			
			const int L2plus1 =  2*lmax_now + 1;

			const int nchi1 = orb.Phi[T1].getTotal_nchi();
			const int nchi2 = orb.Phi[T2].getTotal_nchi();
			const int pairs_chi = nchi1 * nchi2;

			// init 2nd dimension
			switch( job0 )
			{
				case 1:
				this->Table_SR[0][ Tpair ] = new double**[pairs_chi];
				this->Table_SR[1][ Tpair ] = new double**[pairs_chi];
				break;

				case 2:
				this->Table_TR[0][ Tpair ] = new double**[pairs_chi];
				this->Table_TR[1][ Tpair ] = new double**[pairs_chi];
				break;

				case 3:
				for(int ir = 0; ir < 2; ir++)
				{
					this->Table_SR[ir][ Tpair ] = new double**[pairs_chi];
					this->Table_TR[ir][ Tpair ] = new double**[pairs_chi];
				}
				break;
			}

			const double Rcut1 = orb.Phi[T1].getRcut();
			const double Rcut2 = orb.Phi[T2].getRcut();
			assert(Rcut1>0.0 && Rcut1<100);
			assert(Rcut2>0.0 && Rcut2<100);

			const int rmesh = this->get_rmesh( Rcut1, Rcut2);
			assert( rmesh < this->Rmesh );
			
			for (int L1 = 0; L1 < Lmax1 + 1; L1++)
			{
				for (int N1 = 0; N1 < orb.Phi[T1].getNchi(L1); N1++)
				{
					for (int L2 = 0; L2 < Lmax2 + 1; L2 ++)
					{
						for (int N2 = 0; N2 < orb.Phi[T2].getNchi(L2); N2++)
						{		
							// get the second index.
							const int Opair = this->OV_Opair(Tpair,L1,L2,N1,N2);
							
							// init 3rd dimension
							switch( job0 )
							{
								case 1:
								this->Table_SR[0][ Tpair ][ Opair ] = new double *[L2plus1];
								this->Table_SR[1][ Tpair ][ Opair ] = new double *[L2plus1];
								break;

								case 2:
								this->Table_TR[0][ Tpair ][ Opair ] = new double *[L2plus1];
								this->Table_TR[1][ Tpair ][ Opair ] = new double *[L2plus1];

								case 3:
								for(int ir = 0; ir < 2; ir++)
								{
									this->Table_SR[ir][ Tpair ][ Opair ] = new double *[L2plus1];
									this->Table_TR[ir][ Tpair ][ Opair ] = new double *[L2plus1];
								}
							}


							//L=|L1-L2|,|L1-L2|+2,...,L1+L2
							const int SL = abs(L1-L2);
							const int AL = L1+L2;
							
							for (int L=0; L < L2plus1 ; L++)
							{
								//Allocation
								switch ( job0 )
								{
									case 1:
									Table_SR[0][Tpair][Opair][L] = new double[rmesh];
									Table_SR[1][Tpair][Opair][L] = new double[rmesh];

									ModuleBase::Memory::record("ORB_table_phi","Table_SR",
									2*OV_nTpairs*pairs_chi*rmesh,"double");
									break;

									case 2:
									Table_TR[0][Tpair][Opair][L] = new double[rmesh];
									Table_TR[1][Tpair][Opair][L] = new double[rmesh];

									ModuleBase::Memory::record("ORB_table_phi","Table_TR",
									2*OV_nTpairs*pairs_chi*rmesh,"double");
									break;

									case 3:
									Table_SR[0][Tpair][Opair][L] = new double[rmesh];
									Table_SR[1][Tpair][Opair][L] = new double[rmesh];
									Table_TR[0][Tpair][Opair][L] = new double[rmesh];
									Table_TR[1][Tpair][Opair][L] = new double[rmesh];

									ModuleBase::Memory::record("ORB_table_phi","Table_SR&TR",
									2*2*OV_nTpairs*pairs_chi*rmesh,"double");
									break;
								}
									
								//for those L whose Gaunt Coefficients = 0, we
								//assign every element in Table_SR or Table_TR as zero
								if ((L > AL) || (L < SL) || ((L-SL) % 2 == 1)) 
								{
									switch ( job0 )
									{
										case 1:
										ModuleBase::GlobalFunc::ZEROS (Table_SR[0][Tpair][Opair][L], rmesh);
										ModuleBase::GlobalFunc::ZEROS (Table_SR[1][Tpair][Opair][L], rmesh);
										break;

										case 2:
										ModuleBase::GlobalFunc::ZEROS (Table_TR[0][Tpair][Opair][L], rmesh);
										ModuleBase::GlobalFunc::ZEROS (Table_TR[1][Tpair][Opair][L], rmesh);
										break;

										case 3:
										ModuleBase::GlobalFunc::ZEROS (Table_SR[0][Tpair][Opair][L], rmesh);
										ModuleBase::GlobalFunc::ZEROS (Table_SR[1][Tpair][Opair][L], rmesh);
										ModuleBase::GlobalFunc::ZEROS (Table_TR[0][Tpair][Opair][L], rmesh);
										ModuleBase::GlobalFunc::ZEROS (Table_TR[1][Tpair][Opair][L], rmesh);
										break;
									}

									continue;
								}
								
								switch( job0 )
								{
									case 1:
									{
										this->cal_ST_Phi12_R(1,L, 
												orb.Phi[T1].PhiLN(L1,N1),
												orb.Phi[T2].PhiLN(L2,N2),
												rmesh,
												Table_SR[0][Tpair][Opair][L],
												Table_SR[1][Tpair][Opair][L]);
										break;
									}
									case 2:
									{

										this->cal_ST_Phi12_R(2,L, 
												orb.Phi[T1].PhiLN(L1,N1),
												orb.Phi[T2].PhiLN(L2,N2),
												rmesh,
												Table_TR[0][Tpair][Opair][L],
												Table_TR[1][Tpair][Opair][L]);
										break;
									}
									case 3:
									{	
										this->cal_ST_Phi12_R(1,L, 
												orb.Phi[T1].PhiLN(L1,N1),
												orb.Phi[T2].PhiLN(L2,N2),
												rmesh,
												Table_SR[0][Tpair][Opair][L],
												Table_SR[1][Tpair][Opair][L]);

										this->cal_ST_Phi12_R(2,L, 
												orb.Phi[T1].PhiLN(L1,N1),
												orb.Phi[T2].PhiLN(L2,N2),
												rmesh,
												Table_TR[0][Tpair][Opair][L],
												Table_TR[1][Tpair][Opair][L]);
										break;
									}
								}
							}//end m
						}
					}//end jl
				}
			}// end il
		}// end jt
	}// end it

	switch( job0 )
	{
		case 1:
		destroy_sr = true;
		break;

		case 2:
		destroy_tr = true;
		break;

		case 3:
		destroy_sr = true;
		destroy_tr = true;
		break;
	}
		
	ModuleBase::timer::tick("ORB_table_phi", "init_Table");
	return;
}


void ORB_table_phi::Destroy_Table(LCAO_Orbitals &orb)
{
	if(!destroy_sr && !destroy_tr) return;
	
	const int ntype = orb.get_ntype();
	int dim1 = 0;
	for (int ir = 0; ir < 2; ir++)
	{
    	for (int T1 = 0; T1 < ntype; T1++)
		{
			// Notice !! T2 start from T1
			// means that T2 >= T1
    	    for (int T2 = T1; T2 < ntype; T2++)
        	{
				const int Lmax1 = orb.Phi[T1].getLmax();
				const int Lmax2 = orb.Phi[T2].getLmax();
				const int lmax_now = std::max(Lmax1, Lmax2);
				const int pairs = orb.Phi[T1].getTotal_nchi() * orb.Phi[T2].getTotal_nchi();
				
				for (int dim2 = 0; dim2 < pairs; dim2++)
				{
					for (int L = 0; L < 2*lmax_now + 1; L++)
					{
						if(destroy_sr) delete [] Table_SR[ir][dim1][dim2][L];
						if(destroy_tr) delete [] Table_TR[ir][dim1][dim2][L];
                	}
                	if(destroy_sr) delete [] Table_SR[ir][dim1][dim2];
					if(destroy_tr) delete [] Table_TR[ir][dim1][dim2];
				}
            	if(destroy_sr) delete [] Table_SR[ir][dim1];
				if(destroy_tr) delete [] Table_TR[ir][dim1];
            	dim1++;

			}
        }

		dim1 = 0;
		if(destroy_sr) delete [] Table_SR[ir];
		if(destroy_tr) delete [] Table_TR[ir];
	}

	if(destroy_sr) delete[] Table_SR;
	if(destroy_tr) delete[] Table_TR;

	return;
}



void ORB_table_phi::init_OV_Tpair(LCAO_Orbitals &orb)
{
	ModuleBase::TITLE("ORB_table_phi","init_OV_Tpair");
    assert(ntype>0);

    this->OV_nTpairs = this->ntype * (this->ntype + 1) / 2;
    this->OV_Tpair.create(ntype, ntype);
	this->OV_L2plus1.create(ntype, ntype); // mohan fix bug 2011-03-14

    int index = 0;
    for (int T1 = 0;  T1 < ntype ; T1++)
    {
		// Notice !! T2 start from T1
		// means that T2 >= T1
        for (int T2 = T1 ; T2 < ntype ; T2++)
        {
			/// (1) pairs about atom types
			//liaochen modify 2010/8/4
			///index for T1>T2 is also needed
            this->OV_Tpair(T2, T1) = index;						
			this->OV_Tpair(T1, T2) = this->OV_Tpair(T2, T1);
            
			++index;
			/// (2) pairs about lmax
			this->OV_L2plus1(T1,T2) = max(orb.Phi[T1].getLmax(), orb.Phi[T2].getLmax() )*2+1;
			this->OV_L2plus1(T2,T1) = this->OV_L2plus1(T1,T2);
        }
    }
    return;
}



void ORB_table_phi::init_OV_Opair(LCAO_Orbitals &orb)
{
    const int lmax = orb.get_lmax(); 
    const int nchimax = orb.get_nchimax();
	assert(lmax+1 > 0);
	assert(nchimax > 0);
	assert(OV_nTpairs > 0);

    this->OV_Opair.create(OV_nTpairs, lmax+1, lmax+1, nchimax, nchimax);

    for(int T1=0; T1<ntype; T1++)
    {
		// Notice !! T2 start from T1
		// means that T2 >= T1
        for(int T2=T1; T2<ntype; T2++)
        {
			const int dim1 = this->OV_Tpair(T1,T2);
			int index=0;
            for(int L1=0; L1<orb.Phi[T1].getLmax()+1; L1++)
            {
                for(int N1=0; N1<orb.Phi[T1].getNchi(L1); N1++)
                {
                    for(int L2=0; L2<orb.Phi[T2].getLmax()+1; L2++)
                    {
                        for(int N2=0; N2<orb.Phi[T2].getNchi(L2); N2++)
                        {
                            this->OV_Opair(dim1, L1, L2, N1, N2) = index;
                            ++index;
                        }// N2
                    }// L2
                }// N1
            }// L1
        }// T2
    }// T1
    return;
}

// Peize Lin update 2016-01-26
void ORB_table_phi::init_Lmax (
	const int orb_num, 
	const int mode, 
	int &Lmax_used, 
	int &Lmax,
	const int &Lmax_exx,
	const LCAO_Orbitals &orb) const
{

	auto cal_Lmax_Phi = [](int &Lmax,const LCAO_Orbitals &orb)
	{
		//obtain maxL of all type
		const int ntype = orb.get_ntype();
		for (int it = 0; it < ntype; it++)
		{
			Lmax = std::max(Lmax, orb.Phi[it].getLmax());
		}
	};

	auto cal_Lmax_Beta = [](int &Lmax,const LCAO_Orbitals &orb)
	{
		// fix bug.
		// mohan add the nonlocal part.
		// 2011-03-07
		const int ntype = orb.get_ntype();
		for(int it=0; it< ntype; it++)
		{
			Lmax = std::max(Lmax, orb.Beta[it].getLmax());
		}
	};
	auto cal_Lmax_Alpha = [](int &Lmax)
	{
		//caoyu add 2021-08-05 for descriptor basis
		Lmax = std::max(Lmax, GlobalC::ORB.get_lmax_d());
	};

	
	Lmax = -1;
	
	switch( orb_num )
	{
		case 2:
			switch( mode )
			{
				case 1:			// used in <Phi|Phi> or <Beta|Phi>
<<<<<<< HEAD
					cal_Lmax_Phi(Lmax);
					cal_Lmax_Beta(Lmax);
					cal_Lmax_Alpha(Lmax);
=======
					cal_Lmax_Phi(Lmax,orb);
					cal_Lmax_Beta(Lmax,orb);
>>>>>>> 99e21494
					//use 2lmax+1 in dS
					Lmax_used = 2*Lmax + 1;
					break;
				case 2:			// used in <jY|jY> or <Abfs|Abfs>
					Lmax = max(Lmax, Lmax_exx);
					Lmax_used = 2*Lmax + 1;
					break;
				case 3:                // used in berryphase by jingan
					cal_Lmax_Phi(Lmax,orb);
					Lmax++;
					Lmax_used = 2*Lmax + 1;
					break;
				default:
					throw std::invalid_argument("ORB_table_phi::init_Lmax orb_num=2, mode error");
					break;
			}
			break;
		case 3:
			switch( mode )
			{
				case 1:			// used in <jY|PhiPhi> or <Abfs|PhiPhi>
					cal_Lmax_Phi(Lmax,orb);
					Lmax_used = 2*Lmax + 1;
					Lmax = max(Lmax, Lmax_exx);
					Lmax_used += Lmax_exx;
					break;
				default:
					throw std::invalid_argument("ORB_table_phi::init_Lmax orb_num=3, mode error");
					break;
			}
			break;
		case 4:
			switch( mode )
			{
				case 1:			// used in <PhiPhi|PhiPhi>
					cal_Lmax_Phi(Lmax,orb);
					Lmax_used = 2*( 2*Lmax + 1 );
					break;
				default:
					throw std::invalid_argument("ORB_table_phi::init_Lmax orb_num=4, mode error");
					break;
			}
			break;
		default:
			throw std::invalid_argument("ORB_table_phi::init_Lmax orb_num error");
			break;
	}

	assert(Lmax_used >= 1);
}

// Peize Lin update 2016-01-26
void ORB_table_phi::init_Table_Spherical_Bessel (
	const int orb_num, 
	const int mode, 
	int &Lmax_used, 
	int &Lmax,
	const int &Lmax_exx,
	const LCAO_Orbitals &orb)
{
	ModuleBase::TITLE("ORB_table_phi", "init_Table_Spherical_Bessel");

	this->init_Lmax (orb_num,mode,Lmax_used,Lmax,Lmax_exx,orb);		// Peize Lin add 2016-01-26

	for( auto & sb : ModuleBase::Sph_Bessel_Recursive_Pool::D2::sb_pool )
	{
		if( this->dr * this->dk == sb.get_dx() )
		{
			pSB = &sb;
			break;
		}
	}

	if(!pSB)
	{
		ModuleBase::Sph_Bessel_Recursive_Pool::D2::sb_pool.push_back({});
		pSB = &ModuleBase::Sph_Bessel_Recursive_Pool::D2::sb_pool.back();
	}
	
	pSB->set_dx( this->dr * this->dk );
	pSB->cal_jlx( Lmax_used, this->Rmesh, this->kmesh );

/*
// some data:
//L	x		Jl(x)old	Jl(x)web(correct)
//0	4		-0.189201	-0.18920062383
//1	11.7663	-0.0643896	-0.064389590588
//3	1.5048	0.028574	0.028573980746
//5	12.8544	-0.00829602	-0.0082960169277
//6	12.8544	-0.0776037	-0.077603690549
//7	12.8544	-0.0560009	-0.070186679825
//7	12		-0.0198184	-0.024838740722
    int lll;
    int ir;
    int ik;
    std::cout << " INPUT L:  " ; cin >> lll;
    std::cout << " INPUT ir: " ; cin >> ir;
    std::cout << " INPUT ik: " ; cin >> ik;
    double kr = r[ir] * kpoint[ik];
    std::cout <<  " L=" << lll << " kr=" << kr << " J=" << jlx[lll][ir][ik] << std::endl;
    goto once_again;
*/

//	OUT(GlobalV::ofs_running,"lmax used to generate Jlq",Lmax_used);
//	OUT(GlobalV::ofs_running,"kmesh",kmesh);
//	OUT(GlobalV::ofs_running,"Rmesh",Rmesh);
	ModuleBase::Memory::record ("ORB_table_phi", "Jl(x)", (Lmax_used+1) * this->kmesh * this->Rmesh, "double");
}<|MERGE_RESOLUTION|>--- conflicted
+++ resolved
@@ -800,14 +800,8 @@
 			switch( mode )
 			{
 				case 1:			// used in <Phi|Phi> or <Beta|Phi>
-<<<<<<< HEAD
-					cal_Lmax_Phi(Lmax);
-					cal_Lmax_Beta(Lmax);
-					cal_Lmax_Alpha(Lmax);
-=======
 					cal_Lmax_Phi(Lmax,orb);
 					cal_Lmax_Beta(Lmax,orb);
->>>>>>> 99e21494
 					//use 2lmax+1 in dS
 					Lmax_used = 2*Lmax + 1;
 					break;
