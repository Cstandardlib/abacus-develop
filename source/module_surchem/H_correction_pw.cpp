--- conflicted
+++ resolved
@@ -26,9 +26,7 @@
     complex<double> *Porter_g = new complex<double>[rho_basis->npw];
     ModuleBase::GlobalFunc::ZEROS(Porter_g, rho_basis->npw);
 
-    rho_basis->real2recip(Porter, Porter_g);
-
-    this->Porter_g_anchor = Porter_g[rho_basis->ig_gge0];
+    GlobalC::UFFT.ToReciSpace(Porter, Porter_g, rho_basis);
 
     complex<double> *N = new complex<double>[rho_basis->npw];
     complex<double> *TOTN = new complex<double>[rho_basis->npw];
@@ -71,7 +69,10 @@
         for (int ig = 0; ig < rho_basis->npw; ig++)
         {
             if (ig == rho_basis->ig_gge0)
+            {
+                NG[ig] = complex<double>(tmp_q * l / L, 0.0);
                 continue;
+            }
             double GX = rho_basis->gcar[ig][0];
             double GY = rho_basis->gcar[ig][1];
             double GZ = rho_basis->gcar[ig][2];
@@ -92,7 +93,10 @@
         for (int ig = 0; ig < rho_basis->npw; ig++)
         {
             if (ig == rho_basis->ig_gge0)
+            {
+                NG[ig] = complex<double>(tmp_q * l / L, 0.0);
                 continue;
+            }
             double GX = rho_basis->gcar[ig][0];
             double GY = rho_basis->gcar[ig][1];
             double GZ = rho_basis->gcar[ig][2];
@@ -113,7 +117,10 @@
         for (int ig = 0; ig < rho_basis->npw; ig++)
         {
             if (ig == rho_basis->ig_gge0)
+            {
+                NG[ig] = complex<double>(tmp_q * l / L, 0.0);
                 continue;
+            }
             double GX = rho_basis->gcar[ig][0];
             double GY = rho_basis->gcar[ig][1];
             double GZ = rho_basis->gcar[ig][2];
@@ -171,21 +178,37 @@
     // save compensating charge in real space
     GlobalC::UFFT.ToRealSpace(comp_reci, this->comp_real, rho_basis);
 
+    // test sum of comp_real -> 0
+    // for (int i = 0; i < rho_basis->nz;i++)
+    // {
+    //     cout << comp_real[i] << endl;
+    // }
+    // double sum = 0;
+    // for (int i = 0; i < rho_basis->nxyz; i++)
+    // {
+    //     sum += comp_real[i];
+    // }
+    // sum = sum * cell.omega / rho_basis->nxyz;
+    // cout << "sum:" << sum << endl;
+    // int pp;
+    // cin >> pp;
+
     for (int ig = 0; ig < rho_basis->npw; ig++)
     {
-        if (rho_basis->gg[ig] >= 1.0e-12) // LiuXh 20180410
+        if (ig == rho_basis->ig_gge0)
+        {
+            cout << ig << endl;
+            continue;
+        }
+        else
         {
             const double fac = ModuleBase::e2 * ModuleBase::FOUR_PI / (cell.tpiba2 * rho_basis->gg[ig]);
             phi_comp_G[ig] = fac * comp_reci[ig];
         }
     }
 
-<<<<<<< HEAD
-    GlobalC::UFFT.ToRealSpace(phi_comp_G, phi_comp_R, rho_basis);
-=======
     rho_basis->recip2real(phi_comp_G, phi_comp_R);
 
->>>>>>> ec6b8ae6
     ModuleBase::matrix v_comp(GlobalV::NSPIN, rho_basis->nrxx);
     if (GlobalV::NSPIN == 4)
     {
@@ -211,92 +234,93 @@
     return v_comp;
 }
 
-// void cal_comp_force_bak(ModuleBase::matrix &force_comp, ModulePW::PW_Basis *rho_basis)
-// {
-//     ModuleBase::timer::tick("surchem", "cal_comp_force");
-
-//     std::complex<double> *aux = new std::complex<double>[rho_basis->nmaxgr];
-//     ModuleBase::GlobalFunc::ZEROS(aux, rho_basis->nrxx);
-
-//     // get nuclear chg
-//     complex<double> *vloc_g = new complex<double>[rho_basis->npw];
-//     complex<double> *n_reci = new complex<double>[rho_basis->npw];
-//     double *n_real = new double[rho_basis->nrxx];
-//     GlobalC::UFFT.ToReciSpace(GlobalC::pot.vltot, vloc_g, rho_basis); // now n is vloc in Recispace
-//     for (int ig = 0; ig < rho_basis->npw; ig++) {
-//         if(ig==rho_basis->ig_gge0)
-//         {
-//             n_reci[ig] = Porter_g_anchor; // saved zero item
-//             continue;
-//         }
-//         const double fac = ModuleBase::e2 * ModuleBase::FOUR_PI /
-//                             (GlobalC::ucell.tpiba2 * rho_basis->gg[ig]);
-
-//         n_reci[ig] = -vloc_g[ig] / fac;
-//     }
-
-//     GlobalC::UFFT.ToRealSpace(n_reci, n_real, rho_basis);
-
-//     // for (int i = 0; i < rho_basis->nz; i++)
-//     // {
-//     //     cout << n_real[i] << endl;
-//     // }
-
-//     for (int is = 0; is < GlobalV::NSPIN; is++)
-//     {
-//         for (int ir = 0; ir < rho_basis->nrxx; ir++)
-//         {
-//             aux[ir] += std::complex<double>(n_real[ir], 0.0);
-//         }
-//     }
-
-//     // to G space.
-//     rho_basis->real2recip(aux, aux);
-
-//     int iat = 0;
-//     for (int it = 0; it < GlobalC::ucell.ntype; it++)
-//     {
-//         for (int ia = 0; ia < GlobalC::ucell.atoms[it].na; ia++)
-//         {
-//             for (int ig = 0; ig < rho_basis->npw; ig++)
-//             {
-//                 const double phase = ModuleBase::TWO_PI * (rho_basis->gcar[ig] * GlobalC::ucell.atoms[it].tau[ia]);
-//                 const double factor
-//                     = phi_comp_R[rho_basis->ig2igg[ig]] * (cos(phase) * aux[ig].imag() + sin(phase) * aux[ig].real());
-//                 force_comp(iat, 0) += rho_basis->gcar[ig][0] * factor;
-//                 force_comp(iat, 1) += rho_basis->gcar[ig][1] * factor;
-//                 force_comp(iat, 2) += rho_basis->gcar[ig][2] * factor;
-//             }
-//             for (int ipol = 0; ipol < 3; ipol++)
-//             {
-//                 force_comp(iat, ipol) *= (GlobalC::ucell.tpiba * GlobalC::ucell.omega);
-//             }
-//             ++iat;
-//         }
-//     }
-//     // for (int i = 0; i < rho_basis->nz; i++)
-//     // {
-//     //     cout << GlobalC::CHR.rho[0][i] << endl;
-//     // }
-//     // cout << force_comp(0, 0) << " ";
-//     // cout << force_comp(0, 1) << " ";
-//     // cout << force_comp(0, 2) << endl;
-//     // cout << force_comp(1, 0) << " ";
-//     // cout << force_comp(1, 1) << " ";
-//     // cout << force_comp(1, 2) << endl;
-//     // this->print(GlobalV::ofs_running, "comp forces", force_comp);
-//     Parallel_Reduce::reduce_double_pool(force_comp.c, force_comp.nr * force_comp.nc);
-//     delete[] aux;
-//     delete[] vloc_g;
-//     delete[] n_real;
-//     delete[] n_reci;
-//     ModuleBase::timer::tick("surchem", "cal_comp_force");
-//     return;
-// }
+/*
+void cal_comp_force_bak(ModuleBase::matrix &force_comp, ModulePW::PW_Basis *rho_basis)
+{
+    ModuleBase::timer::tick("surchem", "cal_comp_force");
+
+    std::complex<double> *aux = new std::complex<double>[rho_basis->nmaxgr];
+    ModuleBase::GlobalFunc::ZEROS(aux, rho_basis->nrxx);
+
+    // get nuclear chg
+    complex<double> *vloc_g = new complex<double>[rho_basis->npw];
+    complex<double> *n_reci = new complex<double>[rho_basis->npw];
+    double *n_real = new double[rho_basis->nrxx];
+    GlobalC::UFFT.ToReciSpace(GlobalC::pot.vltot, vloc_g, rho_basis); // now n is vloc in Recispace
+    for (int ig = 0; ig < rho_basis->npw; ig++) {
+        if(ig==rho_basis->ig_gge0)
+        {
+            n_reci[ig] = Porter_g_anchor; // saved zero item
+            continue;
+        }
+        const double fac = ModuleBase::e2 * ModuleBase::FOUR_PI /
+                            (GlobalC::ucell.tpiba2 * rho_basis->gg[ig]);
+
+        n_reci[ig] = -vloc_g[ig] / fac;
+    }
+
+    GlobalC::UFFT.ToRealSpace(n_reci, n_real, rho_basis);
+
+    // for (int i = 0; i < rho_basis->nz; i++)
+    // {
+    //     cout << n_real[i] << endl;
+    // }
+
+    for (int is = 0; is < GlobalV::NSPIN; is++)
+    {
+        for (int ir = 0; ir < rho_basis->nrxx; ir++)
+        {
+            aux[ir] += std::complex<double>(n_real[ir], 0.0);
+        }
+    }
+
+    // to G space.
+    rho_basis->real2recip(aux, aux);
+
+    int iat = 0;
+    for (int it = 0; it < GlobalC::ucell.ntype; it++)
+    {
+        for (int ia = 0; ia < GlobalC::ucell.atoms[it].na; ia++)
+        {
+            for (int ig = 0; ig < rho_basis->npw; ig++)
+            {
+                const double phase = ModuleBase::TWO_PI * (rho_basis->gcar[ig] * GlobalC::ucell.atoms[it].tau[ia]);
+                const double factor
+                    = phi_comp_R[rho_basis->ig2igg[ig]] * (cos(phase) * aux[ig].imag() + sin(phase) * aux[ig].real());
+                force_comp(iat, 0) += rho_basis->gcar[ig][0] * factor;
+                force_comp(iat, 1) += rho_basis->gcar[ig][1] * factor;
+                force_comp(iat, 2) += rho_basis->gcar[ig][2] * factor;
+            }
+            for (int ipol = 0; ipol < 3; ipol++)
+            {
+                force_comp(iat, ipol) *= (GlobalC::ucell.tpiba * GlobalC::ucell.omega);
+            }
+            ++iat;
+        }
+    }
+    // for (int i = 0; i < rho_basis->nz; i++)
+    // {
+    //     cout << GlobalC::CHR.rho[0][i] << endl;
+    // }
+    // cout << force_comp(0, 0) << " ";
+    // cout << force_comp(0, 1) << " ";
+    // cout << force_comp(0, 2) << endl;
+    // cout << force_comp(1, 0) << " ";
+    // cout << force_comp(1, 1) << " ";
+    // cout << force_comp(1, 2) << endl;
+    // this->print(GlobalV::ofs_running, "comp forces", force_comp);
+    Parallel_Reduce::reduce_double_pool(force_comp.c, force_comp.nr * force_comp.nc);
+    delete[] aux;
+    delete[] vloc_g;
+    delete[] n_real;
+    delete[] n_reci;
+    ModuleBase::timer::tick("surchem", "cal_comp_force");
+    return;
+}
+*/
 
 void surchem::cal_comp_force(ModuleBase::matrix &force_comp, ModulePW::PW_Basis *rho_basis)
 {
-<<<<<<< HEAD
     int iat = 0;
     std::complex<double> *N = new std::complex<double>[rho_basis->npw];
     std::complex<double> *phi_comp_G = new complex<double>[rho_basis->npw];
@@ -304,41 +328,9 @@
     GlobalC::UFFT.ToReciSpace(phi_comp_R, phi_comp_G, rho_basis);
 
     for (int it = 0; it < GlobalC::ucell.ntype; it++)
-=======
-    double *phi_comp_R = new double[rho_basis->nrxx];
-    complex<double> *phi_comp_G = new complex<double>[rho_basis->npw];
-    complex<double> *comp_reci = new complex<double>[rho_basis->npw];
-    double *N_real = new double[rho_basis->nrxx];
-
-    ModuleBase::GlobalFunc::ZEROS(phi_comp_R, rho_basis->nrxx);
-    ModuleBase::GlobalFunc::ZEROS(phi_comp_G, rho_basis->npw);
-    ModuleBase::GlobalFunc::ZEROS(comp_reci, rho_basis->npw);
-    ModuleBase::GlobalFunc::ZEROS(N_real, rho_basis->nrxx);
-
-    for (int ir = 0; ir < rho_basis->nz; ir++)
-    {
-        cout << v(0, ir) << endl;
-    }
-
-    for (int ir = 0; ir < rho_basis->nrxx; ir++)
-    {
-        phi_comp_R[ir] = v(0, ir);
-    }
-
-    rho_basis->real2recip(phi_comp_R, phi_comp_G);
-    for (int ig = 0; ig < rho_basis->npw; ig++)
->>>>>>> ec6b8ae6
     {
         for (int ia = 0; ia < GlobalC::ucell.atoms[it].na; ia++)
         {
-<<<<<<< HEAD
-=======
-            const double fac = ModuleBase::e2 * ModuleBase::FOUR_PI / (cell.tpiba2 * rho_basis->gg[ig]);
-            comp_reci[ig] = phi_comp_G[ig] / fac;
-        }
-    }
-    rho_basis->recip2real(comp_reci, N_real);
->>>>>>> ec6b8ae6
 
             cout << GlobalC::ucell.atoms[it].zv << endl;
             for (int ig = 0; ig < rho_basis->npw; ig++)
@@ -372,42 +364,13 @@
             force_comp(iat, 1) *= 2;
             force_comp(iat, 2) *= 2;
 
-<<<<<<< HEAD
             cout << "Force1(Ry / Bohr)" << iat << ":"
                  << " " << force_comp(iat, 0) << " " << force_comp(iat, 1) << " " << force_comp(iat, 2) << endl;
-=======
-    rho_basis->real2recip(GlobalC::pot.vltot,vloc_g);// now n is vloc in Recispace
-    for (int ig = 0; ig < rho_basis->npw; ig++) {
-        if (rho_basis->gg[ig] >= 1.0e-12) // LiuXh 20180410
-        {
-            const double fac = ModuleBase::e2 * ModuleBase::FOUR_PI /
-                               (cell.tpiba2 * rho_basis->gg[ig]);
->>>>>>> ec6b8ae6
 
             ++iat;
         }
     }
-<<<<<<< HEAD
     delete[] vloc_at;
     delete[] N;
-=======
-    double *nr = new double[rho_basis->nrxx];
-    rho_basis->recip2real(ng, nr);
-
-    double *diff = new double[rho_basis->nrxx];
-    double *diff2 = new double[rho_basis->nrxx];
-    for (int i = 0; i < rho_basis->nrxx; i++)
-    {
-        diff[i] = N_real[i] - nr[i];
-        diff2[i] = N_real[i] - Porter[i];
-    }
-
-    for (int i = 0; i < rho_basis->nrxx;i++)
-    {
-        diff[i] -= Porter[i];
-    }
-
-    delete[] phi_comp_R;
->>>>>>> ec6b8ae6
     delete[] phi_comp_G;
 }