--- conflicted
+++ resolved
@@ -403,14 +403,11 @@
 			ModuleBase::GlobalFunc::OUT(ofs_running, "atom label",atoms[it].label);
 
 #ifndef __CMD
-<<<<<<< HEAD
 			if(!input_mag)
 			{
-			READ_VALUE(ifpos, magnet.start_magnetization[it] );
-			}
-=======
 			ModuleBase::GlobalFunc::READ_VALUE(ifpos, magnet.start_magnetization[it] );
->>>>>>> 1045c45d
+			}
+			
 
 #ifndef __SYMMETRY
 			if(GlobalV::NSPIN==4)//added by zhengdy-soc
