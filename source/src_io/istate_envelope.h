#ifndef ISTATE_ENVELOPE_H
#define ISTATE_ENVELOPE_H
#include "src_lcao/local_orbital_wfc.h"
#include "src_lcao/gint_gamma.h"
#include "src_lcao/gint_k.h"
#include "src_pw/pw_basis.h"

class IState_Envelope
{
	public:
	IState_Envelope();
	~IState_Envelope();

<<<<<<< HEAD
    /// for gamma_only
    void begin(Local_Orbital_wfc& lowf, Gint_Gamma& gg, int& out_wf, int& out_wf_r);
    /// for multi-k
    void begin(Local_Orbital_wfc& lowf, Gint_k& gk, int& out_wf, int& out_wf_r);
=======
    void begin(Local_Orbital_wfc& lowf, Gint_Gamma& gg, int& out_wfc_pw, int& out_wfc_r);
>>>>>>> 7e42ed71

private:
	bool *bands_picked;

    void set_pw_wfc(PW_Basis& pwb,
        const int& ik, const int& ib,
        const int& nspin, const int& ngk,
        const double* const* const rho,
        ModuleBase::ComplexMatrix &wfc_g);

};
#endif<|MERGE_RESOLUTION|>--- conflicted
+++ resolved
@@ -11,14 +11,10 @@
 	IState_Envelope();
 	~IState_Envelope();
 
-<<<<<<< HEAD
     /// for gamma_only
-    void begin(Local_Orbital_wfc& lowf, Gint_Gamma& gg, int& out_wf, int& out_wf_r);
+    void begin(Local_Orbital_wfc& lowf, Gint_Gamma& gg, int& out_wfc_pw, int& out_wfc_r);
     /// for multi-k
-    void begin(Local_Orbital_wfc& lowf, Gint_k& gk, int& out_wf, int& out_wf_r);
-=======
-    void begin(Local_Orbital_wfc& lowf, Gint_Gamma& gg, int& out_wfc_pw, int& out_wfc_r);
->>>>>>> 7e42ed71
+    void begin(Local_Orbital_wfc& lowf, Gint_k& gk, int& out_wfc_pw, int& out_wfc_r);
 
 private:
 	bool *bands_picked;
