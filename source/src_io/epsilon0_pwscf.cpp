--- conflicted
+++ resolved
@@ -133,13 +133,8 @@
 				}
 			}
 		}
-<<<<<<< HEAD
-
-		double coff = 64 * PI /GlobalC::ucell.omega/GlobalC::kv.nks;
-=======
 		
 		double coff = 64 * ModuleBase::PI /GlobalC::ucell.omega/GlobalC::kv.nks;
->>>>>>> df588d58
 		std::cout << "all finish" << std::endl;
 
 		for(int iw=0; iw<nomega; iw++)
@@ -259,13 +254,8 @@
 				}
 			}
 		}
-<<<<<<< HEAD
-
-		double coff = 128 * PI /GlobalC::ucell.omega/GlobalC::kv.nks;
-=======
 		
 		double coff = 128 * ModuleBase::PI /GlobalC::ucell.omega/GlobalC::kv.nks;
->>>>>>> df588d58
 		std::cout << "all finish" << std::endl;
 
 		for(int iw=0; iw<nomega; iw++)
@@ -409,13 +399,8 @@
 	else if(GlobalV::NSPIN == 2)
 		return (GlobalC::wf.wg(ik,ib) * 1.0/ GlobalC::kv.wk[ik] );
 	else				// Peize Lin add 2019-05-01
-<<<<<<< HEAD
-		throw std::domain_error(TO_STRING(__FILE__)+" line "+TO_STRING(__LINE__));
-}
-=======
 		throw std::domain_error(ModuleBase::GlobalFunc::TO_STRING(__FILE__)+" line "+ModuleBase::GlobalFunc::TO_STRING(__LINE__));
 } 
->>>>>>> df588d58
 void Epsilon0_pwscf:: Cal_dipole(int ik)
 {
 
