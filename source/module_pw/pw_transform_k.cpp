--- conflicted
+++ resolved
@@ -41,11 +41,7 @@
     {
         out[igl] = this->ft.auxg[this->igl2isz_k[igl+startig]] / double(this->nxyz);
     }
-<<<<<<< HEAD
-    ModuleBase::timer::tick("PW_Basis_K", "real2recip");
-=======
-    ModuleBase::timer::tick(this->classname, "real2recip");
->>>>>>> 22887eba
+    ModuleBase::timer::tick(this->classname, "real2recip");
     return;
 }
 
