--- conflicted
+++ resolved
@@ -22,11 +22,6 @@
 
     void update_ethr(const int &iter);
 
-<<<<<<< HEAD
-    void iter_end(std::ofstream &ofs);
-
-=======
->>>>>>> 8c6c3122
 	// this should be moved to other places, mohan note 2021-03-03
     void print_eigenvalue(std::ofstream &ofs);
 };
