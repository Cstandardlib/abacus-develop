--- conflicted
+++ resolved
@@ -154,161 +154,7 @@
     return;
 }
 
-<<<<<<< HEAD
-void Sto_Forces::cal_force_nl(ModuleBase::matrix& forcenl)
-{
-	ModuleBase::TITLE("Sto_Forces","cal_force_nl");
-	ModuleBase::timer::tick("Sto_Forces","cal_force_nl");
-
-    const int nkb = GlobalC::ppcell.nkb;
-	if(nkb == 0) return; // mohan add 2010-07-25
-	
-	// dbecp: conj( -iG * <Beta(nkb,npw)|psi(nbnd,npw)> )
-	ModuleBase::ComplexArray dbecp( nkb, GlobalV::NBANDS, 3);
-    ModuleBase::ComplexMatrix becp( nkb, GlobalV::NBANDS);
-    
-	
-	// vkb1: |Beta(nkb,npw)><Beta(nkb,npw)|psi(nbnd,npw)>
-	ModuleBase::ComplexMatrix vkb1( nkb, GlobalC::wf.npwx );
-
-    for (int ik = 0;ik < GlobalC::kv.nks;ik++)
-    {
-        if (GlobalV::NSPIN==2) GlobalV::CURRENT_SPIN = GlobalC::kv.isk[ik];
-        GlobalC::wf.npw = GlobalC::kv.ngk[ik];
-        // generate vkb
-        if (GlobalC::ppcell.nkb > 0)
-        {
-            GlobalC::ppcell.getvnl(ik, GlobalC::ppcell.vkb);
-        }
-
-        // get becp according to wave functions and vkb
-        // important here ! becp must set zero!!
-		// vkb: Beta(nkb,npw)
-		// becp(nkb,nbnd): <Beta(nkb,npw)|psi(nbnd,npw)>
-        becp.zero_out();
-        for (int ib=0; ib<GlobalV::NBANDS; ib++)
-        {
-            for (int i=0;i<nkb;i++)
-            {
-                for (int ig=0; ig<GlobalC::wf.npw; ig++)
-                {
-                    becp(i,ib) += GlobalC::wf.evc[ik](ib,ig)* conj( GlobalC::ppcell.vkb(i,ig) );
-                }
-            }
-        }
-        Parallel_Reduce::reduce_complex_double_pool( becp.c, becp.size);
-
-        //out.printcm_real("becp",becp,1.0e-4);
-        // Calculate the derivative of beta,
-        // |dbeta> =  -ig * |beta>
-        dbecp.zero_out();
-        for (int ipol = 0; ipol<3; ipol++)
-        {
-			for (int i = 0;i < nkb;i++)
-			{
-				if (ipol==0)
-				{
-					for (int ig=0; ig<GlobalC::wf.npw; ig++)
-						vkb1(i, ig) = GlobalC::ppcell.vkb(i, ig) * ModuleBase::NEG_IMAG_UNIT * GlobalC::wfcpw->getgcar(ik,ig).x;
-				}
-				if (ipol==1)
-				{
-					for (int ig=0; ig<GlobalC::wf.npw; ig++)
-						vkb1(i, ig) = GlobalC::ppcell.vkb(i, ig) * ModuleBase::NEG_IMAG_UNIT * GlobalC::wfcpw->getgcar(ik,ig).y;
-				}
-				if (ipol==2)
-				{
-					for (int ig=0; ig<GlobalC::wf.npw; ig++)
-						vkb1(i, ig) = GlobalC::ppcell.vkb(i, ig) * ModuleBase::NEG_IMAG_UNIT * GlobalC::wfcpw->getgcar(ik,ig).z;
-				}
-			}
-            for (int ib=0; ib<GlobalV::NBANDS; ib++)
-            {
-                for (int i=0; i<nkb; i++)
-                {
-                    for (int ig=0; ig<GlobalC::wf.npw; ig++)
-                    {
-                        dbecp(i,ib, ipol) += conj( vkb1(i,ig) ) * GlobalC::wf.evc[ik](ib,ig) ;
-                    }
-                }
-            }
-        }// end ipol
-
-//		don't need to reduce here, keep dbecp different in each processor,
-//		and at last sum up all the forces.
-//		Parallel_Reduce::reduce_complex_double_pool( dbecp.ptr, dbecp.ndata);
-
-//		double *cf = new double[ucell.nat*3];
-//		ZEROS(cf, ucell.nat);
-		for (int ib=0; ib<GlobalV::NBANDS; ib++)
-		{
-			double fac = GlobalC::wf.wg(ik, ib) * 2.0 * GlobalC::ucell.tpiba;
-        	int iat = 0;
-        	int sum = 0;
-			for (int it=0; it<GlobalC::ucell.ntype; it++)
-			{
-				const int Nprojs = GlobalC::ucell.atoms[it].nh;
-				for (int ia=0; ia<GlobalC::ucell.atoms[it].na; ia++)
-				{
-					for (int ip=0; ip<Nprojs; ip++)
-					{
-						double ps = GlobalC::ppcell.deeq(GlobalV::CURRENT_SPIN, iat, ip, ip) ;
-						const int inkb = sum + ip; 
-						//out<<"\n ps = "<<ps;
-
-						for (int ipol=0; ipol<3; ipol++)
-						{
-							const double dbb = ( conj( dbecp( inkb, ib, ipol) ) * becp( inkb, ib) ).real();
-							forcenl(iat, ipol) = forcenl(iat, ipol) - ps * fac * dbb;
-							//cf[iat*3+ipol] += ps * fac * dbb;
-						}
-					}
-
-					//if ( ucell.atoms[it].nbeta > ucell.atoms[it].lmax+1 )    //{zws add 20160110
-					//{
-					//cout << " \n multi-projector force calculation ... " << endl;
-					for (int ip=0; ip<Nprojs; ip++)
-					{
-						const int inkb = sum + ip;
-						//for (int ip2=0; ip2<Nprojs; ip2++)
-						for (int ip2=ip+1; ip2<Nprojs; ip2++)
-						{
-						//if ( ip != ip2 )
-						//{
-							const int jnkb = sum + ip2;
-							double ps = GlobalC::ppcell.deeq(GlobalV::CURRENT_SPIN, iat, ip2, ip) ;
-
-							for (int ipol=0; ipol<3; ipol++)
-							{
-								const double dbb = ( conj( dbecp( inkb, ib, ipol) ) * becp( jnkb, ib)
-										+ dbecp( jnkb, ib, ipol) * conj(becp( inkb, ib) ) ).real();
-								//const double dbb = ( conj( dbecp( inkb, ib, ipol) ) * becp( jnkb, ib) ).real();
-								forcenl(iat, ipol) = forcenl(iat, ipol) - ps * fac * dbb;
-								//cf[iat*3+ipol] += ps * fac * dbb;
-							}
-						//}
-						}
-					}
-					//}    //}zws add 20160110
-
-					++iat;
-					sum+=Nprojs;
-				}
-			} //end it
-		} //end band
-    }// end ik
-
-    // sum up forcenl from all processors
-    Parallel_Reduce::reduce_double_pool(forcenl.c, forcenl.nr * forcenl.nc);
-//  this->print(ofs_running, "nonlocal forces", forcenl);
-	ModuleBase::timer::tick("Sto_Forces","cal_force_nl");
-    return;
-}
-
-void Sto_Forces::cal_sto_force_nl(ModuleBase::matrix& forcenl, Stochastic_WF& stowf)
-=======
 void Sto_Forces::cal_sto_force_nl(ModuleBase::matrix& forcenl, const psi::Psi<complex<double>>* psi_in, Stochastic_WF& stowf)
->>>>>>> 22887eba
 {
 	ModuleBase::TITLE("Sto_Forces","cal_force_nl");
 	ModuleBase::timer::tick("Sto_Forces","cal_force_nl");
