--- conflicted
+++ resolved
@@ -57,13 +57,8 @@
 }
 
 void K_Vectors::set(
-<<<<<<< HEAD
     const ModuleSymmetry::Symmetry &symm,
-    const string &k_file_name,
-=======
-    const Symmetry &symm,
     const std::string &k_file_name,
->>>>>>> 8a8b3175
     const int& nspin_in,
     const Matrix3 &reciprocal_vec,
     const Matrix3 &latvec)
@@ -288,13 +283,8 @@
         }
 		else if (kword == "Line_Cartesian" )
 		{
-<<<<<<< HEAD
-			//cout << " kword = " << kword << endl;
+			//std::cout << " kword = " << kword << std::endl;
 			if(ModuleSymmetry::Symmetry::symm_flag)
-=======
-			//std::cout << " kword = " << kword << std::endl;
-			if(Symmetry::symm_flag)
->>>>>>> 8a8b3175
 			{
 				WARNING("K_Vectors::read_kpoints","Line mode of k-points is open, please set symmetry to 0.");
 				return 0;
@@ -381,13 +371,8 @@
 
 		else if (kword == "Line_Direct" || kword == "L" || kword == "Line" )
 		{
-<<<<<<< HEAD
-			//cout << " kword = " << kword << endl;
+			//std::cout << " kword = " << kword << std::endl;
 			if(ModuleSymmetry::Symmetry::symm_flag)
-=======
-			//std::cout << " kword = " << kword << std::endl;
-			if(Symmetry::symm_flag)
->>>>>>> 8a8b3175
 			{
 				WARNING("K_Vectors::read_kpoints","Line mode of k-points is open, please set symmetry to 0.");
 				return 0;
@@ -1033,13 +1018,8 @@
 //LiuXh add a new function here,
 //20180515
 void K_Vectors::set_after_vc(
-<<<<<<< HEAD
         const ModuleSymmetry::Symmetry &symm,
-        const string &k_file_name,
-=======
-        const Symmetry &symm,
         const std::string &k_file_name,
->>>>>>> 8a8b3175
         const int& nspin_in,
         const Matrix3 &reciprocal_vec,
         const Matrix3 &latvec)
