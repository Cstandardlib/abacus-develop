--- conflicted
+++ resolved
@@ -276,6 +276,7 @@
 	ModuleBase::TITLE("wavefunc","diago_PAO_in_pw_k2");
 	// (6) Prepare for atmoic orbitals or random orbitals
 	const int starting_nw = this->get_starting_nw();
+	if(starting_nw == 0) return;
 	assert(starting_nw > 0);
 
 	const int nbasis = wvf.get_nbasis();
@@ -361,18 +362,7 @@
 			// get the wave functions
 			// by first diagolize PAO
 			// wave functions.
-<<<<<<< HEAD
-			if(GlobalV::CALCULATION.substr(0,3) == "sto")
-			{
-				this->diago_PAO_in_pw_k(ik, this->evc[ik]);
-			}
-			else
-			{
-				//this->diago_PAO_in_pw_k(ik, *psi_in);
-			}
-=======
-			this->diago_PAO_in_pw_k(ik, *psi_in);
->>>>>>> 22887eba
+			//this->diago_PAO_in_pw_k(ik, *psi_in);
 		}
 #ifdef __LCAO
 		else if(GlobalV::BASIS_TYPE=="lcao_in_pw")
