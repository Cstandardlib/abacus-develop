#include "wavefunc.h"
#include "global.h"
#include "../src_lcao/wavefunc_in_pw.h"
#include "../src_io/winput.h"
#include "../src_io/chi0_hilbert.h"

wavefunc::wavefunc()
{
	allocate_ekb = false;
	out_wf = 0;
}

wavefunc::~wavefunc()
{
	if(GlobalV::test_deconstructor)
	{
		std::cout << " ~wavefunc()" << std::endl;
	}
	if(allocate_ekb)
	{
		// bug still remains, hard to find!
		// it might be somewhere out there,
		// may be in diagH_LAPACK.
		// I don't know why.......
		// mohan 2010-08-08
		//for(int ik=0; ik<GlobalC::kv.nks-1; ik++) delete[] ekb[ik];
		//delete[] ekb;
	}
}

void wavefunc::allocate_ekb_wg(const int nks)
{
    TITLE("wavefunc","init_local");
    this->npwx = this->setupIndGk(GlobalC::pw, nks);

	// band energies
	this->ekb = new double*[nks];
	for(int ik=0; ik<nks; ik++)
	{
		ekb[ik] = new double[GlobalV::NBANDS];
		ZEROS(ekb[ik],GlobalV::NBANDS);
	}
	this->allocate_ekb = true;

	// the weight of each k point and band
    this->wg.create(nks, GlobalV::NBANDS);
    Memory::record("wavefunc","ekb",nks*GlobalV::NBANDS,"double");
    Memory::record("wavefunc","wg",nks*GlobalV::NBANDS,"double");

    return;
}

void wavefunc::allocate(const int nks)
{
	TITLE("wavefunc","allocate");

	this->npwx = this->setupIndGk(GlobalC::pw, nks);
	OUT(GlobalV::ofs_running,"npwx",npwx);

	assert(npwx > 0);
	assert(nks > 0);
	if( (GlobalV::CALCULATION!="scf-sto" && GlobalV::CALCULATION!="relax-sto" && GlobalV::CALCULATION!="md-sto") ) //qianrui add
	assert(GlobalV::NBANDS > 0);

	// allocate for kinetic energy
	delete[] g2kin;
	this->g2kin = new double[npwx];
	ZEROS(g2kin, npwx);
	Memory::record("wavefunc","g2kin",npwx,"double");

	// if use spin orbital, do not double nks but double allocate evc and wanf2.
	int prefactor = 1;
	if(GlobalV::NSPIN==4) prefactor = GlobalV::NPOL;//added by zhengdy-soc

	this->ekb = new double*[nks];
	for(int ik=0; ik<nks; ik++)
	{
		ekb[ik] = new double[GlobalV::NBANDS];
		ZEROS(ekb[ik], GlobalV::NBANDS);
	}
	this->allocate_ekb = true;

	// the weight of each k point and band
	this->wg.create(nks, GlobalV::NBANDS);
	Memory::record("wavefunc","et",nks*GlobalV::NBANDS,"double");
	Memory::record("wavefunc","wg",nks*GlobalV::NBANDS,"double");

	delete[] evc;
	delete[] wanf2;

	const int nks2 = nks;

	if(GlobalV::CALCULATION=="nscf" && GlobalC::wf.mem_saver==1)
	{
		// mohan add 2010-09-07
		this->evc = new ComplexMatrix[1];
		this->wanf2 = new ComplexMatrix[1];

		// //added by zhengdy-soc
		evc[0].create(GlobalV::NBANDS, npwx * GlobalV::NPOL);

		if(GlobalV::BASIS_TYPE=="lcao_in_pw")
		{
			wanf2[0].create(GlobalV::NLOCAL, npwx * GlobalV::NPOL);
<<<<<<< HEAD
			std::cout << " Memory for wanf2 (MB): " <<
				Memory::record("wavefunc","wanf2",GlobalV::NLOCAL*(prefactor*npwx),"complexmatrix") << std::endl;
		}
		std::cout << " MEMORY FOR PSI (MB)  : " <<
=======
			std::cout << " Memory for wanf2 (MB): " << 
				Memory::record("wavefunc","wanf2",GlobalV::NLOCAL*(prefactor*npwx),"complexmatrix") << std::endl;
		}
		std::cout << " MEMORY FOR PSI (MB)  : " << 
>>>>>>> 8c6c3122
			Memory::record("wavefunc","evc",GlobalV::NBANDS*(prefactor*npwx),"complexmatrix") << std::endl;
	}
	else
	{
		this->evc = new ComplexMatrix [nks2];
		this->wanf2 = new ComplexMatrix [nks2];

		for (int ik = 0; ik < nks2; ik++)
		{
			this->evc[ik].create(GlobalV::NBANDS, npwx * GlobalV::NPOL);//added by zhengdy-soc

			//Mohan add 2010-1-10
			if((GlobalV::BASIS_TYPE=="lcao" || GlobalV::BASIS_TYPE=="lcao_in_pw") || winput::out_spillage==2)
			{
				this->wanf2[ik].create(GlobalV::NLOCAL, npwx * GlobalV::NPOL);//added by zhengdy-soc
			}
		};

<<<<<<< HEAD
		std::cout << " MEMORY FOR PSI (MB)  : " <<
=======
		std::cout << " MEMORY FOR PSI (MB)  : " << 
>>>>>>> 8c6c3122
		Memory::record("wavefunc","evc",nks2*GlobalV::NBANDS*(prefactor*npwx),"complexmatrix") << std::endl;
	}

	//showMemStats();
	return;
}

//===================================================================
// This routine computes an estimate of the start_ wavefunctions
// from superposition of atomic wavefunctions or random wave functions.
//===================================================================
#include "occupy.h"
void wavefunc::wfcinit(void)
{
    TITLE("wavefunc","wfcinit");
    timer::tick("wavefunc","wfcinit");

    this->wfcinit_k();

    GlobalC::en.demet = 0.0;

    //================================
    // Occupations are computed here
    //================================
	if(GlobalV::BASIS_TYPE=="pw")
	{
		// mohan fix bug 2011-02-25,
		// in nscf, occupations is not needed,
		if(GlobalV::CALCULATION=="scf" || GlobalV::CALCULATION=="md" || GlobalV::CALCULATION=="relax") //pengfei 2014-10-13
		{
    		Occupy::calculate_weights();
		}
	}
    if (GlobalV::test_wf>2)
    {
        GlobalC::out.printrm(GlobalV::ofs_running, " wg  ",  wg);
        this->check_psi(evc);
    }

    timer::tick("wavefunc","wfcinit");
    return;
}

int wavefunc::get_starting_nw(void)const
{
    if (start_wfc == "file")
    {
		throw std::runtime_error("wavefunc::get_starting_nw. start_ wfc from file: not implemented yet! "+TO_STRING(__FILE__)+" line "+TO_STRING(__LINE__)); 	// Peize Lin change 2019-05-01
        //WARNING_QUIT("wfcinit_k","\n start_ wfc from file: not implemented yet!");
        //**********************************************************************
        // ... read the wavefunction into memory (if it is not done in c_bands)
        //**********************************************************************
    }
    else if (start_wfc.substr(0,6) == "atomic")
    {
        if (GlobalC::ucell.natomwfc >= GlobalV::NBANDS)
        {
            if(GlobalV::test_wf)GlobalV::ofs_running << " Start wave functions are all pseudo atomic wave functions." << std::endl;
        }
        else
        {
            if(GlobalV::test_wf)GlobalV::ofs_running << " Start wave functions are atomic + "
            << GlobalV::NBANDS - GlobalC::ucell.natomwfc
            << " random wave functions." << std::endl;
        }
        return max(GlobalC::ucell.natomwfc,  GlobalV::NBANDS);
    }
    else if (start_wfc == "random")
    {
        if(GlobalV::test_wf)GlobalV::ofs_running << " Start wave functions are all random." << std::endl;
        return GlobalV::NBANDS;
    }
    else
    {
		throw std::runtime_error("wavefunc::get_starting_nw. Don't know what to do! Please Check source code! "+TO_STRING(__FILE__)+" line "+TO_STRING(__LINE__)); 	// Peize Lin change 2019-05-01
        //WARNING_QUIT("get_starting_nw","Don't know what to do! Please Check source code!");
    }
}



#ifdef __LCAO
void wavefunc::LCAO_in_pw_k(const int &ik, ComplexMatrix &wvf)
{
	TITLE("wavefunc","LCAO_in_pw_k");
	timer::tick("wavefunc","LCAO_in_pw_k");

	assert(GlobalV::BASIS_TYPE=="lcao_in_pw");

	static bool ltable = false;

	if(!ltable)
	{
		this->table_local.create(GlobalC::ucell.ntype, GlobalC::ucell.nmax_total, GlobalV::NQX);

		// GlobalC::ORB.orbital_file: file name of the numerical atomic orbitals (NAOs)
		// table_local: generate one-dimensional table for NAOs
		Wavefunc_in_pw::make_table_q(GlobalC::ORB.orbital_file, this->table_local);
		ltable = true;
	}

	Wavefunc_in_pw::produce_local_basis_in_pw(ik, wvf, this->table_local);

	//-------------------------------------------------------------
	// (2) diago to get GlobalC::wf.ekb, then the weights can be calculated.
	//-------------------------------------------------------------
    GlobalC::hm.hpw.allocate(this->npwx, GlobalV::NPOL, GlobalC::ppcell.nkb, GlobalC::pw.nrxx);
	GlobalC::hm.hpw.init_k(ik);

	//GlobalC::hm.diagH_subspace(ik ,GlobalV::NLOCAL, GlobalV::NBANDS, wvf, wvf, ekb[ik]);
//	for(int ib=0; ib<GlobalV::NBANDS; ib++)
//	{
//		std::cout << " ib=" << ib << " e=" << ekb[ik][ib] << std::endl;
//	}

//	DONE(GlobalV::ofs_running,"CONSTRUCT_LOCAL_BASIS_IN_PW");

	timer::tick("wavefunc","LCAO_in_pw_k");
	return;
}


void wavefunc::LCAO_in_pw_k_q(const int &ik, ComplexMatrix &wvf, Vector3<double> q)   // pengfei  2016-11-23
{
	TITLE("wavefunc","LCAO_in_pw_k_q");
	timer::tick("wavefunc","LCAO_in_pw_k_q");
	//assert(LOCAL_BASIS==4); xiaohui modify 2013-09-01
	assert(GlobalV::BASIS_TYPE=="lcao_in_pw"); //xiaohui add 2013-09-01. Attention! How about "BASIS_TYPE=="lcao""???

	Wavefunc_in_pw::produce_local_basis_q_in_pw(ik, wvf, this->table_local, q);

	timer::tick("wavefunc","LCAO_in_pw_k_q");
	return;
}
#endif


void wavefunc::diago_PAO_in_pw_k(const int &ik, ComplexMatrix &wvf)
{
	TITLE("wavefunc","diago_PAO_in_pw_k");
	GlobalC::hm.hpw.init_k(ik);
    this->diago_PAO_in_pw_k2(ik, wvf);

	return;
}

void wavefunc::diago_PAO_in_pw_k2(const int &ik, ComplexMatrix &wvf)
{
	TITLE("wavefunc","diago_PAO_in_pw_k2");
	// (6) Prepare for atmoic orbitals or random orbitals
	const int starting_nw = this->get_starting_nw();
	assert(starting_nw > 0);

	ComplexMatrix wfcatom(starting_nw, npwx * GlobalV::NPOL);//added by zhengdy-soc
	if(GlobalV::test_wf)OUT(GlobalV::ofs_running, "starting_nw", starting_nw);
	if(start_wfc.substr(0,6)=="atomic")
	{
		this->atomic_wfc(ik, this->npw, GlobalC::ucell.lmax_ppwf, wfcatom, GlobalC::ppcell.tab_at, GlobalV::NQX, GlobalV::DQ);
		if( start_wfc == "atomic+random" && starting_nw == GlobalC::ucell.natomwfc )//added by qianrui 2021-5-16
		{
<<<<<<< HEAD
			double rr, arg;
			for(int ib = 0 ; ib < starting_nw ; ++ib )
			{
				int startig = 0;
				for(int ip = 0 ; ip < GlobalV::NPOL; ++ip)
				{
					for(int ig = 0 ; ig < npw ; ++ig)
					{
						rr = rand()/double(RAND_MAX);
						arg = TWO_PI * rand()/double(RAND_MAX);
						wfcatom(ib,startig+ig) *= (1.0 + 0.05 * std::complex<double>(rr * cos(arg), rr * sin(arg)));
					}
					startig += npwx;
				}
			}
=======
			this->atomicrandom(wfcatom,0,starting_nw,ik);
>>>>>>> 8c6c3122
		}

		//====================================================
		// If not enough atomic wfc are available, complete
		// with random wfcs
		//====================================================
		this->random(wfcatom, GlobalC::ucell.natomwfc, GlobalV::NBANDS, ik);
	}
	else if(start_wfc=="random")
	{
			this->random(wfcatom,0,GlobalV::NBANDS,ik);
	}

	// (7) Diago with cg method.
	double *etatom  = new double[starting_nw];
	ZEROS(etatom, starting_nw);
	//if(GlobalV::DIAGO_TYPE == "cg") xiaohui modify 2013-09-02
	if(GlobalV::KS_SOLVER=="cg") //xiaohui add 2013-09-02
	{
		GlobalC::hm.diagH_subspace(ik ,starting_nw, GlobalV::NBANDS, wfcatom, wfcatom, etatom);
	}

	/*
	GlobalV::ofs_running << " " << "ik = " << ik << " Bands(eV)" << std::endl;
	for (int ib=0;ib<starting_nw;ib++)
	{
		GlobalV::ofs_running << " " << std::setw(15) << etatom[ib]*Ry_to_eV << std::endl;
	}
	*/

	assert(wvf.nr <= wfcatom.nr);
	for (int ib=0; ib<GlobalV::NBANDS; ib++)
	{
		for (int ig=0; ig<this->npwx; ig++)
		{
			wvf(ib, ig) = wfcatom(ib, ig);
			if(GlobalV::NPOL==2) wvf(ib,ig + this->npwx) = wfcatom(ib,ig + this->npwx);
		}
	}

	//added by zhengdy-soc
/*	for(int i = 0;i<starting_nw;i++)
	{
		ekb[ik][i] = etatom[i];
	}*/
	delete[] etatom;
}

void wavefunc::wfcinit_k(void)
{
	TITLE("wavefunc","wfcinit_k");

	if(mem_saver)
	{
		return;
	}

	for(int ik=0; ik<GlobalC::kv.nks; ik++)
	{
		if (GlobalV::BASIS_TYPE=="pw")
		{
			// get the wave functions
			// by first diagolize PAO
			// wave functions.
			this->diago_PAO_in_pw_k(ik, GlobalC::wf.evc[ik]);
		}
#ifdef __LCAO
		else if(GlobalV::BASIS_TYPE=="lcao_in_pw")
		{
			// just get the numerical local basis wave functions
			// in plane wave basis
			this->LCAO_in_pw_k(ik, GlobalC::wf.wanf2[ik]);
		}
#endif
	}

	//---------------------------------------------------
	//  calculte the overlap <i,0 | e^{i(q+G)r} | j,R>
	//---------------------------------------------------
#ifdef __LCAO
	if((!GlobalC::chi0_hilbert.epsilon) && GlobalC::chi0_hilbert.kmesh_interpolation )    // pengfei  2016-11-23
	{
		GlobalC::chi0_hilbert.Parallel_G();    // for parallel: make sure in each core, G(all_gcars(GlobalC::pw.gcars))  are the same

		// iw1->i, iw2->j, R store the positions of the neighbor unitcells that |i,0> and |j,R> have overlaps
		R = new Vector3<int>** [GlobalV::NLOCAL];
		for(int iw1=0; iw1<GlobalV::NLOCAL; iw1++)
		{
			R[iw1] = new Vector3<int>* [GlobalV::NLOCAL];
			for(int iw2=0; iw2<GlobalV::NLOCAL; iw2++)
			{
				R[iw1][iw2] = new Vector3<int>[GlobalC::chi0_hilbert.lcao_box[0]*GlobalC::chi0_hilbert.lcao_box[1]*GlobalC::chi0_hilbert.lcao_box[2]];
			}
		}

		Rmax = new int* [GlobalV::NLOCAL];
		for(int iw=0; iw<GlobalV::NLOCAL; iw++)
		{
			Rmax[iw] = new int[GlobalV::NLOCAL];
		}

		int NR; // The Max number of the overlaps for each iw1,iw2;
		NR = get_R(GlobalC::chi0_hilbert.lcao_box[0],GlobalC::chi0_hilbert.lcao_box[1],GlobalC::chi0_hilbert.lcao_box[2]);

		// store the overlap relationship to "nearest.dat"
		std::stringstream ss;
		ss << GlobalV::global_out_dir <<"nearest.dat";
		std::ofstream ofs(ss.str().c_str());
		ofs << NR << std::endl;
		std::cout <<"NR = "<<NR<<std::endl;    // Max
		for(int iw1=0; iw1<GlobalV::NLOCAL; iw1++)
		{
			for(int iw2=0; iw2<GlobalV::NLOCAL; iw2++)
			{
				ofs<<iw1<<"   "<<iw2<<"    "<<Rmax[iw1][iw2]<<std::endl;   // iw1, iw2, and how many overlaps between iw1 and iw2
				for(int i=0; i<Rmax[iw1][iw2]; i++)
				{
					ofs<<R[iw1][iw2][i].x<<"  "<<R[iw1][iw2][i].y<<"  "<<R[iw1][iw2][i].z<<std::endl;   // positions
				}
			}
		}
		ofs.close();

		int NG = GlobalC::chi0_hilbert.dim;  // chi0's dimension
<<<<<<< HEAD

		std::complex<double> ***wanf2_q;    // <j,0 | k+G+q>

=======
		
		std::complex<double> ***wanf2_q;    // <j,0 | k+G+q>
		
>>>>>>> 8c6c3122
		wanf2_q = new std::complex<double> **[GlobalC::kv.nks];
		for(int ik=0; ik<GlobalC::kv.nks; ik++)
		{
			wanf2_q[ik] = new std::complex<double> *[GlobalV::NLOCAL];
			for(int iw=0; iw<GlobalV::NLOCAL; iw++)
			{
				wanf2_q[ik][iw] = new std::complex<double>[npwx];
			}
		}
<<<<<<< HEAD

		std::complex<double> overlap_aux[GlobalV::NLOCAL][GlobalV::NLOCAL][NG][NR];     // <i,0 | e^{i(q+G)r} | j,R>
=======
		
		std::complex<double> overlap_aux[GlobalV::NLOCAL][GlobalV::NLOCAL][NG][NR];     // <i,0 | e^{i(q+G)r} | j,R> 
>>>>>>> 8c6c3122
		std::complex<double> overlap[GlobalV::NLOCAL][GlobalV::NLOCAL][NG][NR];
		double overlap_aux_R[GlobalV::NLOCAL][GlobalV::NLOCAL][NG][NR];       //real part
		double overlap_R[GlobalV::NLOCAL][GlobalV::NLOCAL][NG][NR];
		double overlap_aux_I[GlobalV::NLOCAL][GlobalV::NLOCAL][NG][NR];       //imag part
		double overlap_I[GlobalV::NLOCAL][GlobalV::NLOCAL][NG][NR];

		ComplexMatrix Mat;
		Mat.create(GlobalV::NLOCAL,npwx);
		Vector3<double> qg; // q+G
		Vector3<double> gkqg, Rcar[GlobalV::NLOCAL][GlobalV::NLOCAL][NR];  // k+G+qg, Rcartesian

		for(int iw1=0;iw1<GlobalV::NLOCAL; iw1++)
		{
			for(int iw2=0; iw2<GlobalV::NLOCAL; iw2++)
			{
				for(int i=0; i<NR; i++)
				{
					Rcar[iw1][iw2][i].x = 0.0; Rcar[iw1][iw2][i].y = 0.0;Rcar[iw1][iw2][i].z = 0.0;
				}
			}
		}

		for(int iw1=0; iw1<GlobalV::NLOCAL; iw1++)
		{
			for(int iw2=0; iw2<GlobalV::NLOCAL; iw2++)
			{
				for(int i=0; i<Rmax[iw1][iw2]; i++)
				{
					Rcar[iw1][iw2][i].x = GlobalC::ucell.latvec.e11 * R[iw1][iw2][i].x
					+ GlobalC::ucell.latvec.e21 * R[iw1][iw2][i].y + GlobalC::ucell.latvec.e31 * R[iw1][iw2][i].z;
					Rcar[iw1][iw2][i].y = GlobalC::ucell.latvec.e12 * R[iw1][iw2][i].x
					+ GlobalC::ucell.latvec.e22 * R[iw1][iw2][i].y + GlobalC::ucell.latvec.e32 * R[iw1][iw2][i].z;
					Rcar[iw1][iw2][i].z = GlobalC::ucell.latvec.e13 * R[iw1][iw2][i].x
					+ GlobalC::ucell.latvec.e23 * R[iw1][iw2][i].y + GlobalC::ucell.latvec.e33 * R[iw1][iw2][i].z;
				}
			}
		}
<<<<<<< HEAD


		double arg;
=======
 
		
		double arg; 
>>>>>>> 8c6c3122
		std::complex<double> phase;
		for(int iq=0; iq<GlobalC::chi0_hilbert.nq; iq++)
		{
			for(int iw1=0; iw1<GlobalV::NLOCAL; iw1++)
			{
				for(int iw2=0; iw2<GlobalV::NLOCAL; iw2++)
				{
					for(int ig=0; ig<NG; ig++)
					{
						ZEROS( overlap_aux[iw1][iw2][ig], NR);
					}
				}
			}
		}

		// main
		for(int iq=0; iq<GlobalC::chi0_hilbert.nq; iq++)    // loop over iq
		{
			for(int iw1=0; iw1<GlobalV::NLOCAL; iw1++)
			{
				for(int iw2=0; iw2<GlobalV::NLOCAL; iw2++)
				{
					for(int ig=0; ig<NG; ig++)
					{
						ZEROS( overlap_aux[iw1][iw2][ig], NR);
					}
				}
			}

			for(int g=0; g<NG; g++)    // loop over ig
			{
				qg.x = GlobalC::chi0_hilbert.qcar[iq][0] + GlobalC::chi0_hilbert.all_gcar[g].x;
				qg.y = GlobalC::chi0_hilbert.qcar[iq][1] + GlobalC::chi0_hilbert.all_gcar[g].y;
				qg.z = GlobalC::chi0_hilbert.qcar[iq][2] + GlobalC::chi0_hilbert.all_gcar[g].z;
				std::cout <<"qg = "<<qg.x<<" "<<qg.y<<" "<<qg.z<<std::endl;
				for(int ik=0; ik<GlobalC::kv.nks; ik++)
				{
					this->LCAO_in_pw_k_q(ik, Mat, qg);
					for(int iw=0; iw<GlobalV::NLOCAL; iw++)
					{
						for(int ig=0; ig<GlobalC::kv.ngk[ik]; ig++)
						{
							wanf2_q[ik][iw][ig] = Mat(iw,ig);
						}
					}
				}
				for(int iw1=0; iw1<GlobalV::NLOCAL; iw1++)    // loop over iw1
				{
					for(int iw2=0; iw2<GlobalV::NLOCAL; iw2++)  // loop over iw2
					{
						for(int ik=0;ik<GlobalC::kv.nks;ik++)         // loop over ik
						{
							for(int ig=0;ig<GlobalC::kv.ngk[ik];ig++)    // loop over ig
							{
								gkqg = GlobalC::pw.get_GPlusK_cartesian(ik, GlobalC::wf.igk(ik, ig)) + qg;
								for(int ir=0; ir<Rmax[iw1][iw2]; ir++)   // Rmax
								{
									arg = gkqg * Rcar[iw1][iw2][ir] * TWO_PI;
									phase = std::complex<double>( cos(arg),  -sin(arg) );
<<<<<<< HEAD
									overlap_aux[iw1][iw2][g][ir] += conj(GlobalC::wf.wanf2[ik](iw1,ig))
									* wanf2_q[ik][iw2][ig] * phase/static_cast<double>(GlobalC::kv.nks);
=======
									overlap_aux[iw1][iw2][g][ir] += conj(GlobalC::wf.wanf2[ik](iw1,ig)) 
									* wanf2_q[ik][iw2][ig] * phase/static_cast<double>(GlobalC::kv.nks);		
>>>>>>> 8c6c3122
									// Peize Lin add static_cast 2018-07-14
								}
							}
						}
					}
				}
			}

			for(int g=0; g<NG; g++)
			{
				for(int iw1=0; iw1<GlobalV::NLOCAL; iw1++)
				{
					for(int iw2=0; iw2<GlobalV::NLOCAL; iw2++)
					{
						for(int ir=0; ir<NR; ir++)
						{
							overlap_aux_R[iw1][iw2][g][ir] = overlap_aux[iw1][iw2][g][ir].real();
							overlap_aux_I[iw1][iw2][g][ir] = overlap_aux[iw1][iw2][g][ir].imag();
						}
					}
				}
			}

#ifdef __MPI
			MPI_Allreduce(overlap_aux_R,overlap_R,GlobalV::NLOCAL * GlobalV::NLOCAL * NG * NR,MPI_DOUBLE,MPI_SUM,POOL_WORLD);
			MPI_Allreduce(overlap_aux_I,overlap_I,GlobalV::NLOCAL * GlobalV::NLOCAL * NG * NR,MPI_DOUBLE,MPI_SUM,POOL_WORLD);
#endif

			for(int g=0; g<NG; g++)
			{
				for(int iw1=0; iw1<GlobalV::NLOCAL; iw1++)
				{
					for(int iw2=0; iw2<GlobalV::NLOCAL; iw2++)
					{
						for(int ir=0; ir<NR; ir++)
						{
<<<<<<< HEAD
							overlap[iw1][iw2][g][ir] = std::complex<double>( overlap_R[iw1][iw2][g][ir],
=======
							overlap[iw1][iw2][g][ir] = std::complex<double>( overlap_R[iw1][iw2][g][ir], 
>>>>>>> 8c6c3122
							overlap_I[iw1][iw2][g][ir]);
						}
					}
				}
			}

			//------------------------------
			// store the overlap in q_(iq)
			//------------------------------
			std::stringstream ss1;
			ss1 << GlobalV::global_out_dir <<"q_"<<iq;
			std::ofstream ofs1(ss1.str().c_str());
			ofs1<<NG<<std::endl;
			for(int g=0; g<NG; g++)
			{
				for(int iw1=0; iw1<GlobalV::NLOCAL; iw1++)
				{
					for(int iw2=0; iw2<GlobalV::NLOCAL; iw2++)
					{
						for(int ir=0; ir<Rmax[iw1][iw2]; ir++)
						{
							ofs1<<overlap[iw1][iw2][g][ir]<<"  ";
						}
						ofs1<<std::endl;
					}
				}
				// mohan update 2021-02-24
				ofs1<<std::endl; ofs1<<std::endl;
			}
			ofs1.close();
		}

		for(int iw1=0; iw1<GlobalV::NLOCAL; iw1++)
		{
			for(int iw2=0; iw2<GlobalV::NLOCAL; iw2++)
			{
				delete[] R[iw1][iw2];
			}
			delete[] R[iw1];
		}
		delete[] R;

		for(int iw=0; iw<GlobalV::NLOCAL; iw++)
		{
			delete[] Rmax[iw];
		}
		delete[] Rmax;

		for(int ik=0; ik<GlobalC::kv.nks; ik++)
		{
			for(int iw=0; iw<GlobalV::NLOCAL; iw++)
			{
				delete[] wanf2_q[ik][iw];
			}
			delete[] wanf2_q[ik];
		}
		delete[] wanf2_q;

	}
#endif

	return;
}

//--------------------------------------------
// get the nearest unitcell positions
// that exist overlaps between two orbitals
// iw1 and iw2
//--------------------------------------------
int wavefunc::get_R(int ix, int iy, int iz)   // pengfei 2016-11-23
{
	int count;
	Vector3<double> r,r1,r2;

	for(int iw1=0; iw1<GlobalV::NLOCAL; iw1++)
	{
		for(int iw2=0; iw2<GlobalV::NLOCAL; iw2++)
		{
			int it1 = iw2it(iw1); int ia1 = iw2ia(iw1);
			int it2 = iw2it(iw2); int ia2 = iw2ia(iw2);
			//std::cout <<"iw1= "<<iw1<<" iw2= "<<iw2<<" it1= "<<it1<<" ia1= "<<ia1<<" it2= "<<it2<<" ia2= "<<ia2<<std::endl;
			count = 0;

			for(int nx=-int(ix/2);nx<=int(ix/2);nx++)
			{
				for(int ny=-int(iy/2);ny<=int(iy/2);ny++)
				{
					for(int nz=-int(iz/2);nz<=int(iz/2);nz++)
					{
						//std::cout <<"count = "<<count<<std::endl;
						//std::cout<<"nx= "<<nx<<" ny= "<<ny<<" nz= "<<nz<<std::endl;
						r1.x = GlobalC::ucell.atoms[it1].tau[ia1].x * GlobalC::ucell.lat0;
						r1.y = GlobalC::ucell.atoms[it1].tau[ia1].y * GlobalC::ucell.lat0;
						r1.z = GlobalC::ucell.atoms[it1].tau[ia1].z * GlobalC::ucell.lat0;
						r2.x = (GlobalC::ucell.atoms[it2].tau[ia2].x
						+ GlobalC::ucell.latvec.e11 * nx + GlobalC::ucell.latvec.e21 * ny + GlobalC::ucell.latvec.e31 * nz) * GlobalC::ucell.lat0;
						r2.y = (GlobalC::ucell.atoms[it2].tau[ia2].y
						+ GlobalC::ucell.latvec.e12 * nx + GlobalC::ucell.latvec.e22 * ny + GlobalC::ucell.latvec.e32 * nz) * GlobalC::ucell.lat0;
						r2.z = (GlobalC::ucell.atoms[it2].tau[ia2].z
						+ GlobalC::ucell.latvec.e13 * nx + GlobalC::ucell.latvec.e23 * ny + GlobalC::ucell.latvec.e33 * nz) * GlobalC::ucell.lat0;
						r = r2 - r1;
						double distance = sqrt(r*r);

						if(distance < (GlobalC::ucell.atoms[it1].Rcut + GlobalC::ucell.atoms[it2].Rcut))
						{
							R[iw1][iw2][count].x = nx;
							R[iw1][iw2][count].y = ny;
							R[iw1][iw2][count].z = nz;
							count++;
						}
					}
				}
			}
			Rmax[iw1][iw2] = count;
		}
	}

	int NR = 0;
	for(int iw1=0;iw1<GlobalV::NLOCAL;iw1++)
	{
		for(int iw2=0;iw2<GlobalV::NLOCAL;iw2++)
		{
			if(Rmax[iw1][iw2] > NR)
			{
				NR = Rmax[iw1][iw2];
			}
		}
	}

	return NR;
}


int wavefunc::iw2it( int iw)    // pengfei 2016-11-23
{
    int ic, type;
    ic =0;
    for(int it =0; it<GlobalC::ucell.ntype; it++)
	{
        for(int ia = 0; ia<GlobalC::ucell.atoms[it].na; ia++)
        {
            for(int L=0; L<GlobalC::ucell.atoms[it].nwl+1; L++)
			{
                for(int N=0; N<GlobalC::ucell.atoms[it].l_nchi[L]; N++)
                {
                    for(int i=0; i<(2*L+1); i++)
                    {
                        if(ic == iw)
                        {
                           type = it;
                        }
                        ic++;
					}
                }
			}
        }
	}
    return type;
}

int wavefunc::iw2ia( int iw)    // pengfei 2016-11-23
{
	int ic, na;
	ic =0;
	for(int it =0; it<GlobalC::ucell.ntype; it++)
	{
		for(int ia = 0; ia<GlobalC::ucell.atoms[it].na; ia++)
		{
			for(int L=0; L<GlobalC::ucell.atoms[it].nwl+1; L++)
				for(int N=0; N<GlobalC::ucell.atoms[it].l_nchi[L]; N++)
				{
					for(int i=0; i<(2*L+1); i++)
					{
						if(ic == iw)
						{
							na = ia;
						}
						ic++;
					}
				}
		}
	}
	return na;
}

//LiuXh add a new function here,
//20180515
void wavefunc::init_after_vc(const int nks)
{
    static bool done_once = false;
    if(done_once)
    {
        //return; //LiuXh add 2017-12-12
    }
    else
    {
        done_once = true;
    }

    TITLE("wavefunc","init");
    //this->npwx = this->setupIndGk(GlobalC::pw, nks);
    OUT(GlobalV::ofs_running,"npwx",npwx);

    assert(npwx > 0);
    assert(nks > 0);
    assert(GlobalV::NBANDS > 0);

    delete[] g2kin;
    this->g2kin = new double[npwx];   // [npw],kinetic energy
    ZEROS(g2kin, npwx);
    Memory::record("wavefunc","g2kin",npwx,"double");
    if(GlobalV::test_wf)OUT(GlobalV::ofs_running,"g2kin allocation","Done");

    int prefactor = 1;
    this->ekb = new double*[nks];
    for(int ik=0; ik<nks; ik++)
    {
        ekb[ik] = new double[GlobalV::NBANDS];
        ZEROS(ekb[ik], GlobalV::NBANDS);
    }
    this->allocate_ekb = true;

    this->wg.create(nks, GlobalV::NBANDS);       // the weight of each k point and band
    Memory::record("wavefunc","et",nks*GlobalV::NBANDS,"double");
    Memory::record("wavefunc","wg",nks*GlobalV::NBANDS,"double");
    if(GlobalV::test_wf)OUT(GlobalV::ofs_running, "et allocation","Done");
    if(GlobalV::test_wf)OUT(GlobalV::ofs_running, "wg allocation","Done");

    delete[] evc;
    delete[] wanf2;

    const int nks2 = nks * prefactor;

    if(GlobalV::CALCULATION=="nscf" && GlobalC::wf.mem_saver==1)
    {
        this->evc = new ComplexMatrix[1];
        this->wanf2 = new ComplexMatrix[1];

        evc[0].create(GlobalV::NBANDS*prefactor, npwx);
        if(GlobalV::BASIS_TYPE=="lcao_in_pw")
        {
            wanf2[0].create(GlobalV::NLOCAL*prefactor, npwx);
            std::cout << " Memory for wanf2 (MB): " <<
            Memory::record("wavefunc","wanf2",(GlobalV::NLOCAL*prefactor)*npwx,"complexmatrix") << std::endl;
        }
        std::cout << " MEMORY FOR PSI (MB)  : " <<
        Memory::record("wavefunc","evc",(GlobalV::NBANDS*prefactor)*npwx,"complexmatrix") << std::endl;
    }
    else
    {
        this->evc = new ComplexMatrix [nks2];
        this->wanf2 = new ComplexMatrix [nks2];

        for (int ik = 0; ik < nks2; ik++)
        {
            this->evc[ik].create(GlobalV::NBANDS*prefactor, npwx);

            if((GlobalV::BASIS_TYPE=="lcao" || GlobalV::BASIS_TYPE=="lcao_in_pw") || winput::out_spillage==2)
            {
                this->wanf2[ik].create(GlobalV::NLOCAL, npwx);
            }
        }

        std::cout << " MEMORY FOR PSI (MB)  : " <<
        Memory::record("wavefunc","evc",(nks*prefactor)*(GlobalV::NBANDS*prefactor)*npwx,"complexmatrix") << std::endl;
    }

    if(GlobalV::test_wf)
    {
        OUT(GlobalV::ofs_running,"evc allocation","Done");
        if(GlobalV::BASIS_TYPE=="lcao" || GlobalV::BASIS_TYPE=="lcao_in_pw")
        {
            OUT(GlobalV::ofs_running,"wanf2 allocation","Done");
        }
    }

    return;
}<|MERGE_RESOLUTION|>--- conflicted
+++ resolved
@@ -102,17 +102,10 @@
 		if(GlobalV::BASIS_TYPE=="lcao_in_pw")
 		{
 			wanf2[0].create(GlobalV::NLOCAL, npwx * GlobalV::NPOL);
-<<<<<<< HEAD
 			std::cout << " Memory for wanf2 (MB): " <<
 				Memory::record("wavefunc","wanf2",GlobalV::NLOCAL*(prefactor*npwx),"complexmatrix") << std::endl;
 		}
 		std::cout << " MEMORY FOR PSI (MB)  : " <<
-=======
-			std::cout << " Memory for wanf2 (MB): " << 
-				Memory::record("wavefunc","wanf2",GlobalV::NLOCAL*(prefactor*npwx),"complexmatrix") << std::endl;
-		}
-		std::cout << " MEMORY FOR PSI (MB)  : " << 
->>>>>>> 8c6c3122
 			Memory::record("wavefunc","evc",GlobalV::NBANDS*(prefactor*npwx),"complexmatrix") << std::endl;
 	}
 	else
@@ -131,11 +124,7 @@
 			}
 		};
 
-<<<<<<< HEAD
 		std::cout << " MEMORY FOR PSI (MB)  : " <<
-=======
-		std::cout << " MEMORY FOR PSI (MB)  : " << 
->>>>>>> 8c6c3122
 		Memory::record("wavefunc","evc",nks2*GlobalV::NBANDS*(prefactor*npwx),"complexmatrix") << std::endl;
 	}
 
@@ -243,6 +232,7 @@
 	// (2) diago to get GlobalC::wf.ekb, then the weights can be calculated.
 	//-------------------------------------------------------------
     GlobalC::hm.hpw.allocate(this->npwx, GlobalV::NPOL, GlobalC::ppcell.nkb, GlobalC::pw.nrxx);
+	GlobalC::hm.hpw_gpu.allocate(this->npwx, GlobalV::NPOL, GlobalC::ppcell.nkb, GlobalC::pw.nrxx);
 	GlobalC::hm.hpw.init_k(ik);
 
 	//GlobalC::hm.diagH_subspace(ik ,GlobalV::NLOCAL, GlobalV::NBANDS, wvf, wvf, ekb[ik]);
@@ -277,6 +267,7 @@
 {
 	TITLE("wavefunc","diago_PAO_in_pw_k");
 	GlobalC::hm.hpw.init_k(ik);
+	GlobalC::hm.hpw_gpu.init_k(ik);
     this->diago_PAO_in_pw_k2(ik, wvf);
 
 	return;
@@ -296,25 +287,7 @@
 		this->atomic_wfc(ik, this->npw, GlobalC::ucell.lmax_ppwf, wfcatom, GlobalC::ppcell.tab_at, GlobalV::NQX, GlobalV::DQ);
 		if( start_wfc == "atomic+random" && starting_nw == GlobalC::ucell.natomwfc )//added by qianrui 2021-5-16
 		{
-<<<<<<< HEAD
-			double rr, arg;
-			for(int ib = 0 ; ib < starting_nw ; ++ib )
-			{
-				int startig = 0;
-				for(int ip = 0 ; ip < GlobalV::NPOL; ++ip)
-				{
-					for(int ig = 0 ; ig < npw ; ++ig)
-					{
-						rr = rand()/double(RAND_MAX);
-						arg = TWO_PI * rand()/double(RAND_MAX);
-						wfcatom(ib,startig+ig) *= (1.0 + 0.05 * std::complex<double>(rr * cos(arg), rr * sin(arg)));
-					}
-					startig += npwx;
-				}
-			}
-=======
 			this->atomicrandom(wfcatom,0,starting_nw,ik);
->>>>>>> 8c6c3122
 		}
 
 		//====================================================
@@ -439,15 +412,9 @@
 		ofs.close();
 
 		int NG = GlobalC::chi0_hilbert.dim;  // chi0's dimension
-<<<<<<< HEAD
 
 		std::complex<double> ***wanf2_q;    // <j,0 | k+G+q>
 
-=======
-		
-		std::complex<double> ***wanf2_q;    // <j,0 | k+G+q>
-		
->>>>>>> 8c6c3122
 		wanf2_q = new std::complex<double> **[GlobalC::kv.nks];
 		for(int ik=0; ik<GlobalC::kv.nks; ik++)
 		{
@@ -457,13 +424,8 @@
 				wanf2_q[ik][iw] = new std::complex<double>[npwx];
 			}
 		}
-<<<<<<< HEAD
 
 		std::complex<double> overlap_aux[GlobalV::NLOCAL][GlobalV::NLOCAL][NG][NR];     // <i,0 | e^{i(q+G)r} | j,R>
-=======
-		
-		std::complex<double> overlap_aux[GlobalV::NLOCAL][GlobalV::NLOCAL][NG][NR];     // <i,0 | e^{i(q+G)r} | j,R> 
->>>>>>> 8c6c3122
 		std::complex<double> overlap[GlobalV::NLOCAL][GlobalV::NLOCAL][NG][NR];
 		double overlap_aux_R[GlobalV::NLOCAL][GlobalV::NLOCAL][NG][NR];       //real part
 		double overlap_R[GlobalV::NLOCAL][GlobalV::NLOCAL][NG][NR];
@@ -501,15 +463,9 @@
 				}
 			}
 		}
-<<<<<<< HEAD
 
 
 		double arg;
-=======
- 
-		
-		double arg; 
->>>>>>> 8c6c3122
 		std::complex<double> phase;
 		for(int iq=0; iq<GlobalC::chi0_hilbert.nq; iq++)
 		{
@@ -569,13 +525,8 @@
 								{
 									arg = gkqg * Rcar[iw1][iw2][ir] * TWO_PI;
 									phase = std::complex<double>( cos(arg),  -sin(arg) );
-<<<<<<< HEAD
 									overlap_aux[iw1][iw2][g][ir] += conj(GlobalC::wf.wanf2[ik](iw1,ig))
 									* wanf2_q[ik][iw2][ig] * phase/static_cast<double>(GlobalC::kv.nks);
-=======
-									overlap_aux[iw1][iw2][g][ir] += conj(GlobalC::wf.wanf2[ik](iw1,ig)) 
-									* wanf2_q[ik][iw2][ig] * phase/static_cast<double>(GlobalC::kv.nks);		
->>>>>>> 8c6c3122
 									// Peize Lin add static_cast 2018-07-14
 								}
 							}
@@ -612,11 +563,7 @@
 					{
 						for(int ir=0; ir<NR; ir++)
 						{
-<<<<<<< HEAD
 							overlap[iw1][iw2][g][ir] = std::complex<double>( overlap_R[iw1][iw2][g][ir],
-=======
-							overlap[iw1][iw2][g][ir] = std::complex<double>( overlap_R[iw1][iw2][g][ir], 
->>>>>>> 8c6c3122
 							overlap_I[iw1][iw2][g][ir]);
 						}
 					}
