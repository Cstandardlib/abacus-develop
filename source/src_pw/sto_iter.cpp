#include "global.h"
#include "sto_iter.h"
#include "occupy.h"
#include "diago_cg.h" 
#include "../module_base/tool_title.h"
#include "../module_base/tool_quit.h"
#include "../module_base/timer.h"
#include "../src_parallel/parallel_reduce.h"

double Stochastic_Iter:: mu=0;
double Stochastic_Iter:: mu0=0;
double Stochastic_Iter:: Emin=0;
double Stochastic_Iter:: Emax=0;
double Stochastic_Iter:: fwhm=0.03;
double Stochastic_Iter:: targ_e=0;

Stochastic_Iter::Stochastic_Iter()
{
    spolyv = new double [1];
    change = false;
}

Stochastic_Iter::~Stochastic_Iter()
{
    delete[] spolyv;
}

void Stochastic_Iter::init(const int dim, int* nchip_in)
{
    nchip = nchip_in;
    targetne = GlobalC::CHR.nelec;
    stoche.init( dim, INPUT.nche_sto );
    stohchi.init();
    delete [] spolyv;
    int norder = stoche.norder;
    spolyv = new double [norder];
    Emin = INPUT.emin_sto;
    Emax = INPUT.emax_sto;
}

void Stochastic_Iter::orthog(const int& ik, Stochastic_WF& stowf)
{
    ModuleBase::TITLE("Stochastic_Iter","orthog");
    //orthogonal part
    if(GlobalV::NBANDS > 0)
    {
	    const int nchipk=stowf.nchip[ik];
	    const int npw = GlobalC::wf.npw;
	    const int npwx = GlobalC::wf.npwx;
        std::complex<double> *wfgin = stowf.chi0[ik].c, *wfgout = stowf.chiortho[ik].c;
	    for(int ig = 0 ; ig < npwx * nchipk; ++ig)
	    {
		    wfgout[ig] = wfgin[ig];
	    }

	    //orthogonal part
	    complex<double> *sum = new complex<double> [GlobalV::NBANDS * nchipk];
	    char transC='C';
	    char transN='N';
    
	    //sum(b<NBANDS, a<nchi) = < psi_b | chi_a >
	    zgemm_(&transC, &transN, &GlobalV::NBANDS, &nchipk, &npw, &ModuleBase::ONE, 
                GlobalC::wf.evc[ik].c, &npwx, wfgout, &npwx, &ModuleBase::ZERO, sum, &GlobalV::NBANDS);
	    Parallel_Reduce::reduce_complex_double_pool(sum, GlobalV::NBANDS * nchipk);
    
	    //psi -= psi * sum
	    zgemm_(&transN, &transN, &npw, &nchipk, &GlobalV::NBANDS, &ModuleBase::NEG_ONE, 
                GlobalC::wf.evc[ik].c, &npwx, sum, &GlobalV::NBANDS, &ModuleBase::ONE, wfgout, &npwx);
	    delete[] sum;
    }
}

void Stochastic_Iter::checkemm(const int& ik, int &iter, Stochastic_WF& stowf)
{
    ModuleBase::TITLE("Stochastic_Iter","checkemm");
    if(iter > 5)
	{
        return;
	}
        
    int norder = stoche.norder;
    complex<double> * pchi;
    int ntest = 1;

    if (nchip[ik] < ntest) 
	{
		ntest = nchip[ik];
	}

    for(int ichi = 0; ichi < ntest; ++ichi)
    {
        if(GlobalV::NBANDS > 0)
        {
            pchi = &stowf.chiortho[ik](ichi,0);
        }  
        else
        {
            pchi = &stowf.chi0[ik](ichi,0);
        }
        while(1)
        {
            bool converge;
            converge = stoche.checkconverge(
				stohchi.hchi_reciprocal, 
				pchi, 
				Stochastic_hchi::Emax, 
				Stochastic_hchi::Emin, 
				5);

            if(!converge)
			{
                change = true;
			}
            else
			{
                break;
			}
        }
    }
    if(ik == GlobalC::kv.nks-1)
    {
        Emax = Stochastic_hchi:: Emax;
        Emin = Stochastic_hchi:: Emin;

#ifdef __MPI
        MPI_Allreduce(MPI_IN_PLACE, &Emax, 1, MPI_DOUBLE, MPI_MAX , MPI_COMM_WORLD);
        MPI_Allreduce(MPI_IN_PLACE, &Emin, 1, MPI_DOUBLE, MPI_MIN , MPI_COMM_WORLD);
        MPI_Allreduce(MPI_IN_PLACE, &change, 1, MPI_CHAR, MPI_LOR , MPI_COMM_WORLD);
#endif
        Stochastic_hchi:: Emin = Emin;
        Stochastic_hchi:: Emax = Emax;
        if(change)
	    {
	    	GlobalV::ofs_running<<"New Emax "<<Stochastic_hchi:: Emax<<" ; new Emin "<<Stochastic_hchi:: Emin<<std::endl;
	    }
        change = false;
    }
}

void Stochastic_Iter::itermu(int &iter) 
{
    ModuleBase::TITLE("Stochastic_Iter","itermu");
    ModuleBase::timer::tick("Stochastic_Iter","itermu");
    double dmu;
    if(iter == 1)
    {
        dmu = 2;
        th_ne = 0.1 * GlobalV::SCF_THR * GlobalC::CHR.nelec;
        // std::cout<<"th_ne "<<th_ne<<std::endl;
    }
    else
    {
        dmu = 0.1;
        th_ne = GlobalV::SCF_THR * 1e-2 * GlobalC::CHR.nelec;
    }
    mu = mu0 - dmu;
    double ne1 = calne();
    double mu1 = mu;

    mu = mu0 + dmu;
    double ne2 = calne();
    double mu2 = mu;
    double Dne = th_ne + 1;
    double ne3;
    double mu3;
    
    //test the domin of mu
    /*for(mu = -5; mu<5;mu+=0.2)
    {
        ne3 = calne();
        cout<<"mu: "<<mu<<" ; ne: "<<ne3<<endl;
    }
    exit(0);*/
    while(ne1 > targetne)
    {
        ne2 = ne1;
        mu2 = mu1;
        mu1 -= dmu;
        mu = mu1;
        ne1 = calne();
        std::cout<<"Reset mu1 from "<<mu1+dmu<<" to "<<mu1<<std::endl;
        dmu *= 2;
    }
    while(ne2 < targetne)
    {
        ne1 = ne2;
        mu1 = mu2;
        mu2 += dmu;
        mu = mu2;
        ne2 = calne();
        // cout<<"Reset mu2 from "<<mu2-dmu<<" to "<<mu2<<endl;
        dmu *= 2;
    }
    int count = 0;
    while(Dne > th_ne)
    {
        mu3 = (mu2 + mu1) / 2;
        mu = mu3;
        ne3 = calne();
        if(ne3 < targetne)
        {
            ne1 = ne3;
            mu1 = mu3;
        }
        else if(ne3 > targetne)
        {
            ne2 = ne3;
            mu2 = mu3;
        }
        Dne = abs(targetne - ne3);
        //cout<<setw(20)<<"targetne"<<setw(20)<<"ne"<<setw(20)<<"mu"<<setw(20)<<"Dne"<<endl;
        //cout<<setw(20)<<targetne<<setw(20)<<ne3<<setw(20)<<mu3<<setw(20)<<Dne<<endl;
        count++;
        if(count > 60)
        {
            std::cout<<"Fermi energy cannot be converged. Set THNE to "<<th_ne<<std::endl;
            th_ne *= 1e1;
            if(th_ne > 1e1) ModuleBase::WARNING_QUIT("Stochastic_Iter",
                                         "Cannot converge feimi energy. Please retry with different random number");
        }
    }
    GlobalV::ofs_running<<"Converge fermi energy = "<<mu<<" Ry in "<<count<<" steps."<<std::endl;
    //precision check
    double tmpre;
    tmpre = stoche.coef[stoche.norder-1] * spolyv[stoche.norder-1];
    MPI_Allreduce(MPI_IN_PLACE, &tmpre, 1, MPI_DOUBLE, MPI_SUM , MPI_COMM_WORLD);
<<<<<<< HEAD
    GlobalV::ofs_running<<"Chebyshev Precision: "<<abs(tmpre/targetne)*1e9<<"E+09"<<std::endl;
=======
    GlobalV::ofs_running<<"Chebyshev Precision: "<<abs(tmpre/targetne)*1e9<<"E-9"<<std::endl;
>>>>>>> 8617aeaa
    if(tmpre/targetne > GlobalV::SCF_THR )
    {
        stringstream ss;
        ss<<tmpre/targetne;
        string fractxt,tartxt,itertxt;
        ss>>fractxt;
        ss.clear();
        ss<<GlobalV::SCF_THR;
        ss>>tartxt;
        ss.clear();
        ss<<iter+1;
        ss>>itertxt;
        string warningtxt = "Iter "+itertxt+": (Chebyshev error = "+fractxt+" > threshold = "+tartxt+" ) Please add more expansion terms for Chebychev expansion.";
        ModuleBase::WARNING("Stochastic_Chebychev", warningtxt);
    }


    GlobalC::en.ef = mu = mu0 = mu3;
    
    //Set wf.wg 
    if(GlobalV::NBANDS > 0)
    {
        for(int ikk = 0; ikk < GlobalC::kv.nks; ++ikk)
        {
            double *en = GlobalC::wf.ekb[ikk];
            for(int iksb = 0; iksb < GlobalV::NBANDS; ++iksb)
            {
                GlobalC::wf.wg(ikk,iksb) = fd(en[iksb])*GlobalC::kv.wk[ikk];
            }
        }
    }
    ModuleBase::timer::tick("Stochastic_Iter","itermu");
    return;
}

void Stochastic_Iter:: sumpolyval_k(const int& ik, Stochastic_WF& stowf)
{
    ModuleBase::TITLE("Stochastic_Iter","sumpolyval_k");
    ModuleBase::timer::tick("Stochastic_Iter","sumpolyval");
    int norder = stoche.norder;
    if(ik==0)   ModuleBase::GlobalFunc::ZEROS(spolyv, norder);
    std::complex<double> * pchi;
    if(GlobalV::NBANDS > 0)  pchi = stowf.chiortho[ik].c; 
    else            pchi = stowf.chi0[ik].c;
    stoche.calpolyval(stohchi.hchi_reciprocal, pchi, nchip[ik]);
    for(int i = 0 ; i < norder ; ++i)
    {
        spolyv[i] += stoche.polyvalue[i] * GlobalC::kv.wk[ik];
    }
    ModuleBase::timer::tick("Stochastic_Iter","sumpolyval");
    return;
}


double Stochastic_Iter::calne()
{  
    ModuleBase::timer::tick("Stochastic_Iter","calne");

    stoche.calcoef(nfd);
    int norder = stoche.norder;
    double totne = 0;
    KS_ne = 0;
    double sto_ne = BlasConnector::dot(norder,stoche.coef,1,spolyv,1);
    if(GlobalV::NBANDS > 0)
    {
        for(int ikk = 0; ikk < GlobalC::kv.nks; ++ikk)
        {
            double *en=GlobalC::wf.ekb[ikk];
            for(int iksb = 0; iksb < GlobalV::NBANDS; ++iksb)
            {
                KS_ne += fd(en[iksb]) * GlobalC::kv.wk[ikk];
            }
        }
    }
    KS_ne /= GlobalV::NPROC_IN_POOL;
	MPI_Allreduce(MPI_IN_PLACE, &KS_ne, 1, MPI_DOUBLE, MPI_SUM , STO_WORLD);

#ifdef __MPI
        MPI_Allreduce(MPI_IN_PLACE, &sto_ne, 1, MPI_DOUBLE, MPI_SUM , MPI_COMM_WORLD);
#endif

    totne = KS_ne + sto_ne;
    ModuleBase::timer::tick("Stochastic_Iter","calne");
    return totne;
}

void Stochastic_Iter::sum_stoband(Stochastic_WF& stowf)
{  
    ModuleBase::TITLE("Stochastic_Iter","sum_stoband");
    ModuleBase::timer::tick("Stochastic_Iter","sum_stoband");
    int nrxx = GlobalC::pw.nrxx;
    int npwx = GlobalC::wf.npwx;
    int norder = stoche.norder;

    //cal demet
    stoche.calcoef(this->nfdlnfd);
    double stodemet = BlasConnector::dot(norder,stoche.coef,1,spolyv,1);

    if(GlobalV::NBANDS > 0)
    {
        for(int ikk = 0; ikk < GlobalC::kv.nks; ++ikk)
        {
            double *enb=GlobalC::wf.ekb[ikk];
            //number of electrons in KS orbitals
            for(int iksb = 0; iksb < GlobalV::NBANDS; ++iksb)
            {
                GlobalC::en.demet += fdlnfd(enb[iksb]) * GlobalC::kv.wk[ikk];
            }
        }
    }
    GlobalC::en.demet /= GlobalV::NPROC_IN_POOL;
	MPI_Allreduce(MPI_IN_PLACE, &GlobalC::en.demet, 1, MPI_DOUBLE, MPI_SUM , STO_WORLD);

    //cal eband
    stoche.calcoef(this->nxfd);
    double sto_eband = BlasConnector::dot(norder,stoche.coef,1,spolyv,1);
        //double sto_eband=0;



    //cal rho
    stoche.calcoef(this->nroot_fd);
    
    complex<double> * out, *hout;
    double *sto_rho = new double [nrxx];
    //int npwall = npwx * nchip;

    double dr3 = GlobalC::ucell.omega / GlobalC::pw.ncxyz;
    double Ebar = (Emin + Emax)/2;
	double DeltaE = (Emax - Emin)/2;
   
    double tmprho, tmpne;
    complex<double> outtem;
    double sto_ne = 0;
    ModuleBase::GlobalFunc::ZEROS(sto_rho, nrxx);

    complex<double> * pchi;
    complex<double>* porter = GlobalC::UFFT.porter;
    double out2;

    double *ksrho;
    if(GlobalV::NBANDS > 0 && GlobalV::MY_STOGROUP==0 )
    {
        ksrho = new double [nrxx];
        ModuleBase::GlobalFunc::DCOPY(GlobalC::CHR.rho[0],ksrho,nrxx);
        ModuleBase::GlobalFunc::ZEROS(GlobalC::CHR.rho[0],nrxx);
    }
    
    for(int ik = 0; ik < GlobalC::kv.nks; ++ik)
    {
        //init k
        if(GlobalC::kv.nks > 1) GlobalC::hm.hpw.init_k(ik);
        stoche.ndmin = GlobalC::wf.npw;

        int npw = GlobalC::kv.ngk[ik];
        double stok_eband;
        out = stowf.shchi[ik].c;
        if(GlobalV::NBANDS > 0)
            pchi = stowf.chiortho[ik].c;
        else
            pchi = stowf.chi0[ik].c;
        
        stoche.calfinalvec(stohchi.hchi_reciprocal, pchi, out, nchip[ik]);
            //hout = new complex<double> [npwall];
            //stohchi.hchi_reciprocal(out,hout,nchip);
            //stok_eband = Diago_CG::ddot_real(npwall, out, hout,false) * DeltaE 
            //            +  Diago_CG::ddot_real(npwall, out, out,false) * Ebar;
            //sto_eband += stok_eband * kv.wk[ik];
        std::complex<double> *tmpout = out;
        for(int ichi = 0; ichi < nchip[ik] ; ++ichi)
        {
            ModuleBase::GlobalFunc::ZEROS( porter, GlobalC::pw.nrxx );
            for(int ig = 0; ig < npw; ++ig)
            {
                porter[ GlobalC::pw.ig2fftw[GlobalC::wf.igk(ik, ig)] ] = tmpout[ig];
            }
            GlobalC::pw.FFT_wfc.FFT3D(GlobalC::UFFT.porter, 1);
            for(int ir = 0 ; ir < nrxx ; ++ir)
            {
                GlobalC::CHR.rho[0][ir] += norm(porter[ir]) * GlobalC::kv.wk[ik];
            }
            tmpout+=npwx;
        }
            //delete [] hout;
    }
    //for(int ip = 0 ; ip < NPOOL ; ++ip)
    //{
    //    MPI_Barrier(MPI_COMM_WORLD);
    //    if(ip == MY_POOL)
    //    {
    //        if(RANK_IN_POOL==0)
    //        {
    //            cout.clear();
    //            for(int ik = 0; ik < kv.nks; ++ik)
    //            {
    //                complex<double> *tmpout = STO_WF.shchi[ik].c;
    //                for(int ichi = 0; ichi < nchip[ik] ; ++ichi)
    //                {
    //                    for(int ig = 0; ig < kv.ngk[ik]; ++ig)
    //                    {
    //                        if(ig%100==0) cout<<tmpout[ig]<<" ";
    //                    }
    //                    cout<<endl;
    //                    tmpout+=npwx;
    //                }
    //            }
    //            if(MY_RANK!=0) cout.setstate(ios::failbit);
    //        }
    //    }
    //}
    GlobalC::CHR.rho_mpi();
    for(int ir = 0; ir < nrxx ; ++ir)
    {
        tmprho = GlobalC::CHR.rho[0][ir] / GlobalC::ucell.omega;
        sto_rho[ir] = tmprho;
        sto_ne += tmprho;
    }
    sto_ne *= dr3;



#ifdef __MPI
    MPI_Allreduce(MPI_IN_PLACE,&stodemet,1,MPI_DOUBLE,MPI_SUM,MPI_COMM_WORLD);
    MPI_Allreduce(MPI_IN_PLACE,&sto_eband,1,MPI_DOUBLE,MPI_SUM,MPI_COMM_WORLD);
    MPI_Allreduce(MPI_IN_PLACE,&sto_ne,1,MPI_DOUBLE,MPI_SUM,POOL_WORLD);
    MPI_Allreduce(MPI_IN_PLACE,&sto_ne,1,MPI_DOUBLE,MPI_SUM,PARAPW_WORLD);
    MPI_Allreduce(MPI_IN_PLACE,sto_rho,nrxx,MPI_DOUBLE,MPI_SUM,PARAPW_WORLD);
#endif
    GlobalC::en.eband += sto_eband;
    GlobalC::en.demet += stodemet;
    GlobalC::en.demet *= Occupy::gaussian_parameter;

    cout.precision(12);
    GlobalV::ofs_running<<"Renormalize rho from ne = "<<sto_ne+KS_ne<<" to targetne = "<<targetne<<endl;

    double factor;
    if(abs(sto_ne) > 1e-20)
        factor = (targetne - KS_ne) / sto_ne;
    else
        factor = 1;

    if(GlobalV::MY_STOGROUP==0)
    {
        if(GlobalV::NBANDS > 0)
            ModuleBase::GlobalFunc::DCOPY(ksrho,GlobalC::CHR.rho[0],nrxx);
        else
            ModuleBase::GlobalFunc::ZEROS(GlobalC::CHR.rho[0],nrxx);
    }
    
    
    if(GlobalV::MY_STOGROUP == 0)
    for(int is = 0 ; is < 1; ++is)
    {
        for(int ir = 0; ir < nrxx ; ++ir)
        {
            GlobalC::CHR.rho[is][ir] += sto_rho[ir] * factor;
        }
    }

    
    delete [] sto_rho;
    ModuleBase::timer::tick("Stochastic_Iter","sum_stoband");
    return;
}

double Stochastic_Iter:: root_fd(double e)
{
    double e_mu = (e - mu) / Occupy::gaussian_parameter ;
    if(e_mu > 72)
        return 0;
    else
        return 1 / sqrt(1 + exp(e_mu));
}

double Stochastic_Iter:: nroot_fd(double e)
{
    double Ebar = (Emin + Emax)/2;
	double DeltaE = (Emax - Emin)/2;
    double ne_mu = (e * DeltaE + Ebar - mu) / Occupy::gaussian_parameter ;
    if(ne_mu > 72)
        return 0;
    else
        return 1 / sqrt(1 + exp(ne_mu));
}

double Stochastic_Iter:: fd(double e)
{
    double e_mu = (e - mu) / Occupy::gaussian_parameter ;
    if(e_mu > 36)
        return 0;
    else
        return 1 / (1 + exp(e_mu));
}

double Stochastic_Iter:: nfd(double e)
{
    double Ebar = (Emin + Emax)/2;
	double DeltaE = (Emax - Emin)/2;
    double ne_mu = (e * DeltaE + Ebar - mu) / Occupy::gaussian_parameter ;
    if(ne_mu > 36)
        return 0;
    else
        return 1 / (1 + exp(ne_mu));
}

double Stochastic_Iter:: nxfd(double rawe)
{
    double Ebar = (Emin + Emax)/2;
	double DeltaE = (Emax - Emin)/2;
    double e = rawe * DeltaE + Ebar;
    double ne_mu = (e - mu) / Occupy::gaussian_parameter ;
    if(ne_mu > 40)
        return 0;
    else
        return e / (1 + exp(ne_mu));
}

double Stochastic_Iter:: fdlnfd(double e)
{
    double e_mu = (e - mu) / Occupy::gaussian_parameter ;
    if(e_mu > 36)
        return 0;
    else if(e_mu < -36)
        return 0;
    else
    {
        double f = 1 / (1 + exp(e_mu));
        return (f * log(f) + (1.0-f) * log(1.0-f)); 
    }
}

double Stochastic_Iter:: nfdlnfd(double e)
{
    double Ebar = (Emin + Emax)/2;
	double DeltaE = (Emax - Emin)/2;
    double ne_mu = (e * DeltaE + Ebar - mu) / Occupy::gaussian_parameter ;
    if(ne_mu > 36)
        return 0;
    else if(ne_mu < -36)
        return 0;
    else
    {
        double f = 1 / (1 + exp(ne_mu));
        return f * log(f) + (1-f) * log(1-f); 
    }
}



//  void Stochastic_Iter:: test(const int & ik)
//  {
     //=====================test============================
    /*
    complex<double> *in = new complex<double> [pw.nrxx];
    
    complex<double> *chig1 = new complex<double> [wf.npw];
    complex<double> *chig2 = new complex<double> [wf.npw];
    ZEROS(in,pw.nrxx);
    ZEROS(in2,pw.nrxx);*/

    //---------------------------------------------------
    /*//test hermit property of  hchi matrix
    Emin = -1;
    Emax = 1;
    Stochastic_hchi:: Emin = this -> Emin;
    Stochastic_hchi:: Emax = this -> Emax;
    complex<double> *out = new complex<double> [pw.nrxx];
    complex<double> *in2 = new complex<double> [pw.nrxx];
    cout<<"------------------------------------"<<endl;
    complex<double> cij,cji;
    double dc;
    for(int i = 0 ; i < 300 ; ++i)
    {
        if( i % 10  == 0)
            cout<<"We are testing "<<i+1 <<" rows..."<<endl;
        for(int j = i+1; j < 300 ; ++j)
        {
            in2[j] = 1;
            stohchi.hchi_real(in2,out);
            cij = out[i];
            in2[j] = 0;
            in2[i] = 1;
            stohchi.hchi_real(in2,out);
            cji = out[j];
            in2[i] = 0;
            dc = abs(conj(cij)-cji);
            if(dc > 1e-6)
            {
                cout<<"(i,j) = ("<<i+1<<" , "<<j+1<<") ; cij = "<<cij<<" ; cji = "<<cji<<endl;
            }

        }
    }
    cout<<"------------------------------------"<<endl;
    delete[] out;
    delete[] in2;*/
    //---------------------------------------------------
    
    //-------------------------------------------------------
    //compare hchi_reciprocal and h_psi
    /*Emin = -1;
    Emax = 1;
    Stochastic_hchi:: Emin = this -> Emin;
    Stochastic_hchi:: Emax = this -> Emax;

    int m = 5;
    complex<double> *chig1 = new complex<double> [wf.npwx*m];
    complex<double> *chig2 = new complex<double> [wf.npwx*m];
    complex<double> *hchig = new complex<double> [wf.npwx*m];
    //complex<double> *kswf = &wf.evc[ik](0,0);
    complex<double> *kswf = STO_WF.chi0[ik].c;
    
    stohchi.hchi_reciprocal(kswf,chig1,m);
    hm.hpw.h_psi( kswf , chig2, m);
    cout<<"==================ik="<<ik<<"====================================="<<endl;
    if(MY_RANK==0)
    for(int ib = 0 ; ib < m ; ++ib)
    {
        cout<<wf.npw<<" "<<wf.npwx<<endl;
        for(int i = 0; i<wf.npw;++i)
        {
            if(i % 100 == 0 )
                cout<<kswf[i+ib*wf.npwx]<<" "<<chig1[i+ib*wf.npwx]<<" "<<chig2[i+ib*wf.npwx]<<endl;
        }
        cout<<"-------------------------------------------------------------"<<endl;
    }
    cout<<"++++++++++++++++++++++++++++++++++++++++++++++++++++++++++++++"<<endl;
    MPI_Barrier(MPI_COMM_WORLD);

    if(MY_RANK==1)
    {
        cout.clear();
        
    for(int ib = 0 ; ib < m ; ++ib)
    {
        cout<<wf.npw<<" "<<wf.npwx<<endl;
        for(int i = 0; i<wf.npw;++i)
        {
            if(i % 100 == 0 )
                cout<<kswf[i+ib*wf.npwx]<<" "<<chig1[i+ib*wf.npwx]<<" "<<chig2[i+ib*wf.npwx]<<endl;
        }
        cout<<"-------------------------------------------------------------"<<endl;
    }
        cout.setstate(ios::failbit);
    }
    MPI_Barrier(MPI_COMM_WORLD);
    if(MY_RANK==3)
    {
        cout.clear();
        
    for(int ib = 0 ; ib < m ; ++ib)
    {
        cout<<wf.npw<<" "<<wf.npwx<<endl;
        for(int i = 0; i<wf.npw;++i)
        {
            if(i % 100 == 0 )
                cout<<kswf[i+ib*wf.npwx]<<" "<<chig1[i+ib*wf.npwx]<<" "<<chig2[i+ib*wf.npwx]<<endl;
        }
        cout<<"-------------------------------------------------------------"<<endl;
    }
        cout.setstate(ios::failbit);
    }
    MPI_Barrier(MPI_COMM_WORLD);
    cout<<"================================================================"<<endl;
    cout<<endl;
    delete[] chig1;
    delete[] chig2;
    if(ik == kv.nks-1) exit(0);*/
    //---------------------------------------------------
    
    //---------------------------------------------------
    //compare eigen energy
    /*
    int * GRA_index = stohchi.GRA_index;
    complex<double> *chigout = new complex<double> [wf.npw];
    complex<double> *wave = new complex<double> [pw.nrxx];
    complex<double> *waveout = new complex<double> [pw.nrxx];
    Emax = 1000;
    Emin = 0;
    Stochastic_hchi:: Emin = this->Emin;
    Stochastic_hchi:: Emax = this->Emax;
    double Ebar = (Emax + Emin)/2;
    double DeltaE = (Emax - Emin)/2;
    fftw_plan pp=fftw_plan_dft_3d(pw.nx,pw.ny,pw.nz,(fftw_complex *)wave,(fftw_complex *)wave, FFTW_BACKWARD, FFTW_ESTIMATE);
    for(int ib = 0 ; ib < NBANDS ; ++ib)
    {
        complex<double> *kswf = &wf.evc[0](ib,0);
        hm.hpw.h_psi( kswf , chigout);
        double energy = 0;
        double norm1 =0;
        ZEROS(wave,pw.nrxx);
        for(int ig = 0 ; ig < wf.npw ; ++ig)
        {
            energy += real(conj(kswf[ig]) * chigout[ig]);
            norm1 += norm (kswf[ig]);
            wave[GRA_index[ig]] = kswf[ig];
        }
        fftw_execute(pp);
        stohchi.hchi_real(wave,waveout);
        double energy2 = 0;
        double norm2 =0;
        for(int ir = 0 ; ir < pw.nrxx ; ++ir)
        {
            energy2 += real(conj(wave[ir]) * waveout[ir]) * DeltaE + Ebar * norm(wave[ir]);
            norm2 += norm(wave[ir]);
        }


        cout<<"BAND "<<ib+1<<" "<<energy/norm1<<"  "<<energy2/norm2<<endl;
    }
    delete []chigout;
    delete []wave;
    delete []waveout;*/
    //---------------------------------------------------

    //---------------------------------------------------
    //test ne
    /*
    int * GRA_index = stohchi.GRA_index;
    complex<double> *wave = new complex<double> [pw.nrxx];
    complex<double> *waveout = new complex<double> [pw.nrxx];
    Emax = 750;
    Emin = -100;
    Stochastic_hchi:: Emin = this->Emin;
    Stochastic_hchi:: Emax = this->Emax;
    mu = en.ef;
    stoche.calcoef(this->nfd);
    fftw_plan pp=fftw_plan_dft_3d(pw.nx,pw.ny,pw.nz,(fftw_complex *)wave,(fftw_complex *)wave, FFTW_BACKWARD, FFTW_ESTIMATE);
    for(int ib = 0 ; ib < NBANDS ; ++ib)
    {
        ZEROS(wave,pw.nrxx);
        complex<double> *kswf = &wf.evc[0](ib,0);
        for(int ig = 0 ; ig < wf.npw ; ++ig)
        {
            wave[GRA_index[ig]] = kswf[ig];
        }
        fftw_execute(pp);
        double ne =0;
        double norm1 = 0;
        stoche.calresult(stohchi.hchi_real, pw.nrxx, wave, waveout);
        for(int ir = 0 ; ir < pw.nrxx ; ++ir)
        {   
            ne += real(conj(wave[ir]) * waveout[ir]);
            norm1 += norm(wave[ir]);
        }
        cout<<"Ne of Band "<<ib+1<<" is "<<ne/norm1 * kv.wk[0]<<endl;
    }
    delete []wave;
    delete []waveout;*/

    //-------------------------------------------------------------
	//test orthogonal
    /*int npw=wf.npw;
    char transC='C';
    char transN='N';
    int nchip = STO_WF.nchip;
    complex<double> *wave = new complex<double> [nchip*npw];
    for(int i = 0; i < nchip*npw; ++i)
    {
        wave[i]=STO_WF.chi0[0].c[i];
    }
    complex<double> *sum = new complex<double> [nchip * nchip];
	zgemm_(&transC, &transN, &nchip, &nchip, &npw, &ONE, STO_WF.chi0[0].c, &npw, wave, &npw, &ZERO, sum, &nchip);
	Parallel_Reduce::reduce_complex_double_pool(sum, nchip * nchip);
	if(MY_RANK!=0) cout.clear();
    double abs2 = 0;
    for(int i=0;i<nchip * nchip;++i)
    {
        if(i%nchip==int(i%nchip)) continue;
        abs2+=norm(sum[i]);
    }
	cout<<abs2/nchip<<endl;
    delete [] sum;
    delete [] wave;
	if(MY_RANK!=0) cout.setstate(ios::failbit);*/
	//-------------------------------------------------------------

    
    //=====================================================
//  }<|MERGE_RESOLUTION|>--- conflicted
+++ resolved
@@ -224,11 +224,7 @@
     double tmpre;
     tmpre = stoche.coef[stoche.norder-1] * spolyv[stoche.norder-1];
     MPI_Allreduce(MPI_IN_PLACE, &tmpre, 1, MPI_DOUBLE, MPI_SUM , MPI_COMM_WORLD);
-<<<<<<< HEAD
-    GlobalV::ofs_running<<"Chebyshev Precision: "<<abs(tmpre/targetne)*1e9<<"E+09"<<std::endl;
-=======
-    GlobalV::ofs_running<<"Chebyshev Precision: "<<abs(tmpre/targetne)*1e9<<"E-9"<<std::endl;
->>>>>>> 8617aeaa
+    GlobalV::ofs_running<<"Chebyshev Precision: "<<abs(tmpre/targetne)*1e9<<"E-09"<<std::endl;
     if(tmpre/targetne > GlobalV::SCF_THR )
     {
         stringstream ss;
