//------------------------------------>8======================================
//  Copyright (c) 2016, Yu Shen (shenyu@ustc.edu.cn)
//  All rights reserved.
//
//  Redistribution and use in source and binary forms, with or without
//  modification, are permitted provided that the following conditions are met:
//      * Redistributions of source code must retain the above copyright
//        notice, this list of conditions and the following disclaimer.
//      * Redistributions in binary form must reproduce the above copyright
//        notice, this list of conditions and the following disclaimer in the
//        documentation and/or other materials provided with the distribution.
//      * Neither the name of the <organization> nor the
//        names of its contributors may be used to endorse or promote products
//        derived from this software without specific prior written permission.
//
//  THIS SOFTWARE IS PROVIDED BY THE COPYRIGHT HOLDERS AND CONTRIBUTORS "AS IS" AND
//  ANY EXPRESS OR IMPLIED WARRANTIES, INCLUDING, BUT NOT LIMITED TO, THE IMPLIED
//  WARRANTIES OF MERCHANTABILITY AND FITNESS FOR A PARTICULAR PURPOSE ARE
//  DISCLAIMED. IN NO EVENT Yu Shen SHALL BE LIABLE FOR ANY
//  DIRECT, INDIRECT, INCIDENTAL, SPECIAL, EXEMPLARY, OR CONSEQUENTIAL DAMAGES
//  (INCLUDING, BUT NOT LIMITED TO, PROCUREMENT OF SUBSTITUTE GOODS OR SERVICES;
//  LOSS OF USE, DATA, OR PROFITS; OR BUSINESS INTERRUPTION) HOWEVER CAUSED AND
//  ON ANY THEORY OF LIABILITY, WHETHER IN CONTRACT, STRICT LIABILITY, OR TORT
//  (INCLUDING NEGLIGENCE OR OTHERWISE) ARISING IN ANY WAY OUT OF THE USE OF THIS
//  SOFTWARE, EVEN IF ADVISED OF THE POSSIBILITY OF SUCH DAMAGE.
//====================================8<----------------------------------------
#ifdef __MPI
#include <complex>
using namespace std;
const int  CHOLESKY_CRITICAL_SIZE=1000;
// Sometime ELPA fails on small system while pdotrf from scalapack is lower efficient on big system,
// therefore we combined them together, and this value is used to decide whether we use elpa or scalapack

int pdSolveGenEigen1(int nev, int nFull, int narows, int nacols, int *desc,
                     double *a, double *b, double *ev, double *q, double *work,
                     MPI_Comm mpi_comm_world, int my_blacs_ctxt,
                     int &method,
                     bool wantEigenVector, bool wantDebug);

int pdSolveGenEigen2(int nev, int nFull, int narows, int nacols, int *desc,
                     double *a, double *b, double *ev, double *q, double *work,
                     MPI_Comm mpi_comm_world, int my_blacs_ctxt,
                     int &method, int THIS_REAL_ELPA_KERNEL_API, int useQR,
                     bool wantEigenVector, bool wantDebug);

int pdDecomposeRightMatrix1(int nFull, int narows, int nacols, int *desc,
                           double *b, double *ev, double *q, double *work,
                           MPI_Comm mpi_comm_world, int mpi_comm_rows, int mpi_comm_cols,
                           int &method);


int pdDecomposeRightMatrix2(int nFull, int narows, int nacols, int *desc,
                           double *b, double *ev, double *q, double *work,
                           MPI_Comm mpi_comm_world, int mpi_comm_rows, int mpi_comm_cols,
                           int &method, int THIS_REAL_ELPA_KERNEL_API, int useQR);

int pdCheloskyDecomposeRightMatrix(int nFull, int narows, int nacols, int *desc, double *b,
                                   MPI_Comm mpi_comm_world, int mpi_comm_rows, int mpi_comm_cols,
                                   int &method,
                                   bool wantDebug);

int pdDiagonalizeRightMatrix1(int nFull, int narows, int nacols, int *desc,
                              double *b, double *ev, double *q, double *work,
                              int mpi_comm_rows, int mpi_comm_cols);

int pdDiagonalizeRightMatrix2(int nFull, int narows, int nacols, int *desc,
                              double *b, double *ev, double *q, double *work,
                              MPI_Comm mpi_comm_world, int mpi_comm_rows, int mpi_comm_cols,
                              int THIS_REAL_ELPA_KERNEL_API, int useQR);

int pdSolveEigen1(int nev, int nFull, int narows, int nacols, int *desc,
                 double *a, double *b, double *ev, double *q, double *work,
                 int mpi_comm_rows, int mpi_comm_cols,
                 int method,
                 bool wantEigenVector, bool wantDebug);

int pdSolveEigen2(int nev, int nFull, int narows, int nacols, int *desc,
                 double *a, double *b, double *ev, double *q, double *work,
                 MPI_Comm mpi_comm_world, int mpi_comm_rows, int mpi_comm_cols,
                 int method, int THIS_REAL_ELPA_KERNEL_API, int useQR,
                 bool wantEigenVector, bool wantDebug);

int pzSolveGenEigen1(int nev, int nFull, int narows, int nacols, int *desc,
                     std::complex<double> *a, std::complex<double> *b, double *ev, std::complex<double> *q, std::complex<double> *work,
                     MPI_Comm mpi_comm_world, int my_blacs_ctxt,
                     int &method,
                     bool wantEigenVector, bool wantDebug);

int pzSolveGenEigen2(int nev, int nFull, int narows, int nacols, int *desc,
                     std::complex<double> *a, std::complex<double> *b, double *ev, std::complex<double> *q, std::complex<double> *work,
                     MPI_Comm mpi_comm_world, int my_blacs_ctxt,
                     int &method, int THIS_REAL_ELPA_KERNEL_API,
                     bool wantEigenVector, bool wantDebug);

int pzDecomposeRightMatrix1(int nFull, int narows, int nacols, int *desc,
                           std::complex<double> *b, double *ev, std::complex<double> *q, std::complex<double> *work,
                           MPI_Comm mpi_comm_world, int mpi_comm_rows, int mpi_comm_cols,
                           int &method);

int pzDecomposeRightMatrix2(int nFull, int narows, int nacols, int *desc,
                           std::complex<double> *b, double *ev, std::complex<double> *q, std::complex<double> *work,
                           MPI_Comm mpi_comm_world, int mpi_comm_rows, int mpi_comm_cols,
                           int &method, int THIS_REAL_ELPA_KERNEL_API);

int pzCheloskyDecomposeRightMatrix(int nFull, int narows, int nacols, int *desc, std::complex<double> *b,
                                   MPI_Comm mpi_comm_world, int mpi_comm_rows, int mpi_comm_cols,
                                   int &method,
                                   bool wantDebug);

int pzDiagonalizeRightMatrix1(int nFull, int narows, int nacols, int *desc,
                              std::complex<double> *b, double *ev, std::complex<double> *q, std::complex<double> *work,
                              int mpi_comm_rows, int mpi_comm_cols);

int pzDiagonalizeRightMatrix2(int nFull, int narows, int nacols, int *desc,
                              std::complex<double> *b, double *ev, std::complex<double> *q, std::complex<double> *work,
                              MPI_Comm mpi_comm_world, int mpi_comm_rows, int mpi_comm_cols,
                              int THIS_REAL_ELPA_KERNEL_API);

int pzSolveEigen1(int nev, int nFull, int narows, int nacols, int *desc,
                 std::complex<double> *a, std::complex<double> *b, double *ev, std::complex<double> *q, std::complex<double> *work,
                 int mpi_comm_rows, int mpi_comm_cols,
                 int method,
                 bool wantEigenVector, bool wantDebug);

int pzSolveEigen2(int nev, int nFull, int narows, int nacols, int *desc,
                 std::complex<double> *a, std::complex<double> *b, double *ev, std::complex<double> *q, std::complex<double> *work,
                 MPI_Comm mpi_comm_world, int mpi_comm_rows, int mpi_comm_cols,
                 int method, int THIS_REAL_ELPA_KERNEL_API,
<<<<<<< HEAD
                 bool wantEigenVector, bool wantDebug);
=======
                 bool wantEigenVector, bool wantDebug);


int globalIndex(int localIndex, int nblk, int nproc, int myproc);

int localIndex(int globalIndex, int nblk, int nproc, int& myproc);
#endif
>>>>>>> 77cd1522
<|MERGE_RESOLUTION|>--- conflicted
+++ resolved
@@ -126,14 +126,6 @@
                  std::complex<double> *a, std::complex<double> *b, double *ev, std::complex<double> *q, std::complex<double> *work,
                  MPI_Comm mpi_comm_world, int mpi_comm_rows, int mpi_comm_cols,
                  int method, int THIS_REAL_ELPA_KERNEL_API,
-<<<<<<< HEAD
-                 bool wantEigenVector, bool wantDebug);
-=======
                  bool wantEigenVector, bool wantDebug);
 
-
-int globalIndex(int localIndex, int nblk, int nproc, int myproc);
-
-int localIndex(int globalIndex, int nblk, int nproc, int& myproc);
-#endif
->>>>>>> 77cd1522
+#endif