--- conflicted
+++ resolved
@@ -11,11 +11,7 @@
 extern "C"
 {
     #include "Cblacs.h"
-<<<<<<< HEAD
     #include "my_elpa.h"
-=======
-	#include "my_elpa.h"
->>>>>>> 82fa700f
 	#include "../module_base/scalapack_connector.h"
 }
 #include "pdgseps.h"
