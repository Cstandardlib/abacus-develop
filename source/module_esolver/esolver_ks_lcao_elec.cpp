--- conflicted
+++ resolved
@@ -1,9 +1,9 @@
-#include "../src_io/chi0_hilbert.h"
+#include "module_esolver/esolver_ks_lcao.h"
+#include "src_lcao/LCAO_diago.h"
 #include "../src_pw/global.h"
 #include "../src_pw/symmetry_rho.h"
 #include "input_update.h"
-#include "module_esolver/esolver_ks_lcao.h"
-#include "src_lcao/LCAO_diago.h"
+#include "../src_io/chi0_hilbert.h"
 #include "src_lcao/LCAO_evolve.h"
 #include "src_lcao/dftu.h"
 //
@@ -12,13 +12,13 @@
 #include "../src_io/istate_envelope.h"
 #include "src_lcao/ELEC_evolve.h"
 //
-#include "../module_base/timer.h"
+#include "../src_ri/exx_abfs.h"
+#include "../src_ri/exx_opt_orb.h"
 #include "../src_io/berryphase.h"
 #include "../src_io/to_wannier90.h"
 #include "../src_pw/vdwd2.h"
 #include "../src_pw/vdwd3.h"
-#include "../src_ri/exx_abfs.h"
-#include "../src_ri/exx_opt_orb.h"
+#include "../module_base/timer.h"
 #ifdef __DEEPKS
 #include "../module_deepks/LCAO_deepks.h"
 #endif
@@ -27,118 +27,134 @@
 namespace ModuleESolver
 {
 
-void ESolver_KS_LCAO::set_matrix_grid(Record_adj& ra)
-{
-    ModuleBase::TITLE("ESolver_KS_LCAO", "set_matrix_grid");
-    ModuleBase::timer::tick("ESolver_KS_LCAO", "set_matrix_grid");
-
-    // (1) Find adjacent atoms for each atom.
-    GlobalV::SEARCH_RADIUS = atom_arrange::set_sr_NL(GlobalV::ofs_running,
-                                                     GlobalV::OUT_LEVEL,
-                                                     GlobalC::ORB.get_rcutmax_Phi(),
-                                                     GlobalC::ucell.infoNL.get_rcutmax_Beta(),
-                                                     GlobalV::GAMMA_ONLY_LOCAL);
-
-    atom_arrange::search(GlobalV::SEARCH_PBC,
-                         GlobalV::ofs_running,
-                         GlobalC::GridD,
-                         GlobalC::ucell,
-                         GlobalV::SEARCH_RADIUS,
-                         GlobalV::test_atom_input);
-
-    // ModuleBase::GlobalFunc::DONE(GlobalV::ofs_running,"SEARCH ADJACENT ATOMS");
-
-    // (3) Periodic condition search for each grid.
-    GlobalC::GridT.set_pbc_grid(GlobalC::rhopw->nx,
-                                GlobalC::rhopw->ny,
-                                GlobalC::rhopw->nz,
-                                GlobalC::bigpw->bx,
-                                GlobalC::bigpw->by,
-                                GlobalC::bigpw->bz,
-                                GlobalC::bigpw->nbx,
-                                GlobalC::bigpw->nby,
-                                GlobalC::bigpw->nbz,
-                                GlobalC::bigpw->nbxx,
-                                GlobalC::bigpw->nbzp_start,
-                                GlobalC::bigpw->nbzp);
-
-    // (2)For each atom, calculate the adjacent atoms in different cells
-    // and allocate the space for H(R) and S(R).
-    // If k point is used here, allocate HlocR after atom_arrange.
-    Parallel_Orbitals* pv = this->UHM.LM->ParaV;
-    ra.for_2d(*pv, GlobalV::GAMMA_ONLY_LOCAL);
-    if (!GlobalV::GAMMA_ONLY_LOCAL)
-    {
-        this->UHM.LM->allocate_HS_R(pv->nnr);
+    void ESolver_KS_LCAO::set_matrix_grid(Record_adj& ra)
+    {
+        ModuleBase::TITLE("ESolver_KS_LCAO", "set_matrix_grid");
+        ModuleBase::timer::tick("ESolver_KS_LCAO", "set_matrix_grid");
+
+        // (1) Find adjacent atoms for each atom.
+        GlobalV::SEARCH_RADIUS = atom_arrange::set_sr_NL(
+            GlobalV::ofs_running,
+            GlobalV::OUT_LEVEL,
+            GlobalC::ORB.get_rcutmax_Phi(),
+            GlobalC::ucell.infoNL.get_rcutmax_Beta(),
+            GlobalV::GAMMA_ONLY_LOCAL);
+
+        atom_arrange::search(
+            GlobalV::SEARCH_PBC,
+            GlobalV::ofs_running,
+            GlobalC::GridD,
+            GlobalC::ucell,
+            GlobalV::SEARCH_RADIUS,
+            GlobalV::test_atom_input);
+
+        //ModuleBase::GlobalFunc::DONE(GlobalV::ofs_running,"SEARCH ADJACENT ATOMS");
+
+        // (3) Periodic condition search for each grid.
+        GlobalC::GridT.set_pbc_grid(
+            GlobalC::rhopw->nx, GlobalC::rhopw->ny, GlobalC::rhopw->nz,
+            GlobalC::bigpw->bx, GlobalC::bigpw->by, GlobalC::bigpw->bz,
+            GlobalC::bigpw->nbx, GlobalC::bigpw->nby, GlobalC::bigpw->nbz,
+            GlobalC::bigpw->nbxx, GlobalC::bigpw->nbzp_start, GlobalC::bigpw->nbzp);
+
+        // (2)For each atom, calculate the adjacent atoms in different cells
+        // and allocate the space for H(R) and S(R).
+        // If k point is used here, allocate HlocR after atom_arrange.
+        Parallel_Orbitals* pv = this->UHM.LM->ParaV;
+        ra.for_2d(*pv, GlobalV::GAMMA_ONLY_LOCAL);
+        if (!GlobalV::GAMMA_ONLY_LOCAL)
+        {
+            this->UHM.LM->allocate_HS_R(pv->nnr);
 #ifdef __DEEPKS
-        GlobalC::ld.allocate_V_deltaR(pv->nnr);
-#endif
-
-        // need to first calculae lgd.
-        // using GlobalC::GridT.init.
-        GlobalC::GridT.cal_nnrg(pv);
-    }
-
-    ModuleBase::timer::tick("ESolver_KS_LCAO", "set_matrix_grid");
-    return;
-}
-
-void ESolver_KS_LCAO::beforesolver(const int istep)
-{
-    ModuleBase::TITLE("ESolver_KS_LCAO", "beforesolver");
-    ModuleBase::timer::tick("ESolver_KS_LCAO", "beforesolver");
-
-    // 1. prepare HS matrices, prepare grid integral
-    this->set_matrix_grid(this->RA);
-
-    // 2. density matrix extrapolation and prepare S,T,VNL matrices
-
-    // set the augmented orbitals index.
-    // after ParaO and GridT,
-    // this information is used to calculate
-    // the force.
-
-    // init psi
-    // init psi
-    if (GlobalV::GAMMA_ONLY_LOCAL)
-    {
-        if (this->psid == nullptr)
-        {
-
-#ifdef __MPI
-            int ncol = this->LOWF.ParaV->ncol_bands;
-#else
-            int ncol = GlobalV::NBANDS;
-#endif
-
-            if (GlobalV::KS_SOLVER == "genelpa" || GlobalV::KS_SOLVER == "lapack_gvx"
+            GlobalC::ld.allocate_V_deltaR(pv->nnr);
+#endif
+
+            // need to first calculae lgd.
+            // using GlobalC::GridT.init.
+            GlobalC::GridT.cal_nnrg(pv);
+        }
+
+        ModuleBase::timer::tick("ESolver_KS_LCAO", "set_matrix_grid");
+        return;
+    }
+
+
+    void ESolver_KS_LCAO::beforesolver(const int istep)
+    {
+        ModuleBase::TITLE("ESolver_KS_LCAO", "beforesolver");
+        ModuleBase::timer::tick("ESolver_KS_LCAO", "beforesolver");
+
+        // 1. prepare HS matrices, prepare grid integral
+        this->set_matrix_grid(this->RA);
+
+        // 2. density matrix extrapolation and prepare S,T,VNL matrices 
+
+        // set the augmented orbitals index.
+        // after ParaO and GridT, 
+        // this information is used to calculate
+        // the force.
+
+        // init psi
+        // init psi
+        if (GlobalV::GAMMA_ONLY_LOCAL)
+        {
+            if(this->psid==nullptr)
+            {
+                int ncol = this->LOWF.ParaV->ncol_bands;
+                if(GlobalV::KS_SOLVER=="genelpa" || GlobalV::KS_SOLVER=="lapack_gvx"
 #ifdef __CUSOLVER_LCAO
-                || GlobalV::KS_SOLVER == "cusolver"
-#endif
-            )
-            {
-                ncol = this->LOWF.ParaV->ncol;
-            }
-            this->psid = new psi::Psi<double>(GlobalV::NSPIN, ncol, this->LOWF.ParaV->nrow, nullptr);
-        }
-    }
-    else
-    {
-        if (this->psi == nullptr)
-        {
-
-<<<<<<< HEAD
-#ifdef __MPI
-            int ncol = this->LOWF.ParaV->ncol_bands;
-#else
-            int ncol = GlobalV::NBANDS;
-#endif
-
+                ||GlobalV::KS_SOLVER=="cusolver"
+#endif
+                )
+                {
+                    ncol = this->LOWF.ParaV->ncol;
+                }
+                this->psid = new psi::Psi<double>(GlobalV::NSPIN, ncol, this->LOWF.ParaV->nrow, nullptr);
+            }
+        }
+        else
+        {   
+            if(this->psi == nullptr)
+            {
+                #ifdef __MPI
+                int ncol = this->LOWF.ParaV->ncol_bands;
+                #else
+                int ncol = GlobalV::NBANDS;
+                #endif
 #ifdef __CUSOLVER_LCAO
-            if (GlobalV::KS_SOLVER == "cusolver")
-            {
-                ncol = this->LOWF.paraV->ncol;
-=======
+                if(GlobalV::KS_SOLVER=="cusolver")
+                {
+                    ncol = this->LOWF.paraV->ncol;
+                }
+#endif
+                this->psi = new psi::Psi<std::complex<double>>(GlobalC::kv.nks, ncol, this->LOWF.ParaV->nrow, nullptr);
+            }
+        }
+        // init density kernel and wave functions.
+        this->LOC.allocate_dm_wfc(GlobalC::GridT.lgd, this->LOWF, this->psid, this->psi);
+
+        //======================================
+        // do the charge extrapolation before the density matrix is regenerated.
+        // mohan add 2011-04-08
+        // because once atoms are moving out of this processor,
+        // the density matrix will not std::map the new atomic configuration,
+        //======================================
+        // THIS IS A BUG, BECAUSE THE INDEX GlobalC::GridT.trace_lo
+        // HAS BEEN REGENERATED, SO WE NEED TO
+        // REALLOCATE DENSITY MATRIX FIRST, THEN READ IN DENSITY MATRIX,
+        // AND USE DENSITY MATRIX TO DO RHO GlobalV::CALCULATION.-- mohan 2013-03-31
+        //======================================
+        if (GlobalC::pot.chg_extrap == "dm" && istep > 1)//xiaohui modify 2015-02-01
+        {
+            for (int is = 0; is < GlobalV::NSPIN; is++)
+            {
+                ModuleBase::GlobalFunc::ZEROS(GlobalC::CHR.rho[is], GlobalC::rhopw->nrxx);
+                std::stringstream ssd;
+                ssd << GlobalV::global_out_dir << "SPIN" << is + 1 << "_DM";
+                // reading density matrix,
+                this->LOC.read_dm(is, ssd.str());
+            }
+
             // calculate the charge density
             if (GlobalV::GAMMA_ONLY_LOCAL)
             {
@@ -167,91 +183,48 @@
                     Gint_inout inout1(this->LOC.DM_R, (Charge*)(&GlobalC::CHR), Gint_Tools::job_type::tau);
                     this->UHM.GK.cal_gint(&inout1);
                 }
->>>>>>> 485a3009
-            }
-#endif
-            this->psi = new psi::Psi<std::complex<double>>(GlobalC::kv.nks, ncol, this->LOWF.ParaV->nrow, nullptr);
-        }
-    }
-    // init density kernel and wave functions.
-    this->LOC.allocate_dm_wfc(GlobalC::GridT.lgd, this->LOWF, this->psid, this->psi);
-
-    //======================================
-    // do the charge extrapolation before the density matrix is regenerated.
-    // mohan add 2011-04-08
-    // because once atoms are moving out of this processor,
-    // the density matrix will not std::map the new atomic configuration,
-    //======================================
-    // THIS IS A BUG, BECAUSE THE INDEX GlobalC::GridT.trace_lo
-    // HAS BEEN REGENERATED, SO WE NEED TO
-    // REALLOCATE DENSITY MATRIX FIRST, THEN READ IN DENSITY MATRIX,
-    // AND USE DENSITY MATRIX TO DO RHO GlobalV::CALCULATION.-- mohan 2013-03-31
-    //======================================
-    if (GlobalC::pot.chg_extrap == "dm" && istep > 1) // xiaohui modify 2015-02-01
-    {
-        for (int is = 0; is < GlobalV::NSPIN; is++)
-        {
-            ModuleBase::GlobalFunc::ZEROS(GlobalC::CHR.rho[is], GlobalC::rhopw->nrxx);
-            std::stringstream ssd;
-            ssd << GlobalV::global_out_dir << "SPIN" << is + 1 << "_DM";
-            // reading density matrix,
-            this->LOC.read_dm(is, ssd.str());
-        }
-
-        // calculate the charge density
-        if (GlobalV::GAMMA_ONLY_LOCAL)
-        {
-            Gint_inout inout(this->LOC.DM, (Charge*)(&GlobalC::CHR), Gint_Tools::job_type::rho);
-            this->UHM.GG.cal_gint(&inout);
-        }
-        else
-        {
-            Gint_inout inout(this->LOC.DM_R, (Charge*)(&GlobalC::CHR), Gint_Tools::job_type::rho);
-            this->UHM.GK.cal_gint(&inout);
-        }
-
-        // renormalize the charge density
-        GlobalC::CHR.renormalize_rho();
-
-        // initialize the potential
-        GlobalC::pot.init_pot(istep - 1, GlobalC::sf.strucFac);
-    }
-
-    // 3. compute S, T, Vnl, Vna matrix.
-    this->UHM.set_lcao_matrices();
+            }
+
+            // renormalize the charge density
+            GlobalC::CHR.renormalize_rho();
+
+            // initialize the potential
+            GlobalC::pot.init_pot(istep - 1, GlobalC::sf.strucFac);
+        }
+
+
+        // 3. compute S, T, Vnl, Vna matrix.
+        this->UHM.set_lcao_matrices();
 
 #ifdef __DEEPKS
-    // for each ionic step, the overlap <psi|alpha> must be rebuilt
-    // since it depends on ionic positions
-    if (GlobalV::deepks_setorb)
-    {
-        const Parallel_Orbitals* pv = this->UHM.LM->ParaV;
-        // build and save <psi(0)|alpha(R)> at beginning
-        GlobalC::ld.build_psialpha(GlobalV::CAL_FORCE,
-                                   GlobalC::ucell,
-                                   GlobalC::ORB,
-                                   GlobalC::GridD,
-                                   pv->trace_loc_row,
-                                   pv->trace_loc_col,
-                                   GlobalC::UOT);
-
-        if (GlobalV::deepks_out_unittest)
-        {
-            GlobalC::ld.check_psialpha(GlobalV::CAL_FORCE,
-                                       GlobalC::ucell,
-                                       GlobalC::ORB,
-                                       GlobalC::GridD,
-                                       pv->trace_loc_row,
-                                       pv->trace_loc_col,
-                                       GlobalC::UOT);
-        }
-    }
+        //for each ionic step, the overlap <psi|alpha> must be rebuilt
+        //since it depends on ionic positions
+        if (GlobalV::deepks_setorb)
+        {
+            const Parallel_Orbitals* pv = this->UHM.LM->ParaV;
+            //build and save <psi(0)|alpha(R)> at beginning
+            GlobalC::ld.build_psialpha(GlobalV::CAL_FORCE,
+                GlobalC::ucell,
+                GlobalC::ORB,
+                GlobalC::GridD,
+                pv->trace_loc_row,
+                pv->trace_loc_col,
+                GlobalC::UOT);
+
+            if (GlobalV::deepks_out_unittest)
+            {
+                GlobalC::ld.check_psialpha(GlobalV::CAL_FORCE,
+                    GlobalC::ucell,
+                    GlobalC::ORB,
+                    GlobalC::GridD,
+                    pv->trace_loc_row,
+                    pv->trace_loc_col,
+                    GlobalC::UOT);
+            }
+        }
 #endif
         ModuleBase::timer::tick("ESolver_KS_LCAO", "beforesolver");
 
-<<<<<<< HEAD
-// Peize Lin add 2016-12-03
-=======
     }
 
     void ESolver_KS_LCAO::beforescf(int istep)
@@ -260,24 +233,9 @@
         ModuleBase::timer::tick("ESolver_KS_LCAO", "beforescf");
         this->beforesolver(istep);
 //Peize Lin add 2016-12-03
->>>>>>> 485a3009
 #ifdef __MPI
-    if (Exx_Global::Hybrid_Type::No != GlobalC::exx_global.info.hybrid_type)
-    {
-        if (Exx_Global::Hybrid_Type::HF == GlobalC::exx_lcao.info.hybrid_type
-            || Exx_Global::Hybrid_Type::PBE0 == GlobalC::exx_lcao.info.hybrid_type
-            || Exx_Global::Hybrid_Type::HSE == GlobalC::exx_lcao.info.hybrid_type)
-        {
-<<<<<<< HEAD
-            GlobalC::exx_lcao.cal_exx_ions(*this->LOWF.ParaV);
-        }
-        if (Exx_Global::Hybrid_Type::Generate_Matrix == GlobalC::exx_global.info.hybrid_type)
-        {
-            Exx_Opt_Orb exx_opt_orb;
-            exx_opt_orb.generate_matrix();
-            ModuleBase::timer::tick("LOOP_ions", "opt_ions");
-            return;
-=======
+        if(Exx_Global::Hybrid_Type::No != GlobalC::exx_global.info.hybrid_type)
+        {
             if (Exx_Global::Hybrid_Type::HF == GlobalC::exx_lcao.info.hybrid_type
                 || Exx_Global::Hybrid_Type::PBE0 == GlobalC::exx_lcao.info.hybrid_type
                 || Exx_Global::Hybrid_Type::HSE == GlobalC::exx_lcao.info.hybrid_type
@@ -294,29 +252,8 @@
                 ModuleBase::timer::tick("ESolver_KS_LCAO", "beforescf");
                 return;
             }
->>>>>>> 485a3009
-        }
-#endif
-<<<<<<< HEAD
-}
-
-void ESolver_KS_LCAO::beforescf(int istep)
-{
-    ModuleBase::TITLE("ESolver_KS_LCAO", "beforescf");
-    ModuleBase::timer::tick("ESolver_KS_LCAO", "beforescf");
-    this->beforesolver(istep);
-    // 1. calculate ewald energy.
-    // mohan update 2021-02-25
-    H_Ewald_pw::compute_ewald(GlobalC::ucell, GlobalC::rhopw);
-
-    // 2. the electron charge density should be symmetrized,
-    //  here is the initialization
-    Symmetry_rho srho;
-    for (int is = 0; is < GlobalV::NSPIN; is++)
-    {
-        srho.begin(is, GlobalC::CHR, GlobalC::rhopw, GlobalC::Pgrid, GlobalC::symm);
-    }
-=======
+        }
+#endif
         // 1. calculate ewald energy.
         // mohan update 2021-02-25
         H_Ewald_pw::compute_ewald(GlobalC::ucell, GlobalC::rhopw);
@@ -328,39 +265,18 @@
         {
             srho.begin(is, GlobalC::CHR, GlobalC::rhopw, GlobalC::Pgrid, GlobalC::symm);
         }
->>>>>>> 485a3009
-
-    phami->non_first_scf = istep;
-
-    // for exx two_level scf
-    this->two_level_step = 0;
-
-    ModuleBase::timer::tick("ESolver_KS_LCAO", "beforescf");
-    return;
-}
-
-void ESolver_KS_LCAO::othercalculation(const int istep)
-{
-    ModuleBase::TITLE("ESolver_KS_LCAO", "othercalculation");
-    ModuleBase::timer::tick("ESolver_KS_LCAO", "othercalculation");
-    this->beforesolver(istep);
-    // self consistent calculations for electronic ground state
-    if (GlobalV::CALCULATION == "nscf")
-    {
-<<<<<<< HEAD
-        this->nscf();
-    }
-    else if (GlobalV::CALCULATION == "istate")
-    {
-        IState_Charge ISC(this->psid, this->LOC);
-        ISC.begin(this->UHM.GG);
-    }
-    else if (GlobalV::CALCULATION == "ienvelope")
-    {
-        IState_Envelope IEP(this->pelec);
-        if (GlobalV::GAMMA_ONLY_LOCAL)
-            IEP.begin(this->psid, this->LOWF, this->UHM.GG, INPUT.out_wfc_pw, GlobalC::wf.out_wfc_r);
-=======
+
+        phami->non_first_scf = istep;
+
+        // for exx two_level scf
+        this->two_level_step = 0;
+
+        ModuleBase::timer::tick("ESolver_KS_LCAO", "beforescf");
+        return;
+    }
+
+    void ESolver_KS_LCAO::othercalculation(const int istep)
+    {
         ModuleBase::TITLE("ESolver_KS_LCAO", "othercalculation");
         ModuleBase::timer::tick("ESolver_KS_LCAO", "othercalculation");
         if(GlobalV::CALCULATION == "get_S")
@@ -387,13 +303,14 @@
             else
                 IEP.begin(this->psi, this->LOWF, this->UHM.GK, INPUT.out_wfc_pw, GlobalC::wf.out_wfc_r);
         }
->>>>>>> 485a3009
         else
-            IEP.begin(this->psi, this->LOWF, this->UHM.GK, INPUT.out_wfc_pw, GlobalC::wf.out_wfc_r);
-    }
-<<<<<<< HEAD
-    else
-=======
+        {
+            ModuleBase::WARNING_QUIT("ESolver_KS_LCAO::othercalculation", "CALCULATION type not supported");
+        }
+
+        ModuleBase::timer::tick("ESolver_KS_LCAO", "othercalculation");
+        return;
+    }
 
     void ESolver_KS_LCAO::get_S()
     {
@@ -431,124 +348,103 @@
     }
 
     void ESolver_KS_LCAO::nscf()
->>>>>>> 485a3009
-    {
-        ModuleBase::WARNING_QUIT("ESolver_KS_LCAO::othercalculation", "CALCULATION type not supported");
-    }
-
-    ModuleBase::timer::tick("ESolver_KS_LCAO", "othercalculation");
-    return;
-}
-
-void ESolver_KS_LCAO::nscf()
-{
-    ModuleBase::TITLE("ESolver_KS_LCAO", "nscf");
-
-    std::cout << " NON-SELF CONSISTENT CALCULATIONS" << std::endl;
-
-    time_t time_start = std::time(NULL);
-
-#ifdef __MPI
-    // Peize Lin add 2018-08-14
-    switch (GlobalC::exx_lcao.info.hybrid_type)
-    {
-    case Exx_Global::Hybrid_Type::HF:
-    case Exx_Global::Hybrid_Type::PBE0:
-    case Exx_Global::Hybrid_Type::HSE:
-        GlobalC::exx_lcao.cal_exx_elec_nscf(this->LOWF.ParaV[0]);
-        break;
-    }
-#endif
-
-    // mohan add 2021-02-09
-    // in LOOP_ions, istep starts from 1,
-    // then when the istep is a variable of scf or nscf,
-    // istep becomes istep-1, this should be fixed in future
-    int istep = 0;
-    if (this->phsol != nullptr)
-    {
-        if (this->psi != nullptr)
-        {
-<<<<<<< HEAD
-            this->phsol->solve(this->phami, this->psi[0], this->pelec, GlobalV::KS_SOLVER, true);
-=======
+    {
+        ModuleBase::TITLE("ESolver_KS_LCAO", "nscf");
+
+        std::cout << " NON-SELF CONSISTENT CALCULATIONS" << std::endl;
+
+        time_t time_start = std::time(NULL);
+
+    #ifdef __MPI
+        // Peize Lin add 2018-08-14
+        switch (GlobalC::exx_lcao.info.hybrid_type)
+        {
         case Exx_Global::Hybrid_Type::HF:
         case Exx_Global::Hybrid_Type::PBE0:
         case Exx_Global::Hybrid_Type::SCAN0:
         case Exx_Global::Hybrid_Type::HSE:
             GlobalC::exx_lcao.cal_exx_elec_nscf(this->LOWF.ParaV[0]);
             break;
->>>>>>> 485a3009
-        }
-        else if (this->psid != nullptr)
-        {
-            this->phsol->solve(this->phami, this->psid[0], this->pelec, GlobalV::KS_SOLVER, true);
-        }
-        for (int ik = 0; ik < this->pelec->ekb.nr; ++ik)
-        {
-            for (int ib = 0; ib < this->pelec->ekb.nc; ++ib)
-            {
-                GlobalC::wf.ekb[ik][ib] = this->pelec->ekb(ik, ib);
-            }
-        }
-    }
-    else
-    {
-        ModuleBase::WARNING_QUIT("ESolver_KS_PW", "HSolver has not been initialed!");
-    }
-
-    time_t time_finish = std::time(NULL);
-    ModuleBase::GlobalFunc::OUT_TIME("cal_bands", time_start, time_finish);
-
-    GlobalV::ofs_running << " end of band structure calculation " << std::endl;
-    GlobalV::ofs_running << " band eigenvalue in this processor (eV) :" << std::endl;
-
-    for (int ik = 0; ik < GlobalC::kv.nks; ik++)
-    {
-        if (GlobalV::NSPIN == 2)
-        {
-            if (ik == 0)
-            {
-                GlobalV::ofs_running << " spin up :" << std::endl;
-            }
-            if (ik == (GlobalC::kv.nks / 2))
-            {
-                GlobalV::ofs_running << " spin down :" << std::endl;
-            }
-        }
-
-        GlobalV::ofs_running << " k-points" << ik + 1 << "(" << GlobalC::kv.nkstot << "): " << GlobalC::kv.kvec_c[ik].x
-                             << " " << GlobalC::kv.kvec_c[ik].y << " " << GlobalC::kv.kvec_c[ik].z << std::endl;
-
-        for (int ib = 0; ib < GlobalV::NBANDS; ib++)
-        {
-<<<<<<< HEAD
-            GlobalV::ofs_running << " spin" << GlobalC::kv.isk[ik] + 1 << "final_state " << ib + 1 << " "
-                                 << GlobalC::wf.ekb[ik][ib] * ModuleBase::Ry_to_eV << " "
-                                 << GlobalC::wf.wg(ik, ib) * GlobalC::kv.nks << std::endl;
-=======
+        }
+    #endif
+
+        // mohan add 2021-02-09
+        // in LOOP_ions, istep starts from 1,
+        // then when the istep is a variable of scf or nscf,
+        // istep becomes istep-1, this should be fixed in future
+        int istep = 0;
+        if(this->phsol != nullptr)
+        {
+            if(this->psi != nullptr)
+            {
+                this->phsol->solve(this->phami, this->psi[0], this->pelec, GlobalV::KS_SOLVER, true);
+            }
+            else if(this->psid != nullptr)
+            {
+                this->phsol->solve(this->phami, this->psid[0], this->pelec, GlobalV::KS_SOLVER, true);
+            }
+            for(int ik=0; ik<this->pelec->ekb.nr; ++ik)
+            {
+                for(int ib=0; ib<this->pelec->ekb.nc; ++ib)
+                {
+                    GlobalC::wf.ekb[ik][ib] = this->pelec->ekb(ik, ib);
+                }
+            }
+        }
+        else
+        {
+            ModuleBase::WARNING_QUIT("ESolver_KS_PW", "HSolver has not been initialed!");
+        }
+
+        time_t time_finish = std::time(NULL);
+        ModuleBase::GlobalFunc::OUT_TIME("cal_bands", time_start, time_finish);
+
+        GlobalV::ofs_running << " end of band structure calculation " << std::endl;
+        GlobalV::ofs_running << " band eigenvalue in this processor (eV) :" << std::endl;
+
+        for (int ik = 0; ik < GlobalC::kv.nks; ik++)
+        {
+            if (GlobalV::NSPIN == 2)
+            {
+                if (ik == 0)
+                {
+                    GlobalV::ofs_running << " spin up :" << std::endl;
+                }
+                if (ik == (GlobalC::kv.nks / 2))
+                {
+                    GlobalV::ofs_running << " spin down :" << std::endl;
+                }
+            }
+
+            GlobalV::ofs_running << " k-points"
+                << ik + 1 << "(" << GlobalC::kv.nkstot << "): "
+                << GlobalC::kv.kvec_c[ik].x << " " << GlobalC::kv.kvec_c[ik].y << " " << GlobalC::kv.kvec_c[ik].z << std::endl;
+
+            for (int ib = 0; ib < GlobalV::NBANDS; ib++)
+            {
+                GlobalV::ofs_running << " spin" << GlobalC::kv.isk[ik] + 1
+                    << "final_state " << ib + 1 << " "
+                    << GlobalC::wf.ekb[ik][ib] * ModuleBase::Ry_to_eV
+                    << " " << GlobalC::wf.wg(ik, ib) * GlobalC::kv.nks << std::endl;
+            }
+            GlobalV::ofs_running << std::endl;
+        }
+
+        // add by jingan in 2018.11.7
+        if (GlobalV::CALCULATION == "nscf" && INPUT.towannier90)
+        {
+            toWannier90 myWannier(GlobalC::kv.nkstot, GlobalC::ucell.G, this->LOWF.wfc_k_grid);
+            myWannier.init_wannier(nullptr);
+        }
+
+        // add by jingan
+        if (berryphase::berry_phase_flag && ModuleSymmetry::Symmetry::symm_flag == 0)
+        {
             berryphase bp(this->LOWF);
             bp.Macroscopic_polarization(this->psi);
->>>>>>> 485a3009
-        }
-        GlobalV::ofs_running << std::endl;
-    }
-
-    // add by jingan in 2018.11.7
-    if (GlobalV::CALCULATION == "nscf" && INPUT.towannier90)
-    {
-        toWannier90 myWannier(GlobalC::kv.nkstot, GlobalC::ucell.G, this->LOWF.wfc_k_grid);
-        myWannier.init_wannier(nullptr);
-    }
-
-    // add by jingan
-    if (berryphase::berry_phase_flag && ModuleSymmetry::Symmetry::symm_flag == 0)
-    {
-        berryphase bp(this->LOWF);
-        bp.Macroscopic_polarization(nullptr);
-    }
-
-    return;
-}
-
-} // namespace ModuleESolver+        }
+
+        return;
+    }
+
+}