#include "module_esolver/esolver_ks_lcao.h"
#include "src_lcao/LCAO_diago.h"
#include "../src_pw/global.h"
#include "../src_pw/symmetry_rho.h"
#include "input_update.h"
#include "../src_io/chi0_hilbert.h"
#include "src_lcao/LCAO_evolve.h"
#include "src_lcao/dftu.h"
//
#include "../module_neighbor/sltk_atom_arrange.h"
#include "../src_io/istate_charge.h"
#include "../src_io/istate_envelope.h"
#include "src_lcao/ELEC_evolve.h"
//
#include "../src_ri/exx_abfs.h"
#include "../src_ri/exx_opt_orb.h"
#include "../src_io/berryphase.h"
#include "../src_io/to_wannier90.h"
#include "../src_pw/vdwd2.h"
#include "../src_pw/vdwd3.h"
#include "../module_base/timer.h"
#ifdef __DEEPKS
#include "../module_deepks/LCAO_deepks.h"
#endif
#include "../src_pw/H_Ewald_pw.h"

namespace ModuleESolver
{

    void ESolver_KS_LCAO::set_matrix_grid(Record_adj& ra)
    {
        ModuleBase::TITLE("ESolver_KS_LCAO", "set_matrix_grid");
        ModuleBase::timer::tick("ESolver_KS_LCAO", "set_matrix_grid");

        // (1) Find adjacent atoms for each atom.
        GlobalV::SEARCH_RADIUS = atom_arrange::set_sr_NL(
            GlobalV::ofs_running,
            GlobalV::OUT_LEVEL,
            GlobalC::ORB.get_rcutmax_Phi(),
            GlobalC::ucell.infoNL.get_rcutmax_Beta(),
            GlobalV::GAMMA_ONLY_LOCAL);

        atom_arrange::search(
            GlobalV::SEARCH_PBC,
            GlobalV::ofs_running,
            GlobalC::GridD,
            GlobalC::ucell,
            GlobalV::SEARCH_RADIUS,
            GlobalV::test_atom_input);

        //ModuleBase::GlobalFunc::DONE(GlobalV::ofs_running,"SEARCH ADJACENT ATOMS");

        // (3) Periodic condition search for each grid.
        GlobalC::GridT.set_pbc_grid(
            GlobalC::rhopw->nx, GlobalC::rhopw->ny, GlobalC::rhopw->nz,
            GlobalC::bigpw->bx, GlobalC::bigpw->by, GlobalC::bigpw->bz,
            GlobalC::bigpw->nbx, GlobalC::bigpw->nby, GlobalC::bigpw->nbz,
            GlobalC::bigpw->nbxx, GlobalC::bigpw->nbzp_start, GlobalC::bigpw->nbzp);

        // (2)For each atom, calculate the adjacent atoms in different cells
        // and allocate the space for H(R) and S(R).
        // If k point is used here, allocate HlocR after atom_arrange.
        Parallel_Orbitals* pv = this->UHM.LM->ParaV;
        ra.for_2d(*pv, GlobalV::GAMMA_ONLY_LOCAL);
        if (!GlobalV::GAMMA_ONLY_LOCAL)
        {
            this->UHM.LM->allocate_HS_R(pv->nnr);
#ifdef __DEEPKS
            GlobalC::ld.allocate_V_deltaR(pv->nnr);
#endif

            // need to first calculae lgd.
            // using GlobalC::GridT.init.
            GlobalC::GridT.cal_nnrg(pv);
        }

        ModuleBase::timer::tick("ESolver_KS_LCAO", "set_matrix_grid");
        return;
    }


    void ESolver_KS_LCAO::beforesolver(const int istep)
    {
        ModuleBase::TITLE("ESolver_KS_LCAO", "beforesolver");
        ModuleBase::timer::tick("ESolver_KS_LCAO", "beforesolver");

        // 1. prepare HS matrices, prepare grid integral
        this->set_matrix_grid(this->RA);

        // 2. density matrix extrapolation and prepare S,T,VNL matrices 

        // set the augmented orbitals index.
        // after ParaO and GridT, 
        // this information is used to calculate
        // the force.

        // init psi
        // init psi
        if (GlobalV::GAMMA_ONLY_LOCAL)
        {
            if(this->psid==nullptr)
            {
                int ncol = this->LOWF.ParaV->ncol_bands;
                if(GlobalV::KS_SOLVER=="genelpa" || GlobalV::KS_SOLVER=="lapack_gvx"
#ifdef __CUSOLVER_LCAO
                ||GlobalV::KS_SOLVER=="cusolver"
#endif
                )
                {
                    ncol = this->LOWF.ParaV->ncol;
                }
                this->psid = new psi::Psi<double>(GlobalV::NSPIN, ncol, this->LOWF.ParaV->nrow, nullptr);
            }
        }
        else
        {   
            if(this->psi == nullptr)
            {
                int ncol = this->LOWF.ParaV->ncol_bands;
#ifdef __CUSOLVER_LCAO
                if(GlobalV::KS_SOLVER=="cusolver")
                {
                    ncol = this->LOWF.paraV->ncol;
                }
#endif
                this->psi = new psi::Psi<std::complex<double>>(GlobalC::kv.nks, ncol, this->LOWF.ParaV->nrow, nullptr);
            }
        }
        // init density kernel and wave functions.
        this->LOC.allocate_dm_wfc(GlobalC::GridT.lgd, this->LOWF, this->psid, this->psi);

        //======================================
        // do the charge extrapolation before the density matrix is regenerated.
        // mohan add 2011-04-08
        // because once atoms are moving out of this processor,
        // the density matrix will not std::map the new atomic configuration,
        //======================================
        // THIS IS A BUG, BECAUSE THE INDEX GlobalC::GridT.trace_lo
        // HAS BEEN REGENERATED, SO WE NEED TO
        // REALLOCATE DENSITY MATRIX FIRST, THEN READ IN DENSITY MATRIX,
        // AND USE DENSITY MATRIX TO DO RHO GlobalV::CALCULATION.-- mohan 2013-03-31
        //======================================
        if (GlobalC::pot.chg_extrap == "dm" && istep > 1)//xiaohui modify 2015-02-01
        {
            for (int is = 0; is < GlobalV::NSPIN; is++)
            {
                ModuleBase::GlobalFunc::ZEROS(GlobalC::CHR.rho[is], GlobalC::rhopw->nrxx);
                std::stringstream ssd;
                ssd << GlobalV::global_out_dir << "SPIN" << is + 1 << "_DM";
                // reading density matrix,
                this->LOC.read_dm(is, ssd.str());
            }

            // calculate the charge density
            if (GlobalV::GAMMA_ONLY_LOCAL)
            {
                Gint_inout inout(this->LOC.DM, (Charge*)(&GlobalC::CHR), Gint_Tools::job_type::rho);
                this->UHM.GG.cal_gint(&inout);
                if (XC_Functional::get_func_type() == 3)
                {
                    for(int is=0; is<GlobalV::NSPIN; is++)
                    {
                        ModuleBase::GlobalFunc::ZEROS(GlobalC::CHR.kin_r[0], GlobalC::rhopw->nrxx);
                    }
                    Gint_inout inout1(this->LOC.DM, (Charge*)(&GlobalC::CHR), Gint_Tools::job_type::tau);
                    this->UHM.GG.cal_gint(&inout1);
                }
            }
            else
            {
                Gint_inout inout(this->LOC.DM_R, (Charge*)(&GlobalC::CHR), Gint_Tools::job_type::rho);
                this->UHM.GK.cal_gint(&inout);
                if (XC_Functional::get_func_type() == 3)
                {
                    for(int is=0; is<GlobalV::NSPIN; is++)
                    {
                        ModuleBase::GlobalFunc::ZEROS(GlobalC::CHR.kin_r[0], GlobalC::rhopw->nrxx);
                    }
                    Gint_inout inout1(this->LOC.DM_R, (Charge*)(&GlobalC::CHR), Gint_Tools::job_type::tau);
                    this->UHM.GK.cal_gint(&inout1);
                }
            }

            // renormalize the charge density
            GlobalC::CHR.renormalize_rho();

            // initialize the potential
            GlobalC::pot.init_pot(istep - 1, GlobalC::sf.strucFac);
        }


        // 3. compute S, T, Vnl, Vna matrix.
        this->UHM.set_lcao_matrices();

#ifdef __DEEPKS
        //for each ionic step, the overlap <psi|alpha> must be rebuilt
        //since it depends on ionic positions
        if (GlobalV::deepks_setorb)
        {
            const Parallel_Orbitals* pv = this->UHM.LM->ParaV;
            //build and save <psi(0)|alpha(R)> at beginning
            GlobalC::ld.build_psialpha(GlobalV::CAL_FORCE,
                GlobalC::ucell,
                GlobalC::ORB,
                GlobalC::GridD,
                pv->trace_loc_row,
                pv->trace_loc_col,
                GlobalC::UOT);

            if (GlobalV::deepks_out_unittest)
            {
                GlobalC::ld.check_psialpha(GlobalV::CAL_FORCE,
                    GlobalC::ucell,
                    GlobalC::ORB,
                    GlobalC::GridD,
                    pv->trace_loc_row,
                    pv->trace_loc_col,
                    GlobalC::UOT);
            }
        }
#endif
        ModuleBase::timer::tick("ESolver_KS_LCAO", "beforesolver");

    }

    void ESolver_KS_LCAO::beforescf(int istep)
    {
        ModuleBase::TITLE("ESolver_KS_LCAO", "beforescf");
        ModuleBase::timer::tick("ESolver_KS_LCAO", "beforescf");
        this->beforesolver(istep);
//Peize Lin add 2016-12-03
#ifdef __MPI
        if(Exx_Global::Hybrid_Type::No != GlobalC::exx_global.info.hybrid_type)
        {
            if (Exx_Global::Hybrid_Type::HF == GlobalC::exx_lcao.info.hybrid_type
                || Exx_Global::Hybrid_Type::PBE0 == GlobalC::exx_lcao.info.hybrid_type
                || Exx_Global::Hybrid_Type::HSE == GlobalC::exx_lcao.info.hybrid_type)
            {
                GlobalC::exx_lcao.cal_exx_ions(*this->LOWF.ParaV);
            }

            if (Exx_Global::Hybrid_Type::Generate_Matrix == GlobalC::exx_global.info.hybrid_type)
            {
                //program should be stopped after this judgement
                Exx_Opt_Orb exx_opt_orb;
                exx_opt_orb.generate_matrix();
<<<<<<< HEAD
                ModuleBase::timer::tick("ESolver_KS_LCAO", "beforescf");
=======
                ModuleBase::timer::tick("ESolver_KS_LCAO", "beforesolver");
>>>>>>> 163944d7
                return;
            }
        }
#endif
<<<<<<< HEAD
=======
        ModuleBase::timer::tick("ESolver_KS_LCAO", "beforesolver");
    }

    void ESolver_KS_LCAO::beforescf(int istep)
    {
        ModuleBase::TITLE("ESolver_KS_LCAO", "beforescf");
        ModuleBase::timer::tick("ESolver_KS_LCAO", "beforescf");
        this->beforesolver(istep);
>>>>>>> 163944d7
        // 1. calculate ewald energy.
        // mohan update 2021-02-25
        H_Ewald_pw::compute_ewald(GlobalC::ucell, GlobalC::rhopw);

        //2. the electron charge density should be symmetrized,
        // here is the initialization
        Symmetry_rho srho;
        for (int is = 0; is < GlobalV::NSPIN; is++)
        {
            srho.begin(is, GlobalC::CHR, GlobalC::rhopw, GlobalC::Pgrid, GlobalC::symm);
        }

        phami->non_first_scf = istep;

        // for exx two_level scf
        this->two_level_step = 0;

        ModuleBase::timer::tick("ESolver_KS_LCAO", "beforescf");
        return;
    }

    void ESolver_KS_LCAO::othercalculation(const int istep)
    {
        ModuleBase::TITLE("ESolver_KS_LCAO", "othercalculation");
        ModuleBase::timer::tick("ESolver_KS_LCAO", "othercalculation");
        this->beforesolver(istep);
        // self consistent calculations for electronic ground state
        if (GlobalV::CALCULATION == "nscf")
        {
            this->nscf();
        }
        else if (GlobalV::CALCULATION == "istate")
        {
            IState_Charge ISC(this->psid, this->LOC);
            ISC.begin(this->UHM.GG);
        }
        else if (GlobalV::CALCULATION == "ienvelope")
        {
            IState_Envelope IEP(this->pelec);
            if (GlobalV::GAMMA_ONLY_LOCAL)
                IEP.begin(this->psid, this->LOWF, this->UHM.GG, INPUT.out_wfc_pw, GlobalC::wf.out_wfc_r);
            else
                IEP.begin(this->psi, this->LOWF, this->UHM.GK, INPUT.out_wfc_pw, GlobalC::wf.out_wfc_r);
        }
        else
        {
            ModuleBase::WARNING_QUIT("ESolver_KS_LCAO::othercalculation", "CALCULATION type not supported");
        }

        ModuleBase::timer::tick("ESolver_KS_LCAO", "othercalculation");
        return;
    }

    void ESolver_KS_LCAO::nscf()
    {
        ModuleBase::TITLE("ESolver_KS_LCAO", "nscf");

        std::cout << " NON-SELF CONSISTENT CALCULATIONS" << std::endl;

        time_t time_start = std::time(NULL);

    #ifdef __MPI
        // Peize Lin add 2018-08-14
        switch (GlobalC::exx_lcao.info.hybrid_type)
        {
        case Exx_Global::Hybrid_Type::HF:
        case Exx_Global::Hybrid_Type::PBE0:
        case Exx_Global::Hybrid_Type::HSE:
            GlobalC::exx_lcao.cal_exx_elec_nscf(this->LOWF.ParaV[0]);
            break;
        }
    #endif

        // mohan add 2021-02-09
        // in LOOP_ions, istep starts from 1,
        // then when the istep is a variable of scf or nscf,
        // istep becomes istep-1, this should be fixed in future
        int istep = 0;
        if(this->phsol != nullptr)
        {
            if(this->psi != nullptr)
            {
                this->phsol->solve(this->phami, this->psi[0], this->pelec, GlobalV::KS_SOLVER, true);
            }
            else if(this->psid != nullptr)
            {
                this->phsol->solve(this->phami, this->psid[0], this->pelec, GlobalV::KS_SOLVER, true);
            }
            for(int ik=0; ik<this->pelec->ekb.nr; ++ik)
            {
                for(int ib=0; ib<this->pelec->ekb.nc; ++ib)
                {
                    GlobalC::wf.ekb[ik][ib] = this->pelec->ekb(ik, ib);
                }
            }
        }
        else
        {
            ModuleBase::WARNING_QUIT("ESolver_KS_PW", "HSolver has not been initialed!");
        }

        time_t time_finish = std::time(NULL);
        ModuleBase::GlobalFunc::OUT_TIME("cal_bands", time_start, time_finish);

        GlobalV::ofs_running << " end of band structure calculation " << std::endl;
        GlobalV::ofs_running << " band eigenvalue in this processor (eV) :" << std::endl;

        for (int ik = 0; ik < GlobalC::kv.nks; ik++)
        {
            if (GlobalV::NSPIN == 2)
            {
                if (ik == 0)
                {
                    GlobalV::ofs_running << " spin up :" << std::endl;
                }
                if (ik == (GlobalC::kv.nks / 2))
                {
                    GlobalV::ofs_running << " spin down :" << std::endl;
                }
            }

            GlobalV::ofs_running << " k-points"
                << ik + 1 << "(" << GlobalC::kv.nkstot << "): "
                << GlobalC::kv.kvec_c[ik].x << " " << GlobalC::kv.kvec_c[ik].y << " " << GlobalC::kv.kvec_c[ik].z << std::endl;

            for (int ib = 0; ib < GlobalV::NBANDS; ib++)
            {
                GlobalV::ofs_running << " spin" << GlobalC::kv.isk[ik] + 1
                    << "final_state " << ib + 1 << " "
                    << GlobalC::wf.ekb[ik][ib] * ModuleBase::Ry_to_eV
                    << " " << GlobalC::wf.wg(ik, ib) * GlobalC::kv.nks << std::endl;
            }
            GlobalV::ofs_running << std::endl;
        }

        // add by jingan in 2018.11.7
        if (GlobalV::CALCULATION == "nscf" && INPUT.towannier90)
        {
            toWannier90 myWannier(GlobalC::kv.nkstot, GlobalC::ucell.G, this->LOWF.wfc_k_grid);
            myWannier.init_wannier(nullptr);
        }

        // add by jingan
        if (berryphase::berry_phase_flag && ModuleSymmetry::Symmetry::symm_flag == 0)
        {
            berryphase bp(this->LOWF);
            bp.Macroscopic_polarization(nullptr);
        }

        return;
    }

}<|MERGE_RESOLUTION|>--- conflicted
+++ resolved
@@ -244,26 +244,11 @@
                 //program should be stopped after this judgement
                 Exx_Opt_Orb exx_opt_orb;
                 exx_opt_orb.generate_matrix();
-<<<<<<< HEAD
                 ModuleBase::timer::tick("ESolver_KS_LCAO", "beforescf");
-=======
-                ModuleBase::timer::tick("ESolver_KS_LCAO", "beforesolver");
->>>>>>> 163944d7
                 return;
             }
         }
 #endif
-<<<<<<< HEAD
-=======
-        ModuleBase::timer::tick("ESolver_KS_LCAO", "beforesolver");
-    }
-
-    void ESolver_KS_LCAO::beforescf(int istep)
-    {
-        ModuleBase::TITLE("ESolver_KS_LCAO", "beforescf");
-        ModuleBase::timer::tick("ESolver_KS_LCAO", "beforescf");
-        this->beforesolver(istep);
->>>>>>> 163944d7
         // 1. calculate ewald energy.
         // mohan update 2021-02-25
         H_Ewald_pw::compute_ewald(GlobalC::ucell, GlobalC::rhopw);
