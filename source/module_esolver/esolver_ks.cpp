--- conflicted
+++ resolved
@@ -39,30 +39,8 @@
 
     void ESolver_KS::Run(const int istep, UnitCell_pseudo& cell)
     {
-<<<<<<< HEAD
-        writehead(GlobalV::ofs_running, istep, iter); 
-        clock_t iterstart,iterend;
-        iterstart = std::clock();
-        set_ethr(istep,iter);
-        eachiterinit(iter);
-        
-        this->hamilt2density(istep, iter, this->diag_ethr);
-        
-        //<Temporary> It may be changed when more clever parallel algorithm is put forward.
-        //When parallel algorithm for bands are adopted. Density will only be treated in the first group.
-        //(Different ranks should have abtained the same, but small differences always exist in practice.)
-        //Maybe in the future, density and wavefunctions should use different parallel algorithms, in which 
-        //they do not occupy all processors, for example wavefunctions uses 20 processors while density uses 10.
-        if(GlobalV::MY_STOGROUP == 0)
-        {
-        // double drho = this->estate.caldr2(); 
-        // EState should be used after it is constructed.
-        drho = GlobalC::CHR.get_drho();
-        double hsolver_error = 0.0;
-        if(firstscf)
-=======
         if (!(GlobalV::CALCULATION == "scf" || GlobalV::CALCULATION == "md"
-            || GlobalV::CALCULATION == "relax" || GlobalV::CALCULATION == "cell-relax")
+            || GlobalV::CALCULATION == "relax" || GlobalV::CALCULATION == "cell-relax" || GlobalV::CALCULATION.substr(0,3) == "sto")
 #ifdef __MPI
             || Exx_Global::Hybrid_Type::No != GlobalC::exx_global.info.hybrid_type
 #endif
@@ -71,7 +49,6 @@
             this->othercalculation(istep);
         }
         else
->>>>>>> 429e1f35
         {
             ModuleBase::timer::tick(this->classname, "Run");
 
@@ -79,19 +56,24 @@
             this->beforescf(istep); //Something else to do before the iter loop
 
             bool firstscf = true;
-            bool conv_elec = false;
+            this->conv_elec = false;
             this->niter = this->maxniter;
-            int iter = 1;
-            for (iter = 1; iter <= this->maxniter; ++iter)
+            for (int iter = 1; iter <= this->maxniter; ++iter)
             {
                 writehead(GlobalV::ofs_running, istep, iter);
                 clock_t iterstart, iterend;
                 iterstart = std::clock();
                 set_ethr(istep, iter);
                 eachiterinit(istep, iter);
-
                 this->hamilt2density(istep, iter, this->diag_ethr);
-
+                
+                //<Temporary> It may be changed when more clever parallel algorithm is put forward.
+                //When parallel algorithm for bands are adopted. Density will only be treated in the first group.
+                //(Different ranks should have abtained the same, but small differences always exist in practice.)
+                //Maybe in the future, density and wavefunctions should use different parallel algorithms, in which 
+                //they do not occupy all processors, for example wavefunctions uses 20 processors while density uses 10.
+                if(GlobalV::MY_STOGROUP == 0)
+                {
                 // double drho = this->estate.caldr2(); 
                 // EState should be used after it is constructed.
                 drho = GlobalC::CHR.get_drho();
@@ -110,10 +92,10 @@
                     }
                 }
 
-                conv_elec = (drho < this->scf_thr);
+                this->conv_elec = (drho < this->scf_thr);
 
                 // If drho < hsolver_error in the first iter or drho < scf_thr, we do not change rho.
-                if (drho < hsolver_error || conv_elec)
+                if (drho < hsolver_error || this->conv_elec)
                 {
                     if (drho < hsolver_error)    GlobalV::ofs_warning << " drho < hsolver_error, keep charge density unchanged." << std::endl;
                 }
@@ -123,31 +105,30 @@
                     //conv_elec = this->estate.mix_rho();
                     GlobalC::CHR.mix_rho(iter);
                 }
+                }
+#ifdef __MPI
+		        MPI_Bcast(&drho, 1, MPI_DOUBLE , 0, PARAPW_WORLD);
+		        MPI_Bcast(&this->conv_elec, 1, MPI_DOUBLE , 0, PARAPW_WORLD);
+		        MPI_Bcast(GlobalC::CHR.rho[0], GlobalC::pw.nrxx, MPI_DOUBLE, 0, PARAPW_WORLD);
+#endif
 
                 // Hamilt should be used after it is constructed.
                 // this->phamilt->update(conv_elec);
-                updatepot(istep, iter, conv_elec);
-                eachiterfinish(iter, conv_elec);
+                updatepot(istep, iter);
+                eachiterfinish(iter);
                 iterend = std::clock();
                 double duration = double(iterend - iterstart) / CLOCKS_PER_SEC;
-                printiter(conv_elec, iter, drho, duration, diag_ethr);
-                if (conv_elec)
+                printiter(iter, drho, duration, diag_ethr);
+                if (this->conv_elec)
                 {
                     this->niter = iter;
                     break;
                 }
             }
-            afterscf(iter, conv_elec);
+            afterscf();
 
             ModuleBase::timer::tick(this->classname, "Run");
-        }
-        
-        }
-#ifdef __MPI
-		MPI_Bcast(&drho, 1, MPI_DOUBLE , 0, PARAPW_WORLD);
-		MPI_Bcast(&conv_elec, 1, MPI_DOUBLE , 0, PARAPW_WORLD);
-		MPI_Bcast(GlobalC::CHR.rho[0], GlobalC::pw.nrxx, MPI_DOUBLE, 0, PARAPW_WORLD);
-#endif       
+        }       
 
         return;
     };
@@ -195,7 +176,7 @@
             this->diag_ethr = std::min(this->diag_ethr, 0.1 * this->drho / std::max(1.0, GlobalC::CHR.nelec));
 
         }
-        if (GlobalV::BASIS_TYPE == "lcao" || GlobalV::BASIS_TYPE == "lcao_in_pw")
+        if (GlobalV::BASIS_TYPE == "lcao" || GlobalV::BASIS_TYPE == "lcao_in_pw"|| GlobalV::CALCULATION.substr(0,3)=="sto")
         {
             this->diag_ethr = 0.0;
         }
@@ -215,18 +196,10 @@
         std::cout << std::setw(11) << "TIME(s)" << std::endl;
     }
 
-    void ESolver_KS::printiter(const bool conv_elec, const int iter, const double drho, const double duration, const double ethr)
-    {
-        GlobalC::en.print_etot(conv_elec, iter, drho, duration, ethr);
-    }
-<<<<<<< HEAD
-    if(GlobalV::BASIS_TYPE=="lcao" || GlobalV::BASIS_TYPE=="lcao_in_pw" || GlobalV::CALCULATION.substr(0,3)=="sto") 
-    {
-        this->diag_ethr = 0.0;
-    }
-}
-=======
->>>>>>> 429e1f35
+    void ESolver_KS::printiter(const int iter, const double drho, const double duration, const double ethr)
+    {
+        GlobalC::en.print_etot(this->conv_elec, iter, drho, duration, ethr);
+    }
 
     void ESolver_KS::writehead(std::ofstream& ofs_running, const int istep, const int iter)
     {
