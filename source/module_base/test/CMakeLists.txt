remove_definitions(-D__MPI)
AddTest(
  TARGET base_timer
  SOURCES timer_test.cpp ../timer.cpp
)
AddTest(
  TARGET base_tool_quit
  SOURCES tool_quit_test.cpp ../tool_quit.cpp ../global_variable.cpp ../global_file.cpp ../memory.cpp ../timer.cpp
)
AddTest(
  TARGET base_tool_check
  SOURCES tool_check_test.cpp ../tool_check.cpp ../tool_quit.cpp ../global_variable.cpp ../global_file.cpp ../memory.cpp ../timer.cpp
)
AddTest(
  TARGET base_memory
  SOURCES memory_test.cpp ../memory.cpp
)
AddTest(
  TARGET base_matrix3
  LIBS ${math_libs}
  SOURCES matrix3_test.cpp ../matrix3.cpp ../matrix.cpp ../tool_quit.cpp ../global_variable.cpp ../global_file.cpp ../memory.cpp ../timer.cpp
)
AddTest(
  TARGET base_blas_connector
  LIBS ${math_libs}
  SOURCES blas_connector_test.cpp
)
AddTest(
  TARGET base_complexarray
  SOURCES complexarray_test.cpp ../complexarray.cpp
)
AddTest(
  TARGET base_integral
  SOURCES math_integral_test.cpp ../math_integral.cpp
)
AddTest(
  TARGET base_complexmatrix
  LIBS ${math_libs}
  SOURCES complexmatrix_test.cpp ../complexmatrix.cpp ../matrix.cpp 
)
AddTest(
 TARGET base_matrix
  LIBS ${math_libs}
  SOURCES matrix_test.cpp ../matrix.cpp
)
AddTest(
  TARGET base_sph_bessel_recursive
  SOURCES sph_bessel_recursive_test.cpp ../sph_bessel_recursive-d1.cpp ../sph_bessel_recursive-d2.cpp
)
AddTest(
  TARGET base_math_sphbes
  SOURCES math_sphbes_test.cpp ../math_sphbes.cpp ../timer.cpp
)
AddTest(
  TARGET base_realarray
  SOURCES realarray_test.cpp ../realarray.cpp
)
AddTest(
  TARGET base_intarray
  SOURCES intarray_test.cpp ../intarray.cpp
)
AddTest(
  TARGET base_vector3
  SOURCES vector3_test.cpp 
)
AddTest(
  TARGET base_mathzone
  LIBS ${math_libs}
  SOURCES mathzone_test.cpp ../mathzone.cpp ../matrix3.cpp ../matrix.cpp ../tool_quit.cpp ../global_variable.cpp ../global_file.cpp ../memory.cpp ../timer.cpp
)
AddTest(
  TARGET base_math_polyint
  SOURCES math_polyint_test.cpp ../math_polyint.cpp ../realarray.cpp ../timer.cpp
)
AddTest(
<<<<<<< HEAD
  TARGET base_ylmreal
=======
  TARGET base_mathzone_add1
  LIBS ${math_libs}
  SOURCES mathzone_add1_test.cpp ../mathzone_add1.cpp ../math_sphbes.cpp ../mathzone.cpp ../matrix3.cpp ../matrix.cpp ../tool_quit.cpp ../global_variable.cpp ../global_file.cpp ../memory.cpp ../timer.cpp
)
AddTest(
  TARGET base_math_ylmreal
>>>>>>> eeb8cc7c
  LIBS ${math_libs}
  SOURCES math_ylmreal_test.cpp ../math_ylmreal.cpp ../ylm.cpp ../realarray.cpp ../timer.cpp ../matrix.cpp ../vector3.h 
)<|MERGE_RESOLUTION|>--- conflicted
+++ resolved
@@ -73,16 +73,12 @@
   SOURCES math_polyint_test.cpp ../math_polyint.cpp ../realarray.cpp ../timer.cpp
 )
 AddTest(
-<<<<<<< HEAD
   TARGET base_ylmreal
-=======
+  LIBS ${math_libs}
+  SOURCES math_ylmreal_test.cpp ../math_ylmreal.cpp ../ylm.cpp ../realarray.cpp ../timer.cpp ../matrix.cpp ../vector3.h 
+)
+AddTest(
   TARGET base_mathzone_add1
   LIBS ${math_libs}
   SOURCES mathzone_add1_test.cpp ../mathzone_add1.cpp ../math_sphbes.cpp ../mathzone.cpp ../matrix3.cpp ../matrix.cpp ../tool_quit.cpp ../global_variable.cpp ../global_file.cpp ../memory.cpp ../timer.cpp
-)
-AddTest(
-  TARGET base_math_ylmreal
->>>>>>> eeb8cc7c
-  LIBS ${math_libs}
-  SOURCES math_ylmreal_test.cpp ../math_ylmreal.cpp ../ylm.cpp ../realarray.cpp ../timer.cpp ../matrix.cpp ../vector3.h 
 )