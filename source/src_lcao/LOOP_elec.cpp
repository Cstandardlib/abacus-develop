--- conflicted
+++ resolved
@@ -147,25 +147,7 @@
 	// (9) compute S, T, Vnl, Vna matrix.
 	GlobalC::UHM.set_lcao_matrices();
 
-<<<<<<< HEAD
-#ifdef __DEEPKS
-	//init deepks
-	if (INPUT.out_descriptor)
-	{
-		ld.init(ORB.get_lmax_d(), ORB.get_nchimax_d(), ucell.nat * ORB.Alpha[0].getTotal_nchi());
-		ld.build_S_descriptor(0);  //init overlap table
-		if (INPUT.deepks_scf)
-		{
-			//load a model
-			ld.deepks_pre_scf(INPUT.model_file);	//caoyu add 2021-07-26
-		}
-	}
-		
-#endif
-    timer::tick("LOOP_elec","before_solver"); 
-=======
     ModuleBase::timer::tick("LOOP_elec","before_solver"); 
->>>>>>> df588d58
 	return;
 }
 
