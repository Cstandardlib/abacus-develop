#include "../src_pw/global.h"
#include "LCAO_hamilt.h"
#include "build_st_pw.h"
#include "../module_neighbor/sltk_atom_arrange.h"
#include "global_fp.h" // mohan add 2021-01-30
#include "dftu.h"
#ifdef __DEEPKS
#include "LCAO_descriptor.h"	//caoyu add 2021-07-26
#endif

LCAO_Hamilt::LCAO_Hamilt()
{ 
    init_s = false;
}

LCAO_Hamilt::~LCAO_Hamilt()
{
    if(GlobalV::test_deconstructor)
    {
        std::cout << " ~LCAO_Hamilt()" << std::endl;	
    }
}

//--------------------------------------------
// 'calculate_STNR_gamma' or 
// 'calculate_STNR_k' functions are called
//--------------------------------------------
void LCAO_Hamilt::set_lcao_matrices(void)
{
    ModuleBase::TITLE("LCAO_Hamilt","set_lcao_matrices");
    ModuleBase::timer::tick("LCAO_Hamilt","set_lcao_matrices");

    if(GlobalV::GAMMA_ONLY_LOCAL)
    {
        // mohan add 2012-03-29
        // calculate the grid integration of 'Vl' matrix for gamma algorithms.
        this->GG.prepare(GlobalC::ucell.latvec, GlobalC::ucell.lat0);
    
        // calulate the 'S', 'T' and 'Vnl' matrix for gamma algorithms.
        this->calculate_STNR_gamma();	

    }
    else // multiple k-points
    {
        // calculate the 'S', 'T' and 'Vnl' matrix for k-points algorithms.
        this->calculate_STNR_k();

        // calculate the grid integration of 'Vl' matrix for l-points algorithms.
        this->GK.init(GlobalC::pw.nbx, GlobalC::pw.nby, GlobalC::pw.nbzp, GlobalC::pw.nbzp_start, GlobalC::pw.ncxyz);

    }

    // initial the overlap matrix is done.	
    this->init_s = true;
    //std::cout << " init_s=" << init_s << std::endl; //delete 2015-09-06, xiaohui
//	ModuleBase::GlobalFunc::OUT(GlobalV::ofs_running,"init_s",init_s);

    ModuleBase::timer::tick("LCAO_Hamilt","set_lcao_matrices");
    return;
}

void LCAO_Hamilt::calculate_Hgamma( const int &ik )				// Peize Lin add ik 2016-12-03
{
    ModuleBase::TITLE("LCAO_Hamilt","calculate_Hgamma");
    ModuleBase::timer::tick("LCAO_Hamilt","cal_Hgamma");

    // Set the matrix 'H' to zero.
    GlobalC::LM.zeros_HSgamma('H'); // 3 stands for Hloc.

    bool local_pw = false;

    if(local_pw)
    {
        std::cout << "\n Call build_H in plane wave basis!" << std::endl;
         // Use plane wave basis to calculate 'Vl' matrix. 
        Build_ST_pw bsp;
        // 0 stands for, 0 stands for k point.
        bsp.set_local(0);
    }
    else
    {
        time_t time_vlocal_start = time(NULL);
    
        // calculate the 'Vl' matrix using gamma-algorithms.
        if(GlobalV::VL_IN_H)
        {	
            this->GG.cal_vlocal(GlobalC::pot.vr_eff1);

            // Peize Lin add 2016-12-03
            if( 5==GlobalC::xcf.iexch_now && 0==GlobalC::xcf.igcx_now )				// HF
            {
                GlobalC::exx_lcao.add_Hexx(ik,1);
            }
            else if( 6==GlobalC::xcf.iexch_now && 8==GlobalC::xcf.igcx_now )			// PBE0
            {
                GlobalC::exx_lcao.add_Hexx(ik,GlobalC::exx_global.info.hybrid_alpha);
            }
            else if( 9==GlobalC::xcf.iexch_now && 12==GlobalC::xcf.igcx_now )			// HSE
            {
                GlobalC::exx_lcao.add_Hexx(ik,GlobalC::exx_global.info.hybrid_alpha);
            }
        }

        time_t time_vlocal_end = time(NULL);
        ModuleBase::GlobalFunc::OUT_TIME("vlocal integration",time_vlocal_start,time_vlocal_end);
    }
    
#ifdef __DEEPKS	//caoyu add 2021-07-26 for DeePKS

<<<<<<< HEAD
	if (GlobalV::deepks_scf)
    {        
		GlobalC::ld.cal_gedm(GlobalC::LOC.wfc_dm_2d.dm_gamma[0]);
		GlobalC::ld.add_v_delta();  
=======
    if (GlobalV::deepks_scf)
    {
        //========method 1========
        //ld.cal_v_delta(LOC.wfc_dm_2d.dm_gamma[0]);

        //========method 2========
        //ld.cal_gedm(LOC.wfc_dm_2d.dm_gamma[0]);
        //ld.build_v_delta_alpha(0);
        
		if(GlobalV::GAMMA_ONLY_LOCAL)
		{
			GlobalC::ld.cal_gedm(GlobalC::LOC.wfc_dm_2d.dm_gamma[0]);
			//GlobalC::ld.build_v_delta_alpha(0);
			GlobalC::ld.build_v_delta_alpha_new(0);
			GlobalC::ld.add_v_delta();
		}
		else
		{

		}
        //GlobalC::ld.build_v_delta_mu(0);
        
        
>>>>>>> 098b6177
	}
	
#endif
	
	//add T+VNL+Vl matrix.
	GlobalC::LM.update_Hloc();

	//test
	if(GlobalV::NURSE)
	{
		GlobalC::LM.print_HSgamma('S'); // S
		GlobalC::LM.print_HSgamma('T');
		GlobalC::LM.print_HSgamma('H');
	//	ModuleBase::WARNING_QUIT("LCAO_Hamilt::calculate_Hgamma","print the H,S matrix");
//		ModuleBase::QUIT();
    }


    ModuleBase::timer::tick("LCAO_Hamilt","cal_Hgamma");
    return;
}



void LCAO_Hamilt::calculate_STNR_gamma(void)
{
    ModuleBase::TITLE("LCAO_Hamilt","calculate_fixed");

    ModuleBase::GlobalFunc::OUT(GlobalV::ofs_running,"gamma_only_local",GlobalV::GAMMA_ONLY_LOCAL);

    // must be done after "setup_this_ion_iter"
    // because some basic parameters should be initialized
    // in GlobalC::UHM.GG.init();

    GlobalC::LM.zeros_HSgamma('S');    	

    this->genH.calculate_S_no();	

    //GlobalC::LM.print_HSgamma('S');

    //-------------------------------------
    // test using plane wave calculations.
    // all the matrixs are stored in GlobalC::LM.
    // GlobalC::LM.allocate_HS_k(GlobalC::ParaO.nloc);
    // Build_ST_pw bsp;
    // bsp.set_ST(0, 'S');
    // GlobalC::LM.print_HSk('S','R',1.0e-5);
    //-------------------------------------

    // set T and Vnl matrix to zero.
    // 2 stands for GlobalC::LM.Hloc_fixed matrix.
    GlobalC::LM.zeros_HSgamma('T'); 

    //add nonlocal pseudopotential matrix element
    time_t time_vnl_start = time(NULL);
    if(GlobalV::VNL_IN_H)
    {
        genH.calculate_NL_no();
    }
    time_t time_vnl_end = time(NULL);

//	ModuleBase::GlobalFunc::OUT(GlobalV::ofs_running, "Time to calculate <psi|Vnl|psi>", std::difftime(time_vnl_end, time_vnl_start));
    
    //add kinetic energy matrix element
    time_t time_t_start = time(NULL);
    if(GlobalV::T_IN_H)
    {
        genH.calculate_T_no();
//		GlobalC::LM.print_HSgamma('T');
    }
    time_t time_t_end = time(NULL);

    //	GlobalV::ofs_running << " T+Vnl matrix" << std::endl;
    //GlobalC::LM.print_HSgamma('T');

    ModuleBase::GlobalFunc::OUT_TIME("kinetical matrix",time_t_start, time_t_end);
    ModuleBase::GlobalFunc::OUT_TIME("vnl matrix",time_vnl_start, time_vnl_end);

    return;
}


#include "LCAO_nnr.h"
// be called in LOOP_elec::cal_bands(). 
void LCAO_Hamilt::calculate_Hk(const int &ik)
{
    ModuleBase::TITLE("LCAO_Hamilt","calculate_Hk");
    ModuleBase::timer::tick("LCAO_Hamilt","calculate_Hk");

    // whether you want to calculate the local potential
    // or not, you need to set this matrix to 0.
    GlobalC::LM.zeros_HSk('H');

    if(GlobalV::VL_IN_H)
    {
        //-------------------------
        // set the local potential
        // in plane wave basis.
        //-------------------------
//		Build_ST_pw bsp;
//		bsp.set_local(ik);	
//		GlobalC::LM.print_HSk('H','C',1.0e-5);

        //--------------------------
        // set the local potential
        // in LCAO basis.
        //--------------------------
        GlobalC::LM.zeros_HSR('H', GlobalC::LNNR.nnr);

        if(GlobalV::NSPIN!=4) 
        {
            this->GK.folding_vl_k(ik);
        }
        else 
        {
            this->GK.folding_vl_k_nc(ik);
        }

        // Peize Lin add 2016-12-03
        if( 5==GlobalC::xcf.iexch_now && 0==GlobalC::xcf.igcx_now )				// HF
        {
            GlobalC::exx_lcao.add_Hexx(ik,1);
        }
        else if( 6==GlobalC::xcf.iexch_now && 8==GlobalC::xcf.igcx_now )			// PBE0
        {
            GlobalC::exx_lcao.add_Hexx(ik,GlobalC::exx_global.info.hybrid_alpha);
        }
        else if( 9==GlobalC::xcf.iexch_now && 12==GlobalC::xcf.igcx_now )			// HSE
        {
            GlobalC::exx_lcao.add_Hexx(ik,GlobalC::exx_global.info.hybrid_alpha);
        }
    }


    //-----------------------------------------
    // folding matrix here: S(k) (SlocR->Sloc2)
    // folding matrix here: T(k)+Vnl(k)
    // (Hloc_fixed->Hloc_fixed2)
    //-----------------------------------------
    GlobalC::LM.zeros_HSk('S');
    GlobalC::LM.zeros_HSk('T');
//	std::cout << " after folding Hfixed k." << std::endl;
    GlobalC::LNNR.folding_fixedH(ik);

    //------------------------------------------
    // Add T(k)+Vnl(k)+Vlocal(k)
    // (Hloc2 += Hloc_fixed2), (std::complex matrix)
    //------------------------------------------
//	std::cout << " Folding matrix here." << std::endl;
<<<<<<< HEAD
	GlobalC::LM.update_Hloc2(ik);
=======
    GlobalC::LM.update_Hloc2();

>>>>>>> 098b6177
/*
    if(GlobalV::NURSE)
    {
        GlobalC::LM.print_HSk('H','R',1.0e-5);
//		GlobalC::LM.print_HSk('S','R',1.0e-5);
    }
    */
    
    ModuleBase::timer::tick("LCAO_Hamilt","calculate_Hk");
    return;
}

// only need to do the first time.
// available for all k points.
void LCAO_Hamilt::calculate_STNR_k(void)
{
    ModuleBase::TITLE("Hamilt_Linear","calculate_STBR_k");

    //--------------------------------------------
    // set S(R) to zero.
    // the total value of S(R) in this processor
    // is GlobalC::LNNR.nnr.
    // and store in GlobalC::LM.SlocR.
    //--------------------------------------------
    GlobalC::LM.zeros_HSR('S', GlobalC::LNNR.nnr);
    this->genH.calculate_S_no();	

    //------------------------------
    // set T(R) and Vnl(R) to zero.
    // and then calculate it
    // and store in GlobalC::LM.Hloc_fixedR.
    //------------------------------
    GlobalC::LM.zeros_HSR('T', GlobalC::LNNR.nnr);
    


    if(GlobalV::T_IN_H)
    {
        this->genH.calculate_T_no();	
    }


    if(GlobalV::VNL_IN_H)
    {
        this->genH.calculate_NL_no();
    }


    return;

    //-----------------------------------
    // this part is used for checking
    // the consistent between LCAO
    // and plane wave basis.
    //-----------------------------------
    
    // check in plane wave basis.	
    Build_ST_pw bsp;
    for(int ik=0; ik<GlobalC::kv.nks; ik++)
    {
        std::cout << " ik=" << ik << " ------------------------------------------" << std::endl;
    
        //----------------------------------------------
        // Check the matrix in plane wave basis.
        //----------------------------------------------
        GlobalC::LM.zeros_HSk('S');
        GlobalC::LM.zeros_HSk('T');

        bsp.set_ST(ik, 'S');
        bsp.set_ST(ik, 'T');

        std::cout << " --> PW S" << std::endl;
        GlobalC::LM.print_HSk('S','R',1.0e-5);
        std::cout << " --> PW T" << std::endl;
        GlobalC::LM.print_HSk('T','R',1.0e-5);

        std::string fn = "Sloc2pw.dat";
        GlobalC::LM.output_HSk('S', fn);
        
        //------------------------------------------
        // folding the SlocR and Hloc_fixedR matrix
        // into Sloc2 and Hloc_fixed2 matrix.
        //------------------------------------------
        GlobalC::LM.zeros_HSk('S');
        GlobalC::LM.zeros_HSk('T');
        GlobalC::LNNR.folding_fixedH(ik);
        std::cout << " --> LCAO S" << std::endl;
        GlobalC::LM.print_HSk('S','R',1.0e-5);	
        std::cout << " --> LCAO T+Vnl" << std::endl;
        GlobalC::LM.print_HSk('T','R',1.0e-5);	

        std::string fn2 = "Sloc2lcao.dat";
        GlobalC::LM.output_HSk('S',fn2);

        //----------------
        // test gamma Vnl	
        //----------------
//		GlobalV::GAMMA_ONLY_LOCAL = true;
//		GlobalC::LM.allocate_HS_gamma(GlobalC::ParaO.nloc);
//		GlobalC::LM.zeros_HSgamma('H');
//		GlobalC::UHM.genH.calculate_NL_no( nstart );
//		GlobalV::GAMMA_ONLY_LOCAL = false;
//		std::cout << " Correct LCAO Vnl " << std::endl;
//		GlobalC::LM.print_HSgamma('H');		
//		GlobalC::UHM.genH.calculate_NL_no( nstart );
//		GlobalV::GAMMA_ONLY_LOCAL = false;
//		std::cout << " Correct LCAO Vnl " << std::endl;
//		GlobalC::LM.print_HSgamma('H');		
        
    }
    
    return;
}


void LCAO_Hamilt::calculate_STN_R(void)
{
    ModuleBase::TITLE("LCAO_Hamilt","calculate_STN_R");

    //int iat = 0;
    int index = 0;
    ModuleBase::Vector3<double> dtau, tau1, tau2;
    ModuleBase::Vector3<double> dtau1, dtau2, tau0;

    GlobalC::LM.allocate_Hloc_fixedR_tr();
    GlobalC::LM.allocate_HR_tr();
    GlobalC::LM.allocate_SlocR_tr();

    double R_minX = GlobalC::GridD.getD_minX();
    double R_minY = GlobalC::GridD.getD_minY();
    double R_minZ = GlobalC::GridD.getD_minZ();

    int R_x;
    int R_y;
    int R_z;

    for(int T1 = 0; T1 < GlobalC::ucell.ntype; ++T1)
    {
        Atom* atom1 = &GlobalC::ucell.atoms[T1];
        for(int I1 = 0; I1 < atom1->na; ++I1)
        {
            tau1 = atom1->tau[I1];
            //GlobalC::GridD.Find_atom(tau1);
            GlobalC::GridD.Find_atom(GlobalC::ucell, tau1, T1, I1);
            Atom* atom1 = &GlobalC::ucell.atoms[T1];
            const int start = GlobalC::ucell.itiaiw2iwt(T1,I1,0);

            for(int ad = 0; ad < GlobalC::GridD.getAdjacentNum()+1; ++ad)
            {
                const int T2 = GlobalC::GridD.getType(ad);
                const int I2 = GlobalC::GridD.getNatom(ad);
                Atom* atom2 = &GlobalC::ucell.atoms[T2];

                tau2 = GlobalC::GridD.getAdjacentTau(ad);
                dtau = tau2 - tau1;
                double distance = dtau.norm() * GlobalC::ucell.lat0;
                double rcut = GlobalC::ORB.Phi[T1].getRcut() + GlobalC::ORB.Phi[T2].getRcut();

                bool adj = false;

                if(distance < rcut) adj = true;
                else if(distance >= rcut)
                {
                    for(int ad0 = 0; ad0 < GlobalC::GridD.getAdjacentNum()+1; ++ad0)
                    {
                        const int T0 = GlobalC::GridD.getType(ad0);
                        //const int I0 = GlobalC::GridD.getNatom(ad0);
                        //const int iat0 = GlobalC::ucell.itia2iat(T0, I0);
                        //const int start0 = GlobalC::ucell.itiaiw2iwt(T0, I0, 0);

                        tau0 = GlobalC::GridD.getAdjacentTau(ad0);
                        dtau1 = tau0 - tau1;
                        dtau2 = tau0 - tau2;

                        double distance1 = dtau1.norm() * GlobalC::ucell.lat0;
                        double distance2 = dtau2.norm() * GlobalC::ucell.lat0;

                        double rcut1 = GlobalC::ORB.Phi[T1].getRcut() + GlobalC::ucell.infoNL.Beta[T0].get_rcut_max();
                        double rcut2 = GlobalC::ORB.Phi[T2].getRcut() + GlobalC::ucell.infoNL.Beta[T0].get_rcut_max();

                        if( distance1 < rcut1 && distance2 < rcut2 )
                        {
                            adj = true;
                            break;
                        }
                    }
                }

                if(adj)
                {
                    const int start2 = GlobalC::ucell.itiaiw2iwt(T2,I2,0);

                    ModuleBase::Vector3<double> dR(GlobalC::GridD.getBox(ad).x, GlobalC::GridD.getBox(ad).y, GlobalC::GridD.getBox(ad).z);
                    R_x = (int) (dR.x - R_minX);
                    R_y = (int) (dR.y - R_minY);
                    R_z = (int) (dR.z - R_minZ);

                    for(int ii=0; ii<atom1->nw*GlobalV::NPOL; ii++)
                    {
                        const int iw1_all = start + ii;
                        const int mu = GlobalC::ParaO.trace_loc_row[iw1_all];

                        if(mu<0)continue;

                        for(int jj=0; jj<atom2->nw*GlobalV::NPOL; jj++)
                        {
                            int iw2_all = start2 + jj;
                            const int nu = GlobalC::ParaO.trace_loc_col[iw2_all];

                            if(nu<0)continue;

                            int iic;
                            if(GlobalV::KS_SOLVER=="genelpa" || GlobalV::KS_SOLVER=="scalapack_gvx")  // save the matrix as column major format
                            {
                                iic=mu+nu*GlobalC::ParaO.nrow;
                            }
                            else
                            {
                                iic=mu*GlobalC::ParaO.ncol+nu;
                            }

                            if(GlobalV::NSPIN!=4)
                            {
                                GlobalC::LM.SlocR_tr[R_x][R_y][R_z][iic] = GlobalC::LM.SlocR[index];
                                GlobalC::LM.Hloc_fixedR_tr[R_x][R_y][R_z][iic] = GlobalC::LM.Hloc_fixedR[index];
                            }
                            else
                            {
                                GlobalC::LM.SlocR_tr_soc[R_x][R_y][R_z][iic] = GlobalC::LM.SlocR_soc[index];
                                GlobalC::LM.Hloc_fixedR_tr_soc[R_x][R_y][R_z][iic] = GlobalC::LM.Hloc_fixedR_soc[index];
                            }

                            ++index;
                        }
                    }
                }
            }
        }
    }

    return;
}

void LCAO_Hamilt::set_R_range_sparse()
{
    int R_minX = int(GlobalC::GridD.getD_minX());
    int R_minY = int(GlobalC::GridD.getD_minY());
    int R_minZ = int(GlobalC::GridD.getD_minZ());

    int R_x = GlobalC::GridD.getCellX();
    int R_y = GlobalC::GridD.getCellY();
    int R_z = GlobalC::GridD.getCellZ();

    for(int ix = 0; ix < R_x; ix++)
    {
        for(int iy = 0; iy < R_y; iy++)
        {
            for(int iz = 0; iz < R_z; iz++)
            {
                Abfs::Vector3_Order<int> temp_R(ix+R_minX, iy+R_minY, iz+R_minZ);
                GlobalC::LM.all_R_coor.insert(temp_R);
            }
        }
    }

    return;
}

void LCAO_Hamilt::calculate_STN_R_sparse(const int &current_spin, const double &sparse_threshold)
{
    ModuleBase::TITLE("LCAO_Hamilt","calculate_STN_R_sparse");

    int index = 0;
    ModuleBase::Vector3<double> dtau, tau1, tau2;
    ModuleBase::Vector3<double> dtau1, dtau2, tau0;

    double temp_value_double;
    std::complex<double> temp_value_complex;

    for(int T1 = 0; T1 < GlobalC::ucell.ntype; ++T1)
    {
        Atom* atom1 = &GlobalC::ucell.atoms[T1];
        for(int I1 = 0; I1 < atom1->na; ++I1)
        {
            tau1 = atom1->tau[I1];
            GlobalC::GridD.Find_atom(GlobalC::ucell, tau1, T1, I1);
            Atom* atom1 = &GlobalC::ucell.atoms[T1];
            const int start = GlobalC::ucell.itiaiw2iwt(T1,I1,0);

            for(int ad = 0; ad < GlobalC::GridD.getAdjacentNum()+1; ++ad)
            {
                const int T2 = GlobalC::GridD.getType(ad);
                const int I2 = GlobalC::GridD.getNatom(ad);
                Atom* atom2 = &GlobalC::ucell.atoms[T2];

                tau2 = GlobalC::GridD.getAdjacentTau(ad);
                dtau = tau2 - tau1;
                double distance = dtau.norm() * GlobalC::ucell.lat0;
                double rcut = GlobalC::ORB.Phi[T1].getRcut() + GlobalC::ORB.Phi[T2].getRcut();

                bool adj = false;

                if(distance < rcut) adj = true;
                else if(distance >= rcut)
                {
                    for(int ad0 = 0; ad0 < GlobalC::GridD.getAdjacentNum()+1; ++ad0)
                    {
                        const int T0 = GlobalC::GridD.getType(ad0);

                        tau0 = GlobalC::GridD.getAdjacentTau(ad0);
                        dtau1 = tau0 - tau1;
                        dtau2 = tau0 - tau2;

                        double distance1 = dtau1.norm() * GlobalC::ucell.lat0;
                        double distance2 = dtau2.norm() * GlobalC::ucell.lat0;

                        double rcut1 = GlobalC::ORB.Phi[T1].getRcut() + GlobalC::ucell.infoNL.Beta[T0].get_rcut_max();
                        double rcut2 = GlobalC::ORB.Phi[T2].getRcut() + GlobalC::ucell.infoNL.Beta[T0].get_rcut_max();

                        if( distance1 < rcut1 && distance2 < rcut2 )
                        {
                            adj = true;
                            break;
                        }
                    }
                }

                if(adj)
                {
                    const int start2 = GlobalC::ucell.itiaiw2iwt(T2,I2,0);

                    Abfs::Vector3_Order<int> dR(GlobalC::GridD.getBox(ad).x, GlobalC::GridD.getBox(ad).y, GlobalC::GridD.getBox(ad).z);

                    for(int ii=0; ii<atom1->nw*GlobalV::NPOL; ii++)
                    {
                        const int iw1_all = start + ii;
                        const int mu = GlobalC::ParaO.trace_loc_row[iw1_all];

                        if(mu<0)continue;

                        for(int jj=0; jj<atom2->nw*GlobalV::NPOL; jj++)
                        {
                            int iw2_all = start2 + jj;
                            const int nu = GlobalC::ParaO.trace_loc_col[iw2_all];

                            if(nu<0)continue;

                            if(GlobalV::NSPIN!=4)
                            {
                                if (current_spin == 0)
                                {
                                    temp_value_double = GlobalC::LM.SlocR[index];
                                    if (std::abs(temp_value_double) > sparse_threshold)
                                    {
                                        GlobalC::LM.SR_sparse[dR][iw1_all][iw2_all] = temp_value_double;
                                    }
                                }

                                temp_value_double = GlobalC::LM.Hloc_fixedR[index];
                                if (std::abs(temp_value_double) > sparse_threshold)
                                {
                                    GlobalC::LM.HR_sparse[current_spin][dR][iw1_all][iw2_all] = temp_value_double;
                                }
                            }
                            else
                            {
                                temp_value_complex = GlobalC::LM.SlocR_soc[index];
                                if(std::abs(temp_value_complex) > sparse_threshold)
                                {
                                    GlobalC::LM.SR_soc_sparse[dR][iw1_all][iw2_all] = temp_value_complex;
                                }

                                temp_value_complex = GlobalC::LM.Hloc_fixedR_soc[index];
                                if(std::abs(temp_value_complex) > sparse_threshold)
                                {
                                    GlobalC::LM.HR_soc_sparse[dR][iw1_all][iw2_all] = temp_value_complex;
                                }
                            }

                            ++index;
                        }
                    }
                }
            }
        }
    }

    return;
}


void LCAO_Hamilt::calculate_STN_R_sparse_for_S(const double &sparse_threshold)
{
    ModuleBase::TITLE("LCAO_Hamilt","calculate_STN_R_sparse_for_S");

    int index = 0;
    ModuleBase::Vector3<double> dtau, tau1, tau2;
    ModuleBase::Vector3<double> dtau1, dtau2, tau0;

    double temp_value_double;
    std::complex<double> temp_value_complex;

    for(int T1 = 0; T1 < GlobalC::ucell.ntype; ++T1)
    {
        Atom* atom1 = &GlobalC::ucell.atoms[T1];
        for(int I1 = 0; I1 < atom1->na; ++I1)
        {
            tau1 = atom1->tau[I1];
            GlobalC::GridD.Find_atom(GlobalC::ucell, tau1, T1, I1);
            Atom* atom1 = &GlobalC::ucell.atoms[T1];
            const int start = GlobalC::ucell.itiaiw2iwt(T1,I1,0);

            for(int ad = 0; ad < GlobalC::GridD.getAdjacentNum()+1; ++ad)
            {
                const int T2 = GlobalC::GridD.getType(ad);
                const int I2 = GlobalC::GridD.getNatom(ad);
                Atom* atom2 = &GlobalC::ucell.atoms[T2];

                tau2 = GlobalC::GridD.getAdjacentTau(ad);
                dtau = tau2 - tau1;
                double distance = dtau.norm() * GlobalC::ucell.lat0;
                double rcut = GlobalC::ORB.Phi[T1].getRcut() + GlobalC::ORB.Phi[T2].getRcut();

                bool adj = false;

                if(distance < rcut) adj = true;
                else if(distance >= rcut)
                {
                    for(int ad0 = 0; ad0 < GlobalC::GridD.getAdjacentNum()+1; ++ad0)
                    {
                        const int T0 = GlobalC::GridD.getType(ad0);

                        tau0 = GlobalC::GridD.getAdjacentTau(ad0);
                        dtau1 = tau0 - tau1;
                        dtau2 = tau0 - tau2;

                        double distance1 = dtau1.norm() * GlobalC::ucell.lat0;
                        double distance2 = dtau2.norm() * GlobalC::ucell.lat0;

                        double rcut1 = GlobalC::ORB.Phi[T1].getRcut() + GlobalC::ucell.infoNL.Beta[T0].get_rcut_max();
                        double rcut2 = GlobalC::ORB.Phi[T2].getRcut() + GlobalC::ucell.infoNL.Beta[T0].get_rcut_max();

                        if( distance1 < rcut1 && distance2 < rcut2 )
                        {
                            adj = true;
                            break;
                        }
                    }
                }

                if(adj)
                {
                    const int start2 = GlobalC::ucell.itiaiw2iwt(T2,I2,0);

                    Abfs::Vector3_Order<int> dR(GlobalC::GridD.getBox(ad).x, GlobalC::GridD.getBox(ad).y, GlobalC::GridD.getBox(ad).z);

                    for(int ii=0; ii<atom1->nw*GlobalV::NPOL; ii++)
                    {
                        const int iw1_all = start + ii;
                        const int mu = GlobalC::ParaO.trace_loc_row[iw1_all];

                        if(mu<0)continue;

                        for(int jj=0; jj<atom2->nw*GlobalV::NPOL; jj++)
                        {
                            int iw2_all = start2 + jj;
                            const int nu = GlobalC::ParaO.trace_loc_col[iw2_all];

                            if(nu<0)continue;

                            if(GlobalV::NSPIN!=4)
                            {
                                temp_value_double = GlobalC::LM.SlocR[index];
                                if (std::abs(temp_value_double) > sparse_threshold)
                                {
                                    GlobalC::LM.SR_sparse[dR][iw1_all][iw2_all] = temp_value_double;
                                }
                            }
                            else
                            {
                                temp_value_complex = GlobalC::LM.SlocR_soc[index];
                                if(std::abs(temp_value_complex) > sparse_threshold)
                                {
                                    GlobalC::LM.SR_soc_sparse[dR][iw1_all][iw2_all] = temp_value_complex;
                                }
                            }

                            ++index;
                        }
                    }
                }
            }
        }
    }

    return;
}

void LCAO_Hamilt::calculate_HSR_sparse(const int &current_spin, const double &sparse_threshold)
{
    ModuleBase::TITLE("LCAO_Hamilt","calculate_HSR_sparse");

    set_R_range_sparse();

    calculate_STN_R_sparse(current_spin, sparse_threshold);

    GK.cal_vlocal_R_sparseMatrix(current_spin, sparse_threshold);

    if (INPUT.dft_plus_u)
    {
        if (GlobalV::NSPIN != 4)
        {
            calculat_HR_dftu_sparse(current_spin, sparse_threshold);
        }
        else
        {
            calculat_HR_dftu_soc_sparse(current_spin, sparse_threshold);
        }
    }

    clear_zero_elements(current_spin, sparse_threshold);

}

void LCAO_Hamilt::calculate_SR_sparse(const double &sparse_threshold)
{
    ModuleBase::TITLE("LCAO_Hamilt","calculate_SR_sparse");
    set_R_range_sparse();
    calculate_STN_R_sparse_for_S(sparse_threshold);
}

void LCAO_Hamilt::calculat_HR_dftu_sparse(const int &current_spin, const double &sparse_threshold)
{
    ModuleBase::TITLE("LCAO_Hamilt","calculat_HR_dftu_sparse");
    ModuleBase::timer::tick("LCAO_Hamilt","calculat_HR_dftu_sparse");

    int total_R_num = GlobalC::LM.all_R_coor.size();
    int *nonzero_num = new int[total_R_num];
    ModuleBase::GlobalFunc::ZEROS(nonzero_num, total_R_num);
    int count = 0;
    for (auto &R_coor : GlobalC::LM.all_R_coor)
    {
        auto iter = GlobalC::LM.SR_sparse.find(R_coor);
        if (iter != GlobalC::LM.SR_sparse.end())
        {
            for (auto &row_loop : iter->second)
            {
                nonzero_num[count] += row_loop.second.size();
            }
        }
        count++;
    }

    Parallel_Reduce::reduce_int_all(nonzero_num, total_R_num);

    double *HR_tmp = new double[GlobalC::ParaO.nloc];
    double *SR_tmp = new double[GlobalC::ParaO.nloc];

    int ir;
    int ic;
    int iic;
    auto &temp_HR_sparse = GlobalC::LM.HR_sparse[current_spin];

    count = 0;
    for (auto &R_coor : GlobalC::LM.all_R_coor)
    {
        if (nonzero_num[count] != 0)
        {
            ModuleBase::GlobalFunc::ZEROS(HR_tmp, GlobalC::ParaO.nloc);
            ModuleBase::GlobalFunc::ZEROS(SR_tmp, GlobalC::ParaO.nloc);

            auto iter = GlobalC::LM.SR_sparse.find(R_coor);
            if (iter != GlobalC::LM.SR_sparse.end())
            {
                for (auto &row_loop : iter->second)
                {
                    ir = GlobalC::ParaO.trace_loc_row[row_loop.first];
                    for (auto &col_loop : row_loop.second)
                    {
                        ic = GlobalC::ParaO.trace_loc_col[col_loop.first];
                        if(GlobalV::KS_SOLVER=="genelpa" || GlobalV::KS_SOLVER=="scalapack_gvx")  // save the matrix as column major format
                        {
                            iic = ir + ic * GlobalC::ParaO.nrow;
                        }
                        else
                        {
                            iic = ir * GlobalC::ParaO.ncol + ic;
                        }
                        SR_tmp[iic] = col_loop.second;
                    }
                }
            }

            GlobalC::dftu.cal_eff_pot_mat_R_double(current_spin, SR_tmp, HR_tmp);

            for (int i = 0; i < GlobalV::NLOCAL; ++i)
            {
                ir = GlobalC::ParaO.trace_loc_row[i];
                if (ir >= 0)
                {
                    for (int j = 0; j < GlobalV::NLOCAL; ++j)
                    {
                        ic = GlobalC::ParaO.trace_loc_col[j];
                        if (ic >= 0)
                        {
                            if(GlobalV::KS_SOLVER=="genelpa" || GlobalV::KS_SOLVER=="scalapack_gvx")  // save the matrix as column major format
                            {
                                iic = ir + ic * GlobalC::ParaO.nrow;
                            }
                            else
                            {
                                iic = ir * GlobalC::ParaO.ncol + ic;
                            }

                            if (std::abs(HR_tmp[iic]) > sparse_threshold)
                            {
                                double &value = temp_HR_sparse[R_coor][i][j];
                                value += HR_tmp[iic];
                                if (std::abs(value) <= sparse_threshold)
                                {
                                    temp_HR_sparse[R_coor][i].erase(j);
                                }
                            }
                        }
                    }
                }
            }

        }
        
        count++;
    }

    delete[] nonzero_num;
    delete[] HR_tmp;
    delete[] SR_tmp;
    nonzero_num = nullptr;
    HR_tmp = nullptr;
    SR_tmp = nullptr;

    ModuleBase::timer::tick("LCAO_Hamilt","calculat_HR_dftu_sparse");

}

void LCAO_Hamilt::calculat_HR_dftu_soc_sparse(const int &current_spin, const double &sparse_threshold)
{
    ModuleBase::TITLE("LCAO_Hamilt","calculat_HR_dftu_soc_sparse");
    ModuleBase::timer::tick("LCAO_Hamilt","calculat_HR_dftu_soc_sparse");

    int total_R_num = GlobalC::LM.all_R_coor.size();
    int *nonzero_num = new int[total_R_num];
    ModuleBase::GlobalFunc::ZEROS(nonzero_num, total_R_num);
    int count = 0;
    for (auto &R_coor : GlobalC::LM.all_R_coor)
    {
        auto iter = GlobalC::LM.SR_soc_sparse.find(R_coor);
        if (iter != GlobalC::LM.SR_soc_sparse.end())
        {
            for (auto &row_loop : iter->second)
            {
                nonzero_num[count] += row_loop.second.size();
            }
        }
        count++;
    }

    Parallel_Reduce::reduce_int_all(nonzero_num, total_R_num);

    std::complex<double> *HR_soc_tmp = new std::complex<double>[GlobalC::ParaO.nloc];
    std::complex<double> *SR_soc_tmp = new std::complex<double>[GlobalC::ParaO.nloc];

    int ir;
    int ic;
    int iic;

    count = 0;
    for (auto &R_coor : GlobalC::LM.all_R_coor)
    {
        if (nonzero_num[count] != 0)
        {
            ModuleBase::GlobalFunc::ZEROS(HR_soc_tmp, GlobalC::ParaO.nloc);
            ModuleBase::GlobalFunc::ZEROS(SR_soc_tmp, GlobalC::ParaO.nloc);

            auto iter = GlobalC::LM.SR_soc_sparse.find(R_coor);
            if (iter != GlobalC::LM.SR_soc_sparse.end())
            {
                for (auto &row_loop : iter->second)
                {
                    ir = GlobalC::ParaO.trace_loc_row[row_loop.first];
                    for (auto &col_loop : row_loop.second)
                    {
                        ic = GlobalC::ParaO.trace_loc_col[col_loop.first];
                        if(GlobalV::KS_SOLVER=="genelpa" || GlobalV::KS_SOLVER=="scalapack_gvx")  // save the matrix as column major format
                        {
                            iic = ir + ic * GlobalC::ParaO.nrow;
                        }
                        else
                        {
                            iic = ir * GlobalC::ParaO.ncol + ic;
                        }
                        SR_soc_tmp[iic] = col_loop.second;
                    }
                }
            }

            GlobalC::dftu.cal_eff_pot_mat_R_complex_double(current_spin, SR_soc_tmp, HR_soc_tmp);

            for (int i = 0; i < GlobalV::NLOCAL; ++i)
            {
                ir = GlobalC::ParaO.trace_loc_row[i];
                if (ir >= 0)
                {
                    for (int j = 0; j < GlobalV::NLOCAL; ++j)
                    {
                        ic = GlobalC::ParaO.trace_loc_col[j];
                        if (ic >= 0)
                        {
                            if(GlobalV::KS_SOLVER=="genelpa" || GlobalV::KS_SOLVER=="scalapack_gvx")  // save the matrix as column major format
                            {
                                iic = ir + ic * GlobalC::ParaO.nrow;
                            }
                            else
                            {
                                iic = ir * GlobalC::ParaO.ncol + ic;
                            }

                            if (std::abs(HR_soc_tmp[iic]) > sparse_threshold)
                            {
                                std::complex<double> &value = GlobalC::LM.HR_soc_sparse[R_coor][i][j];
                                value += HR_soc_tmp[iic];
                                if (std::abs(value) <= sparse_threshold)
                                {
                                    GlobalC::LM.HR_soc_sparse[R_coor][i].erase(j);
                                }
                            }
                        }
                    }
                }
            }

        }
        
        count++;
    }

    delete[] nonzero_num;
    delete[] HR_soc_tmp;
    delete[] SR_soc_tmp;
    nonzero_num = nullptr;
    HR_soc_tmp = nullptr;
    SR_soc_tmp = nullptr;

    ModuleBase::timer::tick("LCAO_Hamilt","calculat_HR_dftu_soc_sparse");

}

// in case there are elements smaller than the threshold
void LCAO_Hamilt::clear_zero_elements(const int &current_spin, const double &sparse_threshold)
{
    if(GlobalV::NSPIN != 4)
    {
        for (auto &R_loop : GlobalC::LM.HR_sparse[current_spin])
        {
            for (auto &row_loop : R_loop.second)
            {
                auto &col_map = row_loop.second; 
                auto iter = col_map.begin();
                while (iter != col_map.end())
                {
                    if (std::abs(iter->second) <= sparse_threshold)
                    {
                        col_map.erase(iter++);
                    }
                    else
                    {
                        iter++;
                    }
                }
            }
        }

        for (auto &R_loop : GlobalC::LM.SR_sparse)
        {
            for (auto &row_loop : R_loop.second)
            {
                auto &col_map = row_loop.second; 
                auto iter = col_map.begin();
                while (iter != col_map.end())
                {
                    if (std::abs(iter->second) <= sparse_threshold)
                    {
                        col_map.erase(iter++);
                    }
                    else
                    {
                        iter++;
                    }
                }
            }
        }

    }
    else
    {
        for (auto &R_loop : GlobalC::LM.HR_soc_sparse)
        {
            for (auto &row_loop : R_loop.second)
            {
                auto &col_map = row_loop.second; 
                auto iter = col_map.begin();
                while (iter != col_map.end())
                {
                    if (std::abs(iter->second) <= sparse_threshold)
                    {
                        col_map.erase(iter++);
                    }
                    else
                    {
                        iter++;
                    }
                }
            }
        }

        for (auto &R_loop : GlobalC::LM.SR_soc_sparse)
        {
            for (auto &row_loop : R_loop.second)
            {
                auto &col_map = row_loop.second; 
                auto iter = col_map.begin();
                while (iter != col_map.end())
                {
                    if (std::abs(iter->second) <= sparse_threshold)
                    {
                        col_map.erase(iter++);
                    }
                    else
                    {
                        iter++;
                    }
                }
            }
        }

    }

}

void LCAO_Hamilt::destroy_all_HSR_sparse(void)
{
	GlobalC::LM.destroy_HS_R_sparse();
}<|MERGE_RESOLUTION|>--- conflicted
+++ resolved
@@ -107,36 +107,10 @@
     
 #ifdef __DEEPKS	//caoyu add 2021-07-26 for DeePKS
 
-<<<<<<< HEAD
 	if (GlobalV::deepks_scf)
     {        
 		GlobalC::ld.cal_gedm(GlobalC::LOC.wfc_dm_2d.dm_gamma[0]);
 		GlobalC::ld.add_v_delta();  
-=======
-    if (GlobalV::deepks_scf)
-    {
-        //========method 1========
-        //ld.cal_v_delta(LOC.wfc_dm_2d.dm_gamma[0]);
-
-        //========method 2========
-        //ld.cal_gedm(LOC.wfc_dm_2d.dm_gamma[0]);
-        //ld.build_v_delta_alpha(0);
-        
-		if(GlobalV::GAMMA_ONLY_LOCAL)
-		{
-			GlobalC::ld.cal_gedm(GlobalC::LOC.wfc_dm_2d.dm_gamma[0]);
-			//GlobalC::ld.build_v_delta_alpha(0);
-			GlobalC::ld.build_v_delta_alpha_new(0);
-			GlobalC::ld.add_v_delta();
-		}
-		else
-		{
-
-		}
-        //GlobalC::ld.build_v_delta_mu(0);
-        
-        
->>>>>>> 098b6177
 	}
 	
 #endif
@@ -286,12 +260,7 @@
     // (Hloc2 += Hloc_fixed2), (std::complex matrix)
     //------------------------------------------
 //	std::cout << " Folding matrix here." << std::endl;
-<<<<<<< HEAD
 	GlobalC::LM.update_Hloc2(ik);
-=======
-    GlobalC::LM.update_Hloc2();
-
->>>>>>> 098b6177
 /*
     if(GlobalV::NURSE)
     {
