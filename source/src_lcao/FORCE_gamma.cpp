--- conflicted
+++ resolved
@@ -1,12 +1,8 @@
 #include "FORCE_gamma.h"
 #include "../src_pw/global.h"
-<<<<<<< HEAD
-=======
-#include "dftu.h"  //Quxin add for DFT+U on 20201029
 #ifdef __DEEPKS
 #include "LCAO_descriptor.h"//caoyu add for deepks on 20210813
 #endif
->>>>>>> f25f5bbc
 
 Force_LCAO_gamma::Force_LCAO_gamma ()
 {}
