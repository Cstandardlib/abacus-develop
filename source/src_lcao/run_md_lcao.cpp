--- conflicted
+++ resolved
@@ -99,20 +99,9 @@
     while(istep <= GlobalV::NSTEP && !stop)
     {
         time_t estart = time(NULL);
-<<<<<<< HEAD
-	
-		// xiaohui add "m" option, 2015-09-16
-        if(GlobalV::OUT_LEVEL=="ie" || GlobalV::OUT_LEVEL=="m")
-        {
-			std::cout << " ---------------------------------------------------------" << std::endl;
-			std::cout<<" Molecular Dynamics STEP "<< mdb.getRealStep()<<std::endl;
-			std::cout << " ---------------------------------------------------------" << std::endl;
-        }
-=======
 
         Print_Info::print_screen(0, 0, istep);
         
->>>>>>> 8c6c3122
 		//----------------------------------------------------------
 		// about vdw, jiyy add vdwd3 and linpz add vdwd2
 		//----------------------------------------------------------	
