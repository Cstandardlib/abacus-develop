#include "ELEC_scf.h"
#include "../src_pw/global.h"
#include "../src_io/chi0_hilbert.h"
#include "../src_io/print_info.h"
#include "../src_pw/symmetry_rho.h"
#include "dftu.h"
#include "LCAO_evolve.h"
#include "ELEC_cbands_k.h"
#include "ELEC_cbands_gamma.h"
#include "ELEC_evolve.h"
#include "input_update.h"
#include "../src_pw/occupy.h"
//new
#include "../src_pw/H_Ewald_pw.h"
#ifdef __DEEPKS
    #include "LCAO_descriptor.h"	//caoyu add 2021-06-04
#endif

ELEC_scf::ELEC_scf(){}
ELEC_scf::~ELEC_scf(){}

int ELEC_scf::iter=0;

void ELEC_scf::scf(const int &istep)
{
	TITLE("ELEC_scf","scf");
	timer::tick("ELEC_scf","scf");

	// (1) calculate ewald energy.
	// mohan update 2021-02-25
	H_Ewald_pw::compute_ewald(GlobalC::ucell, GlobalC::pw);

	// mohan add 2012-02-08
    set_ethr();

	// the electron charge density should be symmetrized,
	// here is the initialization
	Symmetry_rho srho;
	for(int is=0; is<GlobalV::NSPIN; is++)
	{
		srho.begin(is, GlobalC::CHR,GlobalC::pw, GlobalC::Pgrid, GlobalC::symm);
	}

//	std::cout << scientific;
//	std::cout << std::setiosflags(ios::fixed);

	if(GlobalV::OUT_LEVEL=="ie" ||GlobalV::OUT_LEVEL=="m")
	{
		if(GlobalV::COLOUR && GlobalV::MY_RANK==0)
		{
			printf( "\e[33m%-7s\e[0m", "ITER");
			printf( "\e[33m%-15s\e[0m", "ETOT(Ry)");
			if(GlobalV::NSPIN==2)
			{
				printf( "\e[33m%-10s\e[0m", "TMAG");
				printf( "\e[33m%-10s\e[0m", "AMAG");
			}
			printf( "\e[33m%-14s\e[0m", "DRHO2");
			printf( "\e[33m%-15s\e[0m", "ETOT(eV)");
			printf( "\e[33m%-11s\e[0m\n", "TIME(s)");
		}
		else
		{
			std::cout << " " << std::setw(7)<< "ITER";

			if(GlobalV::NSPIN==2)
			{
				std::cout<<std::setw(10)<<"TMAG";
				std::cout<<std::setw(10)<<"AMAG";
			}

			std::cout << std::setw(15) << "ETOT(eV)";
			std::cout << std::setw(15) << "EDIFF(eV)";
			std::cout << std::setw(11) << "DRHO2";
			std::cout << std::setw(11) << "TIME(s)" << std::endl;
		}
	}// end GlobalV::OUT_LEVEL


	for(iter=1; iter<=GlobalV::NITER; iter++)
	{
<<<<<<< HEAD
        if(GlobalV::CALCULATION=="scf")
        {
            GlobalV::ofs_running
            << "\n LCAO ALGORITHM ------------- ELEC=" << std::setw(4) << iter
            << "--------------------------------\n";

            GlobalV::ofs_warning
            << "\n LCAO ALGORITHM ------------- ELEC=" << std::setw(4) << iter
            << "--------------------------------\n";
        }
        else if(GlobalV::CALCULATION=="relax" || GlobalV::CALCULATION=="cell-relax")
		{
			GlobalV::ofs_running
			<< "\n LCAO ALGORITHM ------------- ION=" << std::setw(4) << istep+1
			<< "  ELEC=" << std::setw(4) << iter
			<< "--------------------------------\n";

			GlobalV::ofs_warning
			<< "\n LCAO ALGORITHM ------------- ION=" << std::setw(4) << istep+1
			<< "  ELEC=" << std::setw(4) << iter
			<< "--------------------------------\n";
		}
		else if(GlobalV::CALCULATION=="md")
		{
			GlobalV::ofs_running
			<< "\n LCAO ALGORITHM ------------- MD=" << std::setw(4) << istep+1
			<< "  ELEC=" << std::setw(4) << iter
			<< "--------------------------------\n";

			GlobalV::ofs_warning
			<< "\n LCAO ALGORITHM ------------- MD=" << std::setw(4) << istep+1
			<< "  ELEC=" << std::setw(4) << iter
			<< "--------------------------------\n";
		}
=======
        Print_Info::print_scf(istep, iter);
>>>>>>> 8c6c3122

		//time_t time_start, time_finish;
		clock_t clock_start;

		std::string ufile = "CHANGE";
		Update_input UI;
		UI.init(ufile);

		if(INPUT.dft_plus_u) GlobalC::dftu.iter_dftu = iter;
		//time_start= std::time(NULL);
		clock_start = std::clock();
		conv_elec = false;//mohan add 2008-05-25

		// mohan add 2010-07-16
		// used for pulay mixing.
		if(iter==1)
		{
			GlobalC::CHR.set_new_e_iteration(true);
		}
		else
		{
			GlobalC::CHR.set_new_e_iteration(false);
		}

		// set converged threshold,
		// automatically updated during self consistency, only for CG.
        this->update_ethr(iter);
        if(GlobalV::FINAL_SCF && iter==1)
        {
            init_mixstep_final_scf();
            //GlobalC::CHR.irstep=0;
            //GlobalC::CHR.idstep=0;
            //GlobalC::CHR.totstep=0;
        }

		// mohan update 2012-06-05
		GlobalC::en.calculate_harris(1);

		// mohan move it outside 2011-01-13
		// first need to calculate the weight according to
		// electrons number.
		// mohan add iter > 1 on 2011-04-02
		// because the GlobalC::en.ekb has not value now.
		// so the smearing can not be done.
		if(iter>1)Occupy::calculate_weights();

		if(GlobalC::wf.start_wfc == "file")
		{
			if(iter==1)
			{
				std::cout << " WAVEFUN -> CHARGE " << std::endl;

				// The occupation should be read in together.
				// Occupy::calculate_weights(); //mohan add 2012-02-15

				// calculate the density matrix using read in wave functions
				// and the ncalculate the charge density on grid.
				GlobalC::LOC.sum_bands();
				// calculate the local potential(rho) again.
				// the grid integration will do in later grid integration.


				// ~~~~~~~~~~~~~~~~~~~~~~~~~~~~
				// a puzzle remains here.
				// if I don't renew potential,
				// The dr2 is very small.
				// OneElectron, Hartree and
				// Exc energy are all correct
				// except the band energy.
				//
				// solved by mohan 2010-09-10
				// there are there rho here:
				// rho1: formed by read in orbitals.
				// rho2: atomic rho, used to construct H
				// rho3: generated by after diagonalize
				// here converged because rho3 and rho1
				// are very close.
				// so be careful here, make sure
				// rho1 and rho2 are the same rho.
				// ~~~~~~~~~~~~~~~~~~~~~~~~~~~~
				GlobalC::pot.vr = GlobalC::pot.v_of_rho(GlobalC::CHR.rho, GlobalC::CHR.rho_core);
				GlobalC::en.delta_escf();
				if (ELEC_evolve::td_vext == 0)
				{
					GlobalC::pot.set_vr_eff();
				}
				else
				{
					GlobalC::pot.set_vrs_tddft(istep);
				}
			}
		}

		// fuxiang add 2016-11-1
		// need reconstruction in near future -- mohan 2021-02-09
		// the initialization of wave functions should be moved to
		// somewhere else
		if(ELEC_evolve::tddft == 1 && iter == 2)
		{
			this->WFC_init = new std::complex<double>**[GlobalC::kv.nks];
			for(int ik=0; ik<GlobalC::kv.nks; ik++)
			{
				this->WFC_init[ik] = new std::complex<double>*[GlobalV::NBANDS];
			}
			for(int ik=0; ik<GlobalC::kv.nks; ik++)
			{
				for(int ib=0; ib<GlobalV::NBANDS; ib++)
				{
					this->WFC_init[ik][ib] = new std::complex<double>[GlobalV::NLOCAL];
				}
			}
			if(istep>=1)
			{
				for (int ik=0; ik<GlobalC::kv.nks; ik++)
				{
					for (int ib=0; ib<GlobalV::NBANDS; ib++)
					{
						for (int i=0; i<GlobalV::NLOCAL; i++)
						{
							WFC_init[ik][ib][i] = GlobalC::LOWF.WFC_K[ik][ib][i];
						}
					}
				}
			}
			else
			{
				for (int ik=0; ik<GlobalC::kv.nks; ik++)
				{
					for (int ib=0; ib<GlobalV::NBANDS; ib++)
					{
						for (int i=0; i<GlobalV::NLOCAL; i++)
						{
							WFC_init[ik][ib][i] = std::complex<double>(0.0,0.0);
						}
					}
				}
			}
		}

		// calculate exact-exchange
		switch(GlobalC::xcf.iexch_now)						// Peize Lin add 2018-10-30
		{
			case 5:    case 6:   case 9:
				if( !GlobalC::exx_global.info.separate_loop )
				{
					GlobalC::exx_lcao.cal_exx_elec();
				}
				break;
		}

		if(INPUT.dft_plus_u)
		{
			GlobalC::dftu.cal_slater_UJ(istep, iter); // Calculate U and J if Yukawa potential is used
		}

		// (1) calculate the bands.
		// mohan add 2021-02-09
		if(GlobalV::GAMMA_ONLY_LOCAL)
		{
			ELEC_cbands_gamma::cal_bands(istep, GlobalC::UHM);
		}
		else
		{
			if(ELEC_evolve::tddft && istep >= 1 && iter > 1)
			{
				ELEC_evolve::evolve_psi(istep, GlobalC::UHM, this->WFC_init);
			}
			else
			{
				ELEC_cbands_k::cal_bands(istep, GlobalC::UHM);
			}
		}


//		for(int ib=0; ib<GlobalV::NBANDS; ++ib)
//		{
//			std::cout << ib+1 << " " << GlobalC::wf.ekb[0][ib] << std::endl;
//		}

		//-----------------------------------------------------------
		// only deal with charge density after both wavefunctions.
		// are calculated.
		//-----------------------------------------------------------
		if(GlobalV::GAMMA_ONLY_LOCAL && GlobalV::NSPIN == 2 && GlobalV::CURRENT_SPIN == 0) continue;


		if(conv_elec)
		{
			timer::tick("ELEC_scf","scf");
			return;
		}

		GlobalC::en.eband  = 0.0;
		GlobalC::en.ef     = 0.0;
		GlobalC::en.ef_up  = 0.0;
		GlobalC::en.ef_dw  = 0.0;

		// demet is included into eband.
		//if(GlobalV::DIAGO_TYPE!="selinv")
		{
			GlobalC::en.demet  = 0.0;
		}

		// (2)
		GlobalC::CHR.save_rho_before_sum_band();

		// (3) sum bands to calculate charge density
		Occupy::calculate_weights();

		if (GlobalV::ocp == 1)
		{
			for (int ik=0; ik<GlobalC::kv.nks; ik++)
			{
				for (int ib=0; ib<GlobalV::NBANDS; ib++)
				{
					GlobalC::wf.wg(ik,ib)=GlobalV::ocp_kb[ik*GlobalV::NBANDS+ib];
				}
			}
		}


		for(int ik=0; ik<GlobalC::kv.nks; ++ik)
		{
			GlobalC::en.print_band(ik);
		}

		// if selinv is used, we need this to calculate the charge
		// using density matrix.
		GlobalC::LOC.sum_bands();

		// add exx
		// Peize Lin add 2016-12-03
		GlobalC::en.set_exx();

		// Peize Lin add 2020.04.04
		if(Exx_Global::Hybrid_Type::HF==GlobalC::exx_lcao.info.hybrid_type
			|| Exx_Global::Hybrid_Type::PBE0==GlobalC::exx_lcao.info.hybrid_type
			|| Exx_Global::Hybrid_Type::HSE==GlobalC::exx_lcao.info.hybrid_type)
		{
			if(GlobalC::restart.info_load.load_H && GlobalC::restart.info_load.load_H_finish && !GlobalC::restart.info_load.restart_exx)
			{
				GlobalC::exx_global.info.set_xcfunc(GlobalC::xcf);
				GlobalC::exx_lcao.cal_exx_elec();
				GlobalC::restart.info_load.restart_exx = true;
			}
		}


		// if DFT+U calculation is needed, this function will calculate
		// the local occupation number matrix and energy correction
		if(INPUT.dft_plus_u)
		{
			if(GlobalV::GAMMA_ONLY_LOCAL) GlobalC::dftu.cal_occup_m_gamma(iter);
			else GlobalC::dftu.cal_occup_m_k(iter);

		 	GlobalC::dftu.cal_energy_correction(istep);
			GlobalC::dftu.output();
		}

		// (4) mohan add 2010-06-24
		// using new charge density.
		GlobalC::en.calculate_harris(2);

		// (5) symmetrize the charge density
		Symmetry_rho srho;
		for(int is=0; is<GlobalV::NSPIN; is++)
		{
			srho.begin(is, GlobalC::CHR,GlobalC::pw, GlobalC::Pgrid, GlobalC::symm);
		}

		// (6) compute magnetization, only for spin==2
        GlobalC::ucell.magnet.compute_magnetization();

		// resume codes!
		//-------------------------------------------------------------------------
		// this->GlobalC::LOWF.init_Cij( 0 ); // check the orthogonality of local orbital.
		// GlobalC::CHR.sum_band(); use local orbital in plane wave basis to calculate bands.
		// but must has evc first!
		//-------------------------------------------------------------------------

		// (7) calculate delta energy
		GlobalC::en.deband = GlobalC::en.delta_e();

		// (8) Mix charge density
		GlobalC::CHR.mix_rho(dr2,0,GlobalV::DRHO2,iter,conv_elec);

		// Peize Lin add 2020.04.04
		if(GlobalC::restart.info_save.save_charge)
		{
			for(int is=0; is<GlobalV::NSPIN; ++is)
			{
				GlobalC::restart.save_disk("charge", is);
			}
		}

		// (9) Calculate new potential according to new Charge Density.

		if(conv_elec || iter==GlobalV::NITER)
		{
			if(GlobalC::pot.out_potential<0) //mohan add 2011-10-10
			{
				GlobalC::pot.out_potential = -2;
			}
		}

		if(!conv_elec)
		{
			// option 1
			GlobalC::pot.vr = GlobalC::pot.v_of_rho(GlobalC::CHR.rho, GlobalC::CHR.rho_core);
			GlobalC::en.delta_escf();

			// option 2
			//------------------------------
			// mohan add 2012-06-08
			// use real E_tot functional.
			//------------------------------
			/*
			GlobalC::pot.vr = GlobalC::pot.v_of_rho(GlobalC::CHR.rho_save, GlobalC::CHR.rho);
			GlobalC::en.calculate_etot();
			GlobalC::en.print_etot(conv_elec, istep, iter, dr2, 0.0, GlobalV::ETHR, avg_iter,0);
			GlobalC::pot.vr = GlobalC::pot.v_of_rho(GlobalC::CHR.rho, GlobalC::CHR.rho_core);
			GlobalC::en.delta_escf();
			*/
		}
		else
		{
			GlobalC::pot.vnew = GlobalC::pot.v_of_rho(GlobalC::CHR.rho, GlobalC::CHR.rho_core);
			//(used later for scf correction to the forces )
			GlobalC::pot.vnew -= GlobalC::pot.vr;
			GlobalC::en.descf = 0.0;
		}

		//-----------------------------------
		// output charge density for tmp
		//-----------------------------------
		for(int is=0; is<GlobalV::NSPIN; is++)
		{
			const int precision = 3;

			std::stringstream ssc;
			ssc << GlobalV::global_out_dir << "tmp" << "_SPIN" << is + 1 << "_CHG";
			GlobalC::CHR.write_rho(GlobalC::CHR.rho_save[is], is, iter, ssc.str(), precision );//mohan add 2007-10-17

			std::stringstream ssd;

			if(GlobalV::GAMMA_ONLY_LOCAL)
			{
				ssd << GlobalV::global_out_dir << "tmp" << "_SPIN" << is + 1 << "_DM";
			}
			else
			{
				ssd << GlobalV::global_out_dir << "tmp" << "_SPIN" << is + 1 << "_DM_R";
			}
			GlobalC::LOC.write_dm( is, iter, ssd.str(), precision );

			//LiuXh modify 20200701
			/*
			std::stringstream ssp;
			ssp << GlobalV::global_out_dir << "tmp" << "_SPIN" << is + 1 << "_POT";
			GlobalC::pot.write_potential( is, iter, ssp.str(), GlobalC::pot.vr, precision );
			*/
		}

		// (10) add Vloc to Vhxc.
		if(ELEC_evolve::td_vext == 0)
		{
			GlobalC::pot.set_vr_eff();
		}
		else
		{
			GlobalC::pot.set_vrs_tddft(istep);
		}

		//time_finish=std::time(NULL);
		double duration = (double)(clock() - clock_start) / CLOCKS_PER_SEC;
		//double duration_time = difftime(time_finish, time_start);
		//std::cout<<"Time_clock\t"<<"Time_time"<<std::endl;
		//std::cout<<duration<<"\t"<<duration_time<<std::endl;

		// (11) calculate the total energy.
		GlobalC::en.calculate_etot();

		// avg_iter is an useless variable in LCAO,
		// will fix this interface in future -- mohan 2021-02-10
		int avg_iter=0;
		GlobalC::en.print_etot(conv_elec, istep, iter, dr2, duration, GlobalV::ETHR, avg_iter);

		GlobalC::en.etot_old = GlobalC::en.etot;

		if (conv_elec || iter==GlobalV::NITER)
		{
			//--------------------------------------
			// output charge density for converged,
			// 0 means don't need to consider iter,
			//--------------------------------------
			if( GlobalC::chi0_hilbert.epsilon)                                    // pengfei 2016-11-23
			{
				std::cout <<"eta = "<<GlobalC::chi0_hilbert.eta<<std::endl;
				std::cout <<"domega = "<<GlobalC::chi0_hilbert.domega<<std::endl;
				std::cout <<"nomega = "<<GlobalC::chi0_hilbert.nomega<<std::endl;
				std::cout <<"dim = "<<GlobalC::chi0_hilbert.dim<<std::endl;
				//std::cout <<"oband = "<<GlobalC::chi0_hilbert.oband<<std::endl;
				GlobalC::chi0_hilbert.Chi();
			}

			//quxin add for DFT+U for nscf calculation
			if(INPUT.dft_plus_u)
			{
				if(GlobalC::CHR.out_charge)
				{
					std::stringstream sst;
					sst << GlobalV::global_out_dir << "onsite.dm";
					GlobalC::dftu.write_occup_m( sst.str() );
				}
			}

			for(int is=0; is<GlobalV::NSPIN; is++)
			{
				const int precision = 3;

				std::stringstream ssc;
				ssc << GlobalV::global_out_dir << "SPIN" << is + 1 << "_CHG";
				GlobalC::CHR.write_rho(GlobalC::CHR.rho_save[is], is, 0, ssc.str() );//mohan add 2007-10-17

				std::stringstream ssd;
				if(GlobalV::GAMMA_ONLY_LOCAL)
				{
					ssd << GlobalV::global_out_dir << "SPIN" << is + 1 << "_DM";
				}
				else
				{
					ssd << GlobalV::global_out_dir << "SPIN" << is + 1 << "_DM_R";
				}
				GlobalC::LOC.write_dm( is, 0, ssd.str(), precision );

				if(GlobalC::pot.out_potential == 1) //LiuXh add 20200701
				{
					std::stringstream ssp;
					ssp << GlobalV::global_out_dir << "SPIN" << is + 1 << "_POT";
					GlobalC::pot.write_potential( is, 0, ssp.str(), GlobalC::pot.vr_eff, precision );
				}

				//LiuXh modify 20200701
				/*
				//fuxiang add 2017-03-15
				std::stringstream sse;
				sse << GlobalV::global_out_dir << "SPIN" << is + 1 << "_DIPOLE_ELEC";
				GlobalC::CHR.write_rho_dipole(GlobalC::CHR.rho_save, is, 0, sse.str());
				*/
			}

			if(conv_elec)
			{
				GlobalV::ofs_running << "\n charge density convergence is achieved" << std::endl;
            	GlobalV::ofs_running << " final etot is " << GlobalC::en.etot * Ry_to_eV << " eV" << std::endl;
			}

			if(GlobalV::OUT_LEVEL != "m") 
			{
				print_eigenvalue(GlobalV::ofs_running);
			}

			if(conv_elec)
			{
 				//xiaohui add "OUT_LEVEL", 2015-09-16
				if(GlobalV::OUT_LEVEL != "m") GlobalV::ofs_running << std::setprecision(16);
				if(GlobalV::OUT_LEVEL != "m") GlobalV::ofs_running << " EFERMI = " << GlobalC::en.ef * Ry_to_eV << " eV" << std::endl;
				if(GlobalV::OUT_LEVEL=="ie")
				{
					GlobalV::ofs_running << " " << GlobalV::global_out_dir << " final etot is " << GlobalC::en.etot * Ry_to_eV << " eV" << std::endl;
				}
#ifdef __DEEPKS
				if (INPUT.deepks_scf)	//caoyu add 2021-06-04
				{
					GlobalC::ld.save_npy_e(GlobalC::en.etot);//ebase = etot, no deepks E_delta including
				}
#endif
			}
			else
			{
				GlobalV::ofs_running << " !! convergence has not been achieved @_@" << std::endl;
				if(GlobalV::OUT_LEVEL=="ie" || GlobalV::OUT_LEVEL=="m") //xiaohui add "m" option, 2015-09-16
				std::cout << " !! CONVERGENCE HAS NOT BEEN ACHIEVED !!" << std::endl;
			}

//			DONE(GlobalV::ofs_running,"ELECTRONS CONVERGED!");
			timer::tick("ELEC_scf","scf");
			return;
		}
	}

	// fuxiang add, should be reconstructed in near future -- mohan note 2021-02-09
	if (ELEC_evolve::tddft==1)
	{
		delete[] WFC_init;
	}

	timer::tick("ELEC_scf","scf");
	return;
}


void ELEC_scf::init_mixstep_final_scf(void)
{
    TITLE("ELEC_scf","init_mixstep_final_scf");

    GlobalC::CHR.irstep=0;
    GlobalC::CHR.idstep=0;
    GlobalC::CHR.totstep=0;

    return;
}
<|MERGE_RESOLUTION|>--- conflicted
+++ resolved
@@ -79,44 +79,7 @@
 
 	for(iter=1; iter<=GlobalV::NITER; iter++)
 	{
-<<<<<<< HEAD
-        if(GlobalV::CALCULATION=="scf")
-        {
-            GlobalV::ofs_running
-            << "\n LCAO ALGORITHM ------------- ELEC=" << std::setw(4) << iter
-            << "--------------------------------\n";
-
-            GlobalV::ofs_warning
-            << "\n LCAO ALGORITHM ------------- ELEC=" << std::setw(4) << iter
-            << "--------------------------------\n";
-        }
-        else if(GlobalV::CALCULATION=="relax" || GlobalV::CALCULATION=="cell-relax")
-		{
-			GlobalV::ofs_running
-			<< "\n LCAO ALGORITHM ------------- ION=" << std::setw(4) << istep+1
-			<< "  ELEC=" << std::setw(4) << iter
-			<< "--------------------------------\n";
-
-			GlobalV::ofs_warning
-			<< "\n LCAO ALGORITHM ------------- ION=" << std::setw(4) << istep+1
-			<< "  ELEC=" << std::setw(4) << iter
-			<< "--------------------------------\n";
-		}
-		else if(GlobalV::CALCULATION=="md")
-		{
-			GlobalV::ofs_running
-			<< "\n LCAO ALGORITHM ------------- MD=" << std::setw(4) << istep+1
-			<< "  ELEC=" << std::setw(4) << iter
-			<< "--------------------------------\n";
-
-			GlobalV::ofs_warning
-			<< "\n LCAO ALGORITHM ------------- MD=" << std::setw(4) << istep+1
-			<< "  ELEC=" << std::setw(4) << iter
-			<< "--------------------------------\n";
-		}
-=======
         Print_Info::print_scf(istep, iter);
->>>>>>> 8c6c3122
 
 		//time_t time_start, time_finish;
 		clock_t clock_start;
