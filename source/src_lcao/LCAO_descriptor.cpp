--- conflicted
+++ resolved
@@ -78,12 +78,7 @@
 	const int tot_inl) // total number of atomic orbital basis for all of the atoms
 
 {
-<<<<<<< HEAD
-    TITLE("LCAO_Descriptor", "init");
-
-=======
     ModuleBase::TITLE("LCAO_Descriptor", "init");
->>>>>>> df588d58
     GlobalV::ofs_running << " Initialize the descriptor index for deepks (lcao line)" << std::endl;
 
     assert(lm >= 0);
@@ -302,11 +297,7 @@
     }     // T1
     if (!GlobalV::GAMMA_ONLY_LOCAL)
     {
-<<<<<<< HEAD
-        WARNING_QUIT("LCAO_Descriptor::build_S_descriptor",
-=======
         ModuleBase::WARNING_QUIT("LCAO_Descriptor::build_S_descriptor", 
->>>>>>> df588d58
 		"muti-kpoint method for descriptor is not implemented yet! ");
     }
     return;
@@ -365,14 +356,9 @@
 {
     ModuleBase::TITLE("LCAO_Descriptor", "cal_projected_DM");
     //step 1: get dm: the coefficient of wfc, not charge density
-<<<<<<< HEAD
-    //now,  dm is an input arg of this func, but needed converting to double*
-    this->getdm_double(dm);
-=======
     double *dm = new double[GlobalV::NLOCAL * GlobalV::NLOCAL];
     ModuleBase::GlobalFunc::ZEROS(dm, GlobalV::NLOCAL * GlobalV::NLOCAL);
     this->getdm(dm);
->>>>>>> df588d58
 
     //step 2: get S_alpha_mu and S_nu_beta
     double **ss = this->S_mu_alpha;
@@ -522,21 +508,12 @@
 
 
 void LCAO_Descriptor::print_projected_DM(
-<<<<<<< HEAD
-	std::ofstream& ofs,
-	ComplexMatrix& des,
-	const int& it, // index for atom type
-	const int& ia, // index for atoms
-	const int& l, // index for angular momentum quantum number L
-	const int& n) // index for principal quantum number n
-=======
 	std::ofstream& ofs, 
 	ModuleBase::ComplexMatrix& des, 
 	const int& it, 
 	const int& ia, 
 	const int& l, 
 	const int& n)
->>>>>>> df588d58
 {
     ofs << "L=" << l << "   N=" << n << std::endl;
     for (int i = 0; i < 2 * l + 1; i++)
@@ -732,14 +709,8 @@
 
 void LCAO_Descriptor::cal_v_delta(const std::string& model_file)
 {
-<<<<<<< HEAD
-    TITLE("LCAO_Descriptor", "deepks_pre_scf");
-
-	// load the DeePKS model from deep neural network
-=======
     ModuleBase::TITLE("LCAO_Descriptor", "cal_v_delta");
     //1.  (dE/dD)<alpha_m'|psi_nv>
->>>>>>> df588d58
     this->load_model(model_file);
 
     //initialize the H matrix H_V_delta
@@ -790,39 +761,7 @@
     return;
 }
 
-<<<<<<< HEAD
-
-void LCAO_Descriptor::add_v_delta(void)
-{
-    TITLE("LCAO_DESCRIPTOR", "add_v_delta");
-
-    if (GAMMA_ONLY_LOCAL)
-    {
-        for (int iw1 = 0;iw1 < NLOCAL;++iw1)
-        {
-            for (int iw2 = 0;iw2 < NLOCAL;++iw2)
-            {
-				if (!ParaO.in_this_processor(iw1,iw2))
-				{
-					continue;
-				}
-                LM.set_HSgamma(iw1, iw2, this->H_V_delta[iw1 * NLOCAL + iw2], 'L');
-            }
-        }
-    }
-    else
-    {
-		WARNING_QUIT("add_v_delta","not implemented yet.");
-        //call set_HSk, complex Matrix
-    }
-	return;
-}
-
-
-void LCAO_Descriptor::cal_f_delta(const matrix &dm)
-=======
 void LCAO_Descriptor::cal_f_delta(ModuleBase::matrix& dm)
->>>>>>> df588d58
 {
     ModuleBase::TITLE("LCAO_Descriptor", "cal_f_delta");
     int iat = 0;    //check if the index same as GlobalC::ucell.iw2iat or not !!
@@ -926,16 +865,7 @@
 
 void LCAO_Descriptor::cal_gedm(const matrix &dm)
 {
-<<<<<<< HEAD
-    //using this->pdm_tensor
-    TITLE("LCAO_Descriptor", "cal_gedm");
-    //-----prepare for autograd---------
-    this->cal_projected_DM(dm);
-    this->cal_descriptor_tensor();  //use torch::symeig
-    //-----prepared-----------------------
-=======
     ModuleBase::TITLE("LCAO_Descriptor", "cal_gedm");
->>>>>>> df588d58
     //forward
     std::vector<torch::jit::IValue> inputs;
     //input_dim:(natom, des_per_atom)
@@ -1081,12 +1011,7 @@
     return;
 }
 
-<<<<<<< HEAD
-
-void LCAO_Descriptor::save_npy_f(const matrix &fbase)
-=======
 void LCAO_Descriptor::save_npy_f(ModuleBase::matrix& fbase)
->>>>>>> df588d58
 {
     TITLE("LCAO_Descriptor", "save_npy_f");
     //save f_base
