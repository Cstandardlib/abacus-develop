--- conflicted
+++ resolved
@@ -72,15 +72,14 @@
 
 
 void LCAO_Descriptor::init(
+
 	const int lm, // max L for descriptor
 	const int nm, // max n for descriptor
 	const int tot_inl) // total number of atomic orbital basis for all of the atoms
+
 {
     TITLE("LCAO_Descriptor", "init");
-<<<<<<< HEAD
-
-=======
->>>>>>> 8c6c3122
+
     GlobalV::ofs_running << " Initialize the descriptor index for deepks (lcao line)" << std::endl;
 
     assert(lm >= 0);
@@ -90,21 +89,16 @@
     this->lmaxd = lm;
     this->nmaxd = nm;
     this->inlmax = tot_inl;
-<<<<<<< HEAD
 
     GlobalV::ofs_running << " lmax of descriptor = " << this->lmaxd << std::endl;
     GlobalV::ofs_running << " nmax of descriptor= " << nmaxd << std::endl;
-
 
     //initialize the density matrix (dm)
     delete[] this->dm_double;
     this->dm_double = new double[NLOCAL * NLOCAL];
     ZEROS(this->dm_double, NLOCAL * NLOCAL);
 
-=======
-    GlobalV::ofs_running << " lmax of descriptor = " << this->lmaxd << std::endl;
-    GlobalV::ofs_running << " nmax of descriptor= " << nmaxd << std::endl;
->>>>>>> 8c6c3122
+
     //init S_mu_alpha**
     this->S_mu_alpha = new double* [this->inlmax];    //inl
     for (int inl = 0;inl < this->inlmax;inl++)
@@ -212,11 +206,7 @@
     assert(GlobalC::ucell.nat * GlobalC::ORB.Alpha[0].getTotal_nchi() == inl);
     GlobalV::ofs_running << "descriptors_per_atom " << this->des_per_atom << std::endl;
     GlobalV::ofs_running << "total_descriptors " << this->n_descriptor << std::endl;
-<<<<<<< HEAD
-
-=======
-	
->>>>>>> 8c6c3122
+
 	return;
 }
 
@@ -315,15 +305,11 @@
 }
 
 
-<<<<<<< HEAD
 void LCAO_Descriptor::set_S_mu_alpha(
 	const int &iw1_all,
 	const int &inl,
 	const int &im,
 	const double &v)
-=======
-void LCAO_Descriptor::set_S_mu_alpha(const int &iw1_all, const int &inl, const int &im, const double &v)
->>>>>>> 8c6c3122
 {
     //const int ir = GlobalC::ParaO.trace_loc_row[iw1_all];
     //const int ic = GlobalC::ParaO.trace_loc_col[iw2_all];
@@ -345,7 +331,6 @@
 }
 
 
-<<<<<<< HEAD
 
 // compute the full projected density matrix for each atom
 // save the matrix for each atom in order to minimize the usage of memory
@@ -374,15 +359,6 @@
     //step 1: get dm: the coefficient of wfc, not charge density
     //now,  dm is an input arg of this func, but needed converting to double*
     this->getdm_double(dm);
-=======
-void LCAO_Descriptor::cal_projected_DM(void)
-{
-    TITLE("LCAO_Descriptor", "cal_projected_DM");
-    //step 1: get dm: the coefficient of wfc, not charge density
-    double *dm = new double[GlobalV::NLOCAL * GlobalV::NLOCAL];
-    ZEROS(dm, GlobalV::NLOCAL * GlobalV::NLOCAL);
-    this->getdm(dm);
->>>>>>> 8c6c3122
 
     //step 2: get S_alpha_mu and S_nu_beta
     double **ss = this->S_mu_alpha;
@@ -443,10 +419,7 @@
     return;
 }
 
-<<<<<<< HEAD
-
-=======
->>>>>>> 8c6c3122
+
 void LCAO_Descriptor::cal_descriptor(void)
 {
     TITLE("LCAO_Descriptor", "cal_descriptor");
@@ -470,13 +443,8 @@
     {
         for (int ia = 0; ia < GlobalC::ucell.atoms[it].na; ia++)
         {
-<<<<<<< HEAD
             ofs << GlobalC::ucell.atoms[it].label << " atom_index "
 			<< ia + 1 << " n_descriptor "
-=======
-            ofs << GlobalC::ucell.atoms[it].label << " atom_index " 
-			<< ia + 1 << " n_descriptor " 
->>>>>>> 8c6c3122
 			<< this->des_per_atom << std::endl;
 
             for (int l = 0; l <= lmax; l++)
@@ -500,10 +468,6 @@
 
                     this->print_projected_DM(ofs, des, it, ia, l, n);
 
-<<<<<<< HEAD
-=======
-                    //GlobalV::ofs_running << "dimension of des is " << 2 * l + 1 << std::endl;
->>>>>>> 8c6c3122
                     if (l == 0)
                     {
                         this->d[id] = des(0, 0).real();
@@ -544,21 +508,12 @@
 
 
 void LCAO_Descriptor::print_projected_DM(
-<<<<<<< HEAD
 	std::ofstream& ofs,
 	ComplexMatrix& des,
 	const int& it, // index for atom type
 	const int& ia, // index for atoms
 	const int& l, // index for angular momentum quantum number L
 	const int& n) // index for principal quantum number n
-=======
-	std::ofstream& ofs, 
-	ComplexMatrix& des, 
-	const int& it, 
-	const int& ia, 
-	const int& l, 
-	const int& n)
->>>>>>> 8c6c3122
 {
     ofs << "L=" << l << "   N=" << n << std::endl;
     for (int i = 0; i < 2 * l + 1; i++)
@@ -588,11 +543,7 @@
     {
         for (int ia = 0; ia < GlobalC::ucell.atoms[it].na; ia++)
         {
-<<<<<<< HEAD
             ofs << GlobalC::ucell.atoms[it].label << " atom_index "
-=======
-            ofs << GlobalC::ucell.atoms[it].label << " atom_index " 
->>>>>>> 8c6c3122
 			<< ia + 1 << " n_descriptor " << this->des_per_atom << std::endl;
 
             int id0 = this->alpha_index[it](ia, 0, 0, 0);
@@ -608,13 +559,9 @@
             ofs << std::endl << std::endl;
         }
     }
-<<<<<<< HEAD
 
     GlobalV::ofs_running << "descriptors are printed" << std::endl;
 
-=======
-    GlobalV::ofs_running << "descriptors are printed" << std::endl;
->>>>>>> 8c6c3122
 
     return;
 }
@@ -697,11 +644,13 @@
                                 }
                                 else
                                 {
+
                                     gdmx[iat][inl][m1*nm + m2] +=
 									4 * dsx[inl][mu*nm + m1] * dm(mu, nu) * ss[inl][nu*nm + m2];
                                     gdmy[iat][inl][m1*nm + m2] +=
 									4 * dsy[inl][mu*nm + m1] * dm(mu, nu) * ss[inl][nu*nm + m2];
                                     gdmz[iat][inl][m1*nm + m2] +=
+
 									4 * dsz[inl][mu*nm + m1] * dm(mu, nu) * ss[inl][nu*nm + m2];
                                 }
                             }
@@ -778,11 +727,7 @@
     //init H_V_delta
     delete[] this->H_V_delta;
     this->H_V_delta = new double[GlobalV::NLOCAL * GlobalV::NLOCAL];
-<<<<<<< HEAD
-
-=======
-    
->>>>>>> 8c6c3122
+
     for (int inl = 0;inl < inlmax;inl++)
     {
         ZEROS(tmp_v1, (2 * lmaxd + 1) * NLOCAL);
@@ -795,11 +740,7 @@
         double* a = this->gedm[inl];//[nm][nm]
         double* b = S_mu_alpha[inl];//[GlobalV::NLOCAL][nm]--trans->[nm][GlobalV::NLOCAL]
         double* c = tmp_v1;
-<<<<<<< HEAD
-
-=======
-        
->>>>>>> 8c6c3122
+
         dgemm_(&nt, &t, &nm, &GlobalV::NLOCAL, &nm, &alpha, a, &nm, b, &GlobalV::NLOCAL, &beta, c, &nm);
 
         //2. <psi_mu|alpha_m>*(dE/dD)*<alpha_m'|psi_nv>
@@ -816,10 +757,7 @@
     }
     delete[] tmp_v1;
     delete[] tmp_v2;
-<<<<<<< HEAD
-
-=======
->>>>>>> 8c6c3122
+
     GlobalV::ofs_running << "finish calculating H_V_delta" << std::endl;
     return;
 }
@@ -939,11 +877,13 @@
 void LCAO_Descriptor::load_model(const std::string& model_file)
 {
     TITLE("LCAO_Descriptor", "load_model");
+
     try
 	{
         this->module = torch::jit::load(model_file);
     }
     catch (const c10::Error& e)
+
 	{
         std::cerr << "error loading the model" << std::endl;
         return;
@@ -1003,18 +943,12 @@
     {
         ofs.open(ss.str().c_str());
     }
-<<<<<<< HEAD
 
     ofs << "E_delta(Ry) from deepks model: " << this->E_delta << std::endl;
     ofs << "E_delta(eV) from deepks model: " << this->E_delta * Hartree_to_eV << std::endl;
     ofs << "H_delta(Hartree)(gamma only)) from deepks model: " << std::endl;
 
 
-=======
-    ofs << "E_delta(Ry) from deepks model: " << this->E_delta << std::endl;
-    ofs << "E_delta(eV) from deepks model: " << this->E_delta * Hartree_to_eV << std::endl;
-    ofs << "H_delta(Hartree)(gamma only)) from deepks model: " << std::endl;
->>>>>>> 8c6c3122
     for (int i = 0;i < GlobalV::NLOCAL;++i)
     {
         for (int j = 0;j < GlobalV::NLOCAL;++j)
@@ -1023,16 +957,11 @@
         }
         ofs << std::endl;
     }
-<<<<<<< HEAD
 
     ofs << "H_delta(eV)(gamma only)) from deepks model: " << std::endl;
 
     for (int i = 0;i < GlobalV::NLOCAL;++i)
 
-=======
-    ofs << "H_delta(eV)(gamma only)) from deepks model: " << std::endl;
-    for (int i = 0;i < GlobalV::NLOCAL;++i)
->>>>>>> 8c6c3122
     {
         for (int j = 0;j < GlobalV::NLOCAL;++j)
         {
@@ -1041,10 +970,7 @@
         ofs << std::endl;
     }
     GlobalV::ofs_running << "H_delta is printed" << std::endl;
-<<<<<<< HEAD
-
-=======
->>>>>>> 8c6c3122
+
     return;
 }
 
@@ -1058,19 +984,11 @@
     ss << winput::spillage_outdir << "/"
        << "F_delta.dat";
     if (GlobalV::MY_RANK == 0)
-<<<<<<< HEAD
         ofs.open(ss.str().c_str());
 
     ofs << "F_delta(Hatree/Bohr) from deepks model: " << endl;
     ofs << setw(12) << "type" << setw(12) << "atom" << setw(15) << "dF_x" << setw(15) << "dF_y" << setw(15) << "dF_z" << endl;
 
-=======
-    {
-        ofs.open(ss.str().c_str());
-    }
-    ofs << "F_delta(Hatree/Bohr) from deepks model: " << std::endl;
-    ofs << std::setw(12) << "type" << std::setw(12) << "atom" << std::setw(15) << "dF_x" << std::setw(15) << "dF_y" << std::setw(15) << "dF_z" << std::endl;
->>>>>>> 8c6c3122
     for (int it = 0;it < GlobalC::ucell.ntype;++it)
     {
         for (int ia = 0;ia < GlobalC::ucell.atoms[it].na;++ia)
@@ -1083,10 +1001,7 @@
     }
     ofs << "F_delta(eV/Angstrom) from deepks model: " << std::endl;
     ofs << std::setw(12) << "type" << std::setw(12) << "atom" << std::setw(15) << "dF_x" << std::setw(15) << "dF_y" << std::setw(15) << "dF_z" << std::endl;
-<<<<<<< HEAD
-
-=======
->>>>>>> 8c6c3122
+
     for (int it = 0;it < GlobalC::ucell.ntype;++it)
     {
         for (int ia = 0;ia < GlobalC::ucell.atoms[it].na;++ia)
@@ -1098,10 +1013,7 @@
                 << std::setw(15) << this->F_delta(iat, 2) * Ry_to_eV/BOHR_TO_A << std::endl;
         }
     }
-<<<<<<< HEAD
-
-=======
->>>>>>> 8c6c3122
+
     GlobalV::ofs_running << "F_delta is printed" << std::endl;
     return;
 }
