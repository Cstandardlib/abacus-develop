--- conflicted
+++ resolved
@@ -1,6 +1,7 @@
-#ifdef __DEEPKS
 #ifndef LCAO_DESCRIPTOR_H
 #define LCAO_DESCRIPTOR_H
+#endif
+#ifdef __DEEPKS
 
 #include "../module_base/intarray.h"
 #include "../module_base/complexmatrix.h"
@@ -36,7 +37,7 @@
 	// 1. Load DeePKS model
     // 2. Initialize the deltaV Hamiltonian matrix 
     // 3. If FORCE, initialize the matrces for force
-    void deepks_pre_scf(const string& model_file);
+    void deepks_pre_scf(const std::string& model_file);
 
 
 	//------------------------------------------------------------------------------
@@ -47,19 +48,19 @@
 	// add_v_delta: add <psi|deltaV|psi> to the Hamiltonian matrix
 	// cal_f_delta: compute the force related to deltaV, input dm is density matrix
 	//------------------------------------------------------------------------------
-    void cal_projected_DM(const matrix &dm);
+    void cal_projected_DM(const ModuleBase::matrix &dm);
     void cal_descriptor(void);
-    void cal_dm_as_descriptor(const matrix& dm); // mohan add 2021-08-04
-
-    void cal_gedm(const matrix& dm);	//need to load model in this step
+    void cal_dm_as_descriptor(const ModuleBase::matrix& dm); // mohan add 2021-08-04
+
+    void cal_gedm(const ModuleBase::matrix& dm);	//need to load model in this step
     void build_v_delta_alpha(const bool& cal_deri);
     void build_v_delta_mu(const bool& cal_deri);
-    void cal_v_delta(const matrix& dm);
+    void cal_v_delta(const ModuleBase::matrix& dm);
     void add_v_delta(void);
 
-    void cal_f_delta_hf(const matrix& dm);
-    void cal_f_delta_pulay(const matrix& dm);
-    void cal_f_delta(const matrix& dm);
+    void cal_f_delta_hf(const ModuleBase::matrix& dm);
+    void cal_f_delta_pulay(const ModuleBase::matrix& dm);
+    void cal_f_delta(const ModuleBase::matrix& dm);
 
 
 	//----------------------------------------------------------------------
@@ -69,21 +70,7 @@
 	//----------------------------------------------------------------------
 	void print_descriptor(void);
 	void print_H_V_delta(void);
-	void print_F_delta(const string& fname);
-
-	//----------------------------------------------------------------------
-	// print_descriptors: print descriptors based on LCAO basis
-	// print_H_V_delta: print the deltaV matrix in LCAO basis
-	// print_F_delta: print the force related to deltaV for each atom
-	//----------------------------------------------------------------------
-	void print_descriptor(void);
-	void print_H_V_delta(void);
-	void print_F_delta(void);
-
-	void cal_v_delta(const std::string& model_file);//<psi|V_delta|psi>
-	void cal_f_delta(ModuleBase::matrix& dm);	//pytorch term remaining!
-	void print_H_V_delta();
-	void print_F_delta();
+	void print_F_delta(const std::string& fname);
 
 	//----------------------------------------------------------------------
 	/*These 3 functions save the [dm_eig], [e_base], [f_base]
@@ -91,13 +78,12 @@
 	After a full group of consfigurations are calculated,
     we need a python script to 'load' and 'torch.cat' these .npy files,
     and get l_e_delta and l_f_delta corresponding to the exact e,f data.*/
-<<<<<<< HEAD
 	//----------------------------------------------------------------------
 	void save_npy_d(void);
 	void save_npy_e(const double &ebase);	//Ry
-	void save_npy_f(const matrix &fbase);//Ry
-
-    void cal_e_delta_band(const std::vector<matrix>& dm);	//tr[rho*H_V_delta]
+	void save_npy_f(const ModuleBase::matrix &fbase);//Ry
+
+    void cal_e_delta_band(const std::vector<ModuleBase::matrix>& dm);	//tr[rho*H_V_delta]
 //-------------------
 // public variables 
 //-------------------
@@ -112,19 +98,7 @@
     double E_delta = 0.0;
     double e_delta_band=0.0;
     double* H_V_delta;
-	matrix	F_delta;
-=======
-	void save_npy_d();
-	void save_npy_e(double& ebase);	//Ry
-	void save_npy_f(ModuleBase::matrix& fbase);//Ry
-
-	//F_delta: in Ry/Bohr, force due to the correction term
-	//------------------------------------------------------
-	double E_delta = 0.0;
-	double* H_V_delta;
-	//deepks F_delta(Ry/Bohr), to be added to atom force
 	ModuleBase::matrix	F_delta;
->>>>>>> bf6ded3f
 
 //-------------------
 // private variables
@@ -204,7 +178,6 @@
 		const int& n);
 
 	void set_DS_mu_alpha(
-<<<<<<< HEAD
 		const int& iw1_all,
 		const int& inl,
 		const int& im,
@@ -213,26 +186,12 @@
 		const double& vz);
 
 	void init_gdmx(void);
-    void load_model(const string& model_file);
+    void load_model(const std::string& model_file);
     
-    void cal_gdmx(const matrix& dm);	//dD/dX
+    void cal_gdmx(const ModuleBase::matrix& dm);	//dD/dX
 	void del_gdmx(void);
-=======
-	const int& iw1_all,
-	const int& inl,
-	const int& im,
-	const double& vx,
-	const double& vy,
-	const double& vz);
-
-	void init_gdmx();
-	void load_model(const std::string& model_file);
-	void cal_gedm();	//need to load model in this step
-	void cal_gdmx(ModuleBase::matrix& dm);	//dD/dX
-	void del_gdmx();
->>>>>>> bf6ded3f
-
-	void getdm_double(const matrix& dm);
+
+	void getdm_double(const ModuleBase::matrix& dm);
 
 	void cal_descriptor_tensor(void);
 
@@ -242,6 +201,4 @@
 extern LCAO_Descriptor ld;
 }
 
-#endif
-
 #endif