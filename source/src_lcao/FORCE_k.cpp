#include "FORCE_k.h"
#include "../src_pw/global.h"
<<<<<<< HEAD
=======
#include "dftu.h"  //Quxin add for DFT+U on 20201029
#include <unordered_map>
>>>>>>> f25f5bbc

Force_LCAO_k::Force_LCAO_k ()
{
}

Force_LCAO_k::~Force_LCAO_k ()
{
}

namespace std
{
    template<> struct hash<ModuleBase::Vector3<double>>
    {
        std::size_t operator()(ModuleBase::Vector3<double> const& v) const noexcept
        {
            std::size_t v1 = std::hash<double>{}(v.x);
            std::size_t v2 = std::hash<double>{}(v.y);
			std::size_t v3 = std::hash<double>{}(v.z);
            return v1 ^ v2 ^ v3; // or use boost::hash_combine
        }
    };
}

#include "LCAO_nnr.h"
// be called in Force_LCAO::start_force_calculation
void Force_LCAO_k::ftable_k (
		const bool isforce,
		const bool isstress,
		ModuleBase::matrix& foverlap,
		ModuleBase::matrix& ftvnl_dphi,
		ModuleBase::matrix& fvnl_dbeta,	
		ModuleBase::matrix& fvl_dphi,
		ModuleBase::matrix& soverlap,
		ModuleBase::matrix& stvnl_dphi,
		ModuleBase::matrix& svnl_dbeta,
		ModuleBase::matrix& svl_dphi
		)
{
    ModuleBase::TITLE("Force_LCAO_k", "ftable_k");
	ModuleBase::timer::tick("Force_LCAO_k","ftable_k");
	
	this->allocate_k();

	// calculate the energy density matrix
	// and the force related to overlap matrix and energy density matrix.
	this->cal_foverlap_k(isforce, isstress, foverlap, soverlap);

	// calculate the density matrix
	double** dm2d = new double*[GlobalV::NSPIN];
	for(int is=0; is<GlobalV::NSPIN; is++)
	{
		dm2d[is] = new double[GlobalC::LNNR.nnr];
		ModuleBase::GlobalFunc::ZEROS(dm2d[is], GlobalC::LNNR.nnr);
	}
	ModuleBase::Memory::record ("Force_LCAO_k", "dm2d", GlobalV::NSPIN*GlobalC::LNNR.nnr, "double");	
	bool with_energy = false;

	
	this->set_EDM_k(dm2d, with_energy);
	
	this->cal_ftvnl_dphi_k(dm2d, isforce, isstress, ftvnl_dphi, stvnl_dphi);


	// ---------------------------------------
	// doing on the real space grid.
	// ---------------------------------------
	this->cal_fvl_dphi_k(dm2d, isforce, isstress, fvl_dphi, svl_dphi);

	if(GlobalV::NSPIN==4)
	{
		this->cal_fvnl_dbeta_k(dm2d, isforce, isstress, fvnl_dbeta, svnl_dbeta);
	}
	else
	{
		this->cal_fvnl_dbeta_k_new(dm2d, isforce, isstress, fvnl_dbeta, svnl_dbeta);
	}

	for(int is=0; is<GlobalV::NSPIN; is++)
	{
		delete[] dm2d[is];
	}
	delete[] dm2d;

	//----------------------------------------------------------------
	// reduce the force according to 2D distribution of H & S matrix.
	//----------------------------------------------------------------
    if(isforce)
	{
        Parallel_Reduce::reduce_double_pool( foverlap.c, foverlap.nr * foverlap.nc);
        Parallel_Reduce::reduce_double_pool( ftvnl_dphi.c, ftvnl_dphi.nr * ftvnl_dphi.nc);
        Parallel_Reduce::reduce_double_pool( fvnl_dbeta.c, fvnl_dbeta.nr * fvnl_dbeta.nc);
        Parallel_Reduce::reduce_double_pool( fvl_dphi.c, fvl_dphi.nr * fvl_dphi.nc);
	}
    if(isstress)
    {
        Parallel_Reduce::reduce_double_pool( soverlap.c, soverlap.nr * soverlap.nc);
        Parallel_Reduce::reduce_double_pool( stvnl_dphi.c, stvnl_dphi.nr * stvnl_dphi.nc);
        Parallel_Reduce::reduce_double_pool( svnl_dbeta.c, svnl_dbeta.nr * svnl_dbeta.nc);
        Parallel_Reduce::reduce_double_pool( svl_dphi.c, svl_dphi.nr * svl_dphi.nc);
    }

	// test the force.
	/*
	std::cout << " overlap force" << std::endl;
	for(int iat=0; iat<GlobalC::ucell.nat; ++iat)
	{
		const double fac = ModuleBase::Ry_to_eV / 0.529177;
		std::cout << std::setw(5) << iat+1 << std::setw(15) << foverlap[iat][0] *fac<< std::setw(15) << foverlap[iat][1]*fac << 
		std::setw(15) << foverlap[iat][2]*fac << std::endl;
	}
	*/

	this->finish_k();

	ModuleBase::timer::tick("Force_LCAO_k","ftable_k");
    return;
}

void Force_LCAO_k::allocate_k(void)
{
	ModuleBase::TITLE("Force_LCAO_k","allocate_k");
	ModuleBase::timer::tick("Force_LCAO_k","allocate_k");

	const int nnr = GlobalC::LNNR.nnr;
	//--------------------------------
    // (1) allocate for dSx dSy & dSz
	//--------------------------------
	GlobalC::LM.DSloc_Rx = new double [nnr];
    GlobalC::LM.DSloc_Ry = new double [nnr];
    GlobalC::LM.DSloc_Rz = new double [nnr];
    ModuleBase::GlobalFunc::ZEROS(GlobalC::LM.DSloc_Rx, nnr);
    ModuleBase::GlobalFunc::ZEROS(GlobalC::LM.DSloc_Ry, nnr);
    ModuleBase::GlobalFunc::ZEROS(GlobalC::LM.DSloc_Rz, nnr);
	ModuleBase::Memory::record("force_lo", "dS", nnr*3, "double");
    
	if(GlobalV::STRESS){
		GlobalC::LM.DH_r = new double [3* nnr];
		ModuleBase::GlobalFunc::ZEROS(GlobalC::LM.DH_r, 3 * nnr);
		GlobalC::LM.stvnl11 = new double [nnr];
		GlobalC::LM.stvnl12 = new double [nnr];
		GlobalC::LM.stvnl13 = new double [nnr];
		GlobalC::LM.stvnl22 = new double [nnr];
		GlobalC::LM.stvnl23 = new double [nnr];
		GlobalC::LM.stvnl33 = new double [nnr];
		ModuleBase::GlobalFunc::ZEROS(GlobalC::LM.stvnl11,  nnr);
		ModuleBase::GlobalFunc::ZEROS(GlobalC::LM.stvnl12,  nnr);
		ModuleBase::GlobalFunc::ZEROS(GlobalC::LM.stvnl13,  nnr);
		ModuleBase::GlobalFunc::ZEROS(GlobalC::LM.stvnl22,  nnr);
		ModuleBase::GlobalFunc::ZEROS(GlobalC::LM.stvnl23,  nnr);
		ModuleBase::GlobalFunc::ZEROS(GlobalC::LM.stvnl33,  nnr);
		ModuleBase::Memory::record("stress_lo", "dSR", nnr*6, "double");
	}

	//-----------------------------
	// calculate dS = <phi | dphi> 
	//-----------------------------
    // tips: build_ST_new --> GlobalC::ParaO.set_force 
	bool cal_deri = true;
	GlobalC::UHM.genH.build_ST_new ('S', cal_deri, GlobalC::ucell);

	//-----------------------------------------
	// (2) allocate for <phi | T + Vnl | dphi>
	//-----------------------------------------
    GlobalC::LM.DHloc_fixedR_x = new double [nnr];
    GlobalC::LM.DHloc_fixedR_y = new double [nnr];
    GlobalC::LM.DHloc_fixedR_z = new double [nnr];
    ModuleBase::GlobalFunc::ZEROS (GlobalC::LM.DHloc_fixedR_x, nnr);
    ModuleBase::GlobalFunc::ZEROS (GlobalC::LM.DHloc_fixedR_y, nnr);
    ModuleBase::GlobalFunc::ZEROS (GlobalC::LM.DHloc_fixedR_z, nnr);
	ModuleBase::Memory::record("force_lo", "dTVNL", nnr*3, "double");
    
    // calculate dT=<phi|kin|dphi> in LCAO
    // calculate T + VNL(P1) in LCAO basis
    GlobalC::UHM.genH.build_ST_new ('T', cal_deri, GlobalC::ucell);
	//test(GlobalC::LM.DHloc_fixedR_x,"GlobalC::LM.DHloc_fixedR_x T part");
   
   	// calculate dVnl=<phi|dVnl|dphi> in LCAO 
	if(GlobalV::NSPIN==4)
	{
		GlobalC::UHM.genH.build_Nonlocal_mu (cal_deri);
	}
	else
	{
		GlobalC::UHM.genH.build_Nonlocal_mu_new (cal_deri);
	}
	//test(GlobalC::LM.DHloc_fixedR_x,"GlobalC::LM.DHloc_fixedR_x Vnl part");

	ModuleBase::timer::tick("Force_LCAO_k","allocate");
	return;
}

void Force_LCAO_k::finish_k(void)
{
    delete [] GlobalC::LM.DSloc_Rx;
    delete [] GlobalC::LM.DSloc_Ry;
    delete [] GlobalC::LM.DSloc_Rz;
    delete [] GlobalC::LM.DHloc_fixedR_x;
    delete [] GlobalC::LM.DHloc_fixedR_y;
    delete [] GlobalC::LM.DHloc_fixedR_z;
	if(GlobalV::STRESS)
	{
		delete [] GlobalC::LM.DH_r;
		delete [] GlobalC::LM.stvnl11;
		delete [] GlobalC::LM.stvnl12;
		delete [] GlobalC::LM.stvnl13;
		delete [] GlobalC::LM.stvnl22;
		delete [] GlobalC::LM.stvnl23;
		delete [] GlobalC::LM.stvnl33;
	}
	return;
}

#include "record_adj.h"
#include "LCAO_nnr.h"
void Force_LCAO_k::set_EDM_k(double** dm2d, const bool with_energy)
{
	ModuleBase::TITLE("Force_LCAO_k","set_EDM_k");
	ModuleBase::timer::tick("Force_LCAO_k","set_EDM_k");

	ModuleBase::Vector3<double> tau1, dtau;

	//----------------------------------------------------------
	// RA will set the adjacent information for each atom
	// 2d means this adjacent information is for HPSEPS's kind
	// of division of H matrix.
	//----------------------------------------------------------
 	//xiaohui add "OUT_LEVEL", 2015-09-16
	if(GlobalV::OUT_LEVEL != "m") GlobalV::ofs_running << " Calculate the energy density matrix with k " << std::endl;
	Record_adj RA;
	RA.for_2d();

	//------------------------
	// circle for each atom
	//------------------------
	for(int T1=0; T1<GlobalC::ucell.ntype; ++T1)
    {
        Atom* atom1 = &GlobalC::ucell.atoms[T1];
		for(int I1=0; I1<atom1->na; ++I1)
		{
			const int iat = GlobalC::ucell.itia2iat(T1,I1);
			const int start1 = GlobalC::ucell.itiaiw2iwt(T1,I1,0);
			const int gstart = GlobalC::LNNR.nlocstart[iat];
			const int irr = GlobalC::LNNR.nlocdim[iat];//number of adjacet orbitals

			std::complex<double> **vvv = new std::complex<double>*[GlobalV::NSPIN];
         //xiaohui add 2014-03-17, add "if(irr > 0)", 
         //meaing only allocate memory when number of iat-th atom adjacet orbitals are not zero in this processor
         if(irr > 0)
         {
   			for(int is=0; is<GlobalV::NSPIN; is++)
			   {
				   vvv[is] = new std::complex<double>[ irr ];
				   ModuleBase::GlobalFunc::ZEROS(vvv[is], irr );
			   }
         }

			int ispin=0;
			std::complex<double> *dm;
			//----------------
			// circle for k
			//----------------
			for(int ik=0; ik<GlobalC::kv.nks; ++ik)
			{
				// set the spin direction
				if(GlobalV::NSPIN==2)
				{
					ispin = GlobalC::kv.isk[ik];
				}
				dm = vvv[ispin];
				//------------------
				// circle for bands
				//------------------
				for(int ib=0; ib<GlobalV::NBANDS; ++ib)
				{
					const double w1=GlobalC::wf.wg(ik,ib);
					if(w1>0)
					{
						//-----------------------------
						// start the adjacent cycle.
						//-----------------------------
						std::complex<double> *wfc = GlobalC::LOWF.WFC_K[ik][ib];
						int count = 0;
						for (int cb = 0; cb < RA.na_each[iat]; ++cb)
						{
							const int T2 = RA.info[iat][cb][3];
							const int I2 = RA.info[iat][cb][4];
							Atom* atom2 = &GlobalC::ucell.atoms[T2];

							//-----------------
							// exp[i * R * k]
							//-----------------
							const std::complex<double> phase = w1 * exp(ModuleBase::TWO_PI * ModuleBase::IMAG_UNIT * (
										GlobalC::kv.kvec_d[ik].x * RA.info[iat][cb][0] +
										GlobalC::kv.kvec_d[ik].y * RA.info[iat][cb][1] +
										GlobalC::kv.kvec_d[ik].z * RA.info[iat][cb][2]
										) );

							const int start2 = GlobalC::ucell.itiaiw2iwt(T2,I2,0);

							for(int jj=0; jj<atom1->nw; ++jj)
							{
								const int iw1_all = start1 + jj;
								
								// 2D division (HPSEPS)
								const int mu = GlobalC::ParaO.trace_loc_row[iw1_all];
								if(mu<0) continue;
								const int mug = GlobalC::GridT.trace_lo[iw1_all];

								for(int kk=0; kk<atom2->nw; ++kk)
								{
									const int iw2_all = start2 + kk;
									
									// 2D division (HPSEPS)
									const int nu = GlobalC::ParaO.trace_loc_col[iw2_all];
									if(nu<0) continue;
									const int nug = GlobalC::GridT.trace_lo[iw2_all];
	
									if(mug >= 0 && nug >= 0)
									{
										dm[count] += set_EDM_k_element(phase, with_energy, 
										wfc[mug], wfc[nug], GlobalC::wf.ekb[ik][ib]); 
									}
									else if( mug >= 0 && nug <= 0)
									{
										const int a4 = GlobalC::LOWF.trace_aug[iw2_all];
									
										//assert(a4>=0);

										dm[count] += set_EDM_k_element(phase, with_energy, wfc[mug], 
										GlobalC::LOWF.WFC_K_aug[ik][ib][a4], GlobalC::wf.ekb[ik][ib]); 
									}
									else if( mug <= 0 && nug >= 0)
									{
										const int a3 = GlobalC::LOWF.trace_aug[iw1_all]; 

										dm[count] += set_EDM_k_element(phase, with_energy, 
										GlobalC::LOWF.WFC_K_aug[ik][ib][a3], wfc[nug], GlobalC::wf.ekb[ik][ib]); 
									}
									else if( mug <=0 && nug <=0 )
									{
										const int a1 = GlobalC::LOWF.trace_aug[iw1_all];
										const int a2 = GlobalC::LOWF.trace_aug[iw2_all];

										dm[count] += set_EDM_k_element(phase, with_energy, 
										GlobalC::LOWF.WFC_K_aug[ik][ib][a1], GlobalC::LOWF.WFC_K_aug[ik][ib][a2], GlobalC::wf.ekb[ik][ib]); 
									}
									assert(count<irr);
									++ count;
								}//kk
							}//jj
						}// cb
//						GlobalV::ofs_running << " count = " << count << std::endl;
						assert(count == GlobalC::LNNR.nlocdim[iat]);
					}// w1
				}//ib
			}//ik

			//--------------------------------------
			// get the real value density matrix or
			// energy density matrix 
			//--------------------------------------
			for(int is=0; is<GlobalV::NSPIN; ++is)
			{
				for(int iv=0; iv<irr; ++iv)
				{
					dm2d[is][gstart+iv] = vvv[is][iv].real();
				}
            //xiaohui add 2014-03-17, add "if(irr > 0)"
            //meaning delete memory when number of iat-th atom adjacet orbitals are not zero in this processor 
            if(irr > 0)
            {
				   delete[] vvv[is];
            }
			}
			delete[] vvv;

		}// I1
	}// T1

RA.delete_grid();//xiaohui add 2015-02-04
	ModuleBase::timer::tick("Force_LCAO_k","set_EDM_k");
	return;
}


std::complex<double> Force_LCAO_k::set_EDM_k_element(
	const std::complex<double> &phase,
	const bool with_energy,
	std::complex<double> &coef1, std::complex<double> &coef2,
	const double &ekb)
{
	std::complex<double> dm = std::complex<double>(0,0);
	//--------------------------------------
	// for energy density matrix
	// \sum E(i)*exp(iRk)*psi(mu)*psi(nu)
	//--------------------------------------
	if(with_energy)
	{
		dm += phase * ekb * conj(coef1) * coef2;
	}
	//--------------------------------------
	// for density matrix
	// \sum E(i)*psi(mu)*psi(nu)
	//--------------------------------------
	else
	{
		dm += phase * conj(coef1) * coef2 ;
	}
	return dm;
}


void Force_LCAO_k::cal_foverlap_k(
	const bool isforce, 
	const bool isstress, 
	ModuleBase::matrix& foverlap, 
	ModuleBase::matrix& soverlap)
{
	ModuleBase::TITLE("Force_LCAO_k","cal_foverlap_k");
	ModuleBase::timer::tick("Force_LCAO_k","cal_foverlap_k");

	//--------------------------------------------
	// (1) allocate energy density matrix (nnr)
	//--------------------------------------------
	double** edm2d = new double*[GlobalV::NSPIN];
	for(int is=0; is<GlobalV::NSPIN; is++)
	{
		edm2d[is] = new double[GlobalC::LNNR.nnr];
		ModuleBase::GlobalFunc::ZEROS(edm2d[is], GlobalC::LNNR.nnr);
	}
	bool with_energy = true;

	//--------------------------------------------	
	// calculate the energy density matrix here.
	//--------------------------------------------	
	this->set_EDM_k(edm2d, with_energy);

	//--------------------------------------------
    //summation \sum_{i,j} E(i,j)*dS(i,j)
    //BEGIN CALCULATION OF FORCE OF EACH ATOM
	//--------------------------------------------
	ModuleBase::Vector3<double> tau1, dtau, tau2;

	Record_adj RA;
	RA.for_2d();

	int irr = 0;
	int iat = 0;
    for(int T1=0; T1<GlobalC::ucell.ntype; ++T1)
    {
        Atom* atom1 = &GlobalC::ucell.atoms[T1];
        for(int I1=0; I1<atom1->na; ++I1)
        {
			const int start1 = GlobalC::ucell.itiaiw2iwt(T1,I1,0);
			for (int cb = 0; cb < RA.na_each[iat]; ++cb)
			{
				const int T2 = RA.info[iat][cb][3];
				const int I2 = RA.info[iat][cb][4];
				const int start2 = GlobalC::ucell.itiaiw2iwt(T2, I2, 0);

				Atom* atom2 = &GlobalC::ucell.atoms[T2];

				for(int jj=0; jj<atom1->nw; jj++)
				{
					const int iw1_all = start1 + jj; 

					// HPSEPS
					const int mu = GlobalC::ParaO.trace_loc_row[iw1_all];
					if(mu<0)continue;

					for(int kk=0; kk<atom2->nw; kk++)
					{
						const int iw2_all = start2 + kk;

						// HPSEPS
						const int nu = GlobalC::ParaO.trace_loc_col[iw2_all];
						if(nu<0)continue;
						//==============================================================
						// here we use 'minus', but in GlobalV::GAMMA_ONLY_LOCAL we use 'plus',
						// both are correct because the 'DSloc_Rx' is used in 'row' (-),
						// however, the 'DSloc_x' in GAMMA is used in 'col' (+),
						// mohan update 2011-06-16
						//==============================================================
						for(int is=0; is<GlobalV::NSPIN; ++is)
						{
							double edm2d2 = 2.0 * edm2d[is][irr];
							if(isforce)
							{
								foverlap(iat,0) -= edm2d2 * GlobalC::LM.DSloc_Rx[irr];
								foverlap(iat,1) -= edm2d2 * GlobalC::LM.DSloc_Ry[irr];
								foverlap(iat,2) -= edm2d2 * GlobalC::LM.DSloc_Rz[irr];
							}
							if(isstress)
							{
								for(int ipol = 0;ipol<3;ipol++)
								{
									soverlap(0,ipol) += edm2d[is][irr] * GlobalC::LM.DSloc_Rx[irr] * GlobalC::LM.DH_r[irr * 3 + ipol];
									soverlap(1,ipol) += edm2d[is][irr] * GlobalC::LM.DSloc_Ry[irr] * GlobalC::LM.DH_r[irr * 3 + ipol];
									soverlap(2,ipol) += edm2d[is][irr] * GlobalC::LM.DSloc_Rz[irr] * GlobalC::LM.DH_r[irr * 3 + ipol];
								}
							}
						}
						++irr;
					}// end kk
				}// end jj
			}// end cb
			++iat;
		}
	}

	//-----------------
	// test the force
	//-----------------
	/*
	std::cout << " overlap force" << std::endl;
	for(int iat=0; iat<GlobalC::ucell.nat; ++iat)
	{
		const double fac = ModuleBase::Ry_to_eV / 0.529177;
		std::cout << std::setw(5) << iat+1 << std::setw(15) << foverlap[iat][0] *fac<< std::setw(15) << foverlap[iat][1]*fac << 
		std::setw(15) << foverlap[iat][2]*fac << std::endl;
	}
	*/
	if(isstress){
		for(int i=0;i<3;i++)
		{
			for(int j=0;j<3;j++)
			{
				soverlap(i,j) *=  GlobalC::ucell.lat0 / GlobalC::ucell.omega;
			}
		}
	}

	if(irr!=GlobalC::LNNR.nnr)
	{
		ModuleBase::GlobalFunc::OUT(GlobalV::ofs_running,"wrong irr",irr);
		ModuleBase::GlobalFunc::OUT(GlobalV::ofs_running,"wrong GlobalC::LNNR.nnr",GlobalC::LNNR.nnr);
		ModuleBase::WARNING_QUIT("Force_LCAO_k::cal_foverlap_k","irr!=GlobalC::LNNR.nnr");
	}
	
	for(int is=0; is<GlobalV::NSPIN; is++)
	{
		delete[] edm2d[is];
	}
	delete[] edm2d;

	RA.delete_grid();//xiaohui add 2015-02-04
	ModuleBase::timer::tick("Force_LCAO_k","cal_foverlap_k");
	return;
}

void Force_LCAO_k::cal_ftvnl_dphi_k(
	double** dm2d, 
	const bool isforce, 
	const bool isstress, 
	ModuleBase::matrix& ftvnl_dphi, 
	ModuleBase::matrix& stvnl_dphi)
{	
	ModuleBase::TITLE("Force_LCAO_k","cal_ftvnl_dphi");
	ModuleBase::timer::tick("Force_LCAO_k","cal_ftvnl_dphi");
	
	// get the adjacent atom's information.

//	GlobalV::ofs_running << " calculate the ftvnl_dphi_k force" << std::endl;
	Record_adj RA;
	RA.for_2d();

	int irr = 0;
    for(int T1=0; T1<GlobalC::ucell.ntype; ++T1)
    {
        Atom* atom1 = &GlobalC::ucell.atoms[T1];
        for(int I1=0; I1<atom1->na; ++I1)
        {
			const int iat = GlobalC::ucell.itia2iat(T1,I1);
			const int start1 = GlobalC::ucell.itiaiw2iwt(T1,I1,0);
			for (int cb = 0; cb < RA.na_each[iat]; ++cb)
			{
				const int T2 = RA.info[iat][cb][3];
				const int I2 = RA.info[iat][cb][4];
				const int start2 = GlobalC::ucell.itiaiw2iwt(T2,I2,0);
				Atom* atom2 = &GlobalC::ucell.atoms[T2];

				for(int jj=0; jj<atom1->nw; ++jj)
				{
					const int iw1_all = start1 + jj; 
					const int mu = GlobalC::ParaO.trace_loc_row[iw1_all];
					if(mu<0)continue;
					for(int kk=0; kk<atom2->nw; ++kk)
					{
						const int iw2_all = start2 + kk;
						const int nu = GlobalC::ParaO.trace_loc_col[iw2_all];
						if(nu<0)continue;
						//==============================================================
						// here we use 'minus', but in GlobalV::GAMMA_ONLY_LOCAL we use 'plus',
						// both are correct because the 'DSloc_Rx' is used in 'row' (-),
						// however, the 'DSloc_x' is used in 'col' (+),
						// mohan update 2011-06-16
						//==============================================================
						for(int is=0; is<GlobalV::NSPIN; ++is)
						{
							double dm2d2 = 2.0 * dm2d[is][irr];
							if(isforce)
							{
								ftvnl_dphi(iat,0) += dm2d2 * GlobalC::LM.DHloc_fixedR_x[irr];
								ftvnl_dphi(iat,1) += dm2d2 * GlobalC::LM.DHloc_fixedR_y[irr];
								ftvnl_dphi(iat,2) += dm2d2 * GlobalC::LM.DHloc_fixedR_z[irr];
							}
							if(isstress)
							{
								stvnl_dphi(0,0) -= dm2d[is][irr] * GlobalC::LM.stvnl11[irr];
								stvnl_dphi(0,1) -= dm2d[is][irr] * GlobalC::LM.stvnl12[irr];
								stvnl_dphi(0,2) -= dm2d[is][irr] * GlobalC::LM.stvnl13[irr];
								stvnl_dphi(1,1) -= dm2d[is][irr] * GlobalC::LM.stvnl22[irr];
								stvnl_dphi(1,2) -= dm2d[is][irr] * GlobalC::LM.stvnl23[irr];
								stvnl_dphi(2,2) -= dm2d[is][irr] * GlobalC::LM.stvnl33[irr];
							}
						}
						++irr;
					}//end kk
				}//end jj
			}// end cb
		}
	}
	assert(irr==GlobalC::LNNR.nnr);
	
//	test(GlobalC::LM.DSloc_Rx);
//	test(dm2d[0],"dm2d");

	if(isstress){
		for(int i=0;i<3;i++)
		{
			for(int j=0;j<3;j++)
			{
				if(i<j) stvnl_dphi(j,i) = stvnl_dphi(i,j);
				stvnl_dphi(i,j) *=  GlobalC::ucell.lat0 / GlobalC::ucell.omega;
			}
		}
	}

	RA.delete_grid();//xiaohui add 2015-02-04
	ModuleBase::timer::tick("Force_LCAO_k","cal_ftvnl_dphi");
	return;
}

	
void Force_LCAO_k::test(double* mmm, const std::string &name)
{
	if(GlobalV::NPROC!=1)return;
	std::cout << "test!" << std::endl;

	int irr = 0;
	int ca = 0;

	GlobalV::ofs_running << " Calculate the test in Force_LCAO_k" << std::endl;
	Record_adj RA;
	RA.for_2d();
	
	double *test;
	test = new double[GlobalV::NLOCAL * GlobalV::NLOCAL];
	ModuleBase::GlobalFunc::ZEROS(test, GlobalV::NLOCAL *GlobalV::NLOCAL);
	
	for(int T1=0; T1<GlobalC::ucell.ntype; T1++)
    {
        Atom* atom1 = &GlobalC::ucell.atoms[T1];
        for(int I1=0; I1<atom1->na; I1++)
        {
			//const int iat = GlobalC::ucell.itia2iat(T1,I1);
			const int start1 = GlobalC::ucell.itiaiw2iwt(T1,I1,0);
			for (int cb = 0; cb < RA.na_each[ca]; cb++ )
			{
				const int T2 = RA.info[ca][cb][3];
				const int I2 = RA.info[ca][cb][4];
				Atom* atom2 = &GlobalC::ucell.atoms[T2];
				const int start2 = GlobalC::ucell.itiaiw2iwt(T2,I2,0);

				for(int jj=0; jj<atom1->nw; jj++)
				{
					const int iw1_all = start1+jj;	
					for(int kk=0; kk<atom2->nw; kk++)
					{
						const int iw2_all = start2+kk;
						assert(irr<GlobalC::LNNR.nnr);
						//test[iw1_all*GlobalV::NLOCAL+iw2_all] += GlobalC::LM.DHloc_fixedR_x[irr];
						test[iw1_all*GlobalV::NLOCAL+iw2_all] += mmm[irr];
						++irr;
					}
				}
			}
			++ca;
		}
	}
		
	std::cout << "\n " << name << std::endl;
	std::cout << std::setprecision(4);
	for(int i=0; i<GlobalV::NLOCAL; i++)
	{
		for(int j=0; j<GlobalV::NLOCAL; j++)
		{
			if( abs(test[i*GlobalV::NLOCAL+j]) > 1.0e-5)
			std::cout << std::setw(12) << test[i*GlobalV::NLOCAL+j];
			else
			std::cout << std::setw(12) << "0";
		}
		std::cout << std::endl;
	}
	delete[] test;	

RA.delete_grid();//xiaohui add 2015-02-04
	return;
}


// must consider three-center H matrix.
void Force_LCAO_k::cal_fvnl_dbeta_k(
	double** dm2d, 
	const bool isforce, 
	const bool isstress, 
	ModuleBase::matrix& fvnl_dbeta, 
	ModuleBase::matrix& svnl_dbeta)
{
	ModuleBase::TITLE("Force_LCAO_k","cal_fvnl_dbeta_k");
	ModuleBase::timer::tick("Force_LCAO_k","cal_fvnl_dbeta_k");
	int iir = 0;
	ModuleBase::Vector3<double> tau1;
	ModuleBase::Vector3<double> tau2;
	ModuleBase::Vector3<double> dtau;
	ModuleBase::Vector3<double> tau0;
	ModuleBase::Vector3<double>	dtau1;
	ModuleBase::Vector3<double> dtau2;

	double rcut;
	double distance;

	double rcut1;
	double rcut2;
	double distance1;
	double distance2;
	
	for (int T1 = 0; T1 < GlobalC::ucell.ntype; ++T1)
	{
		const Atom* atom1 = &GlobalC::ucell.atoms[T1];

		for (int I1 =0; I1< atom1->na; ++I1)
		{
			tau1 = atom1->tau[I1];
			//GlobalC::GridD.Find_atom( tau1 );
			GlobalC::GridD.Find_atom(GlobalC::ucell, tau1 ,T1, I1);
			//const int iat = GlobalC::ucell.itia2iat(T1, I1);
			const int start1 = GlobalC::ucell.itiaiw2iwt(T1, I1, 0);

			for (int ad2=0; ad2<GlobalC::GridD.getAdjacentNum()+1 ; ++ad2)
			{
				const int T2 = GlobalC::GridD.getType(ad2);
				const Atom* atom2 = &GlobalC::ucell.atoms[T2];
				const int I2 = GlobalC::GridD.getNatom(ad2);
				//const int iat2 = GlobalC::ucell.itia2iat(T2, I2);
				const int start2 = GlobalC::ucell.itiaiw2iwt(T2, I2, 0);
				tau2 = GlobalC::GridD.getAdjacentTau(ad2);

				dtau = tau2 - tau1;
				distance = dtau.norm() * GlobalC::ucell.lat0;
				rcut = GlobalC::ORB.Phi[T1].getRcut() + GlobalC::ORB.Phi[T2].getRcut();

				// check if this a adjacent atoms.
				bool is_adj = false;
				if(distance < rcut) is_adj = true;
				else if(distance >= rcut)
				{
					for (int ad0=0; ad0 < GlobalC::GridD.getAdjacentNum()+1 ; ++ad0)
					{
						const int T0 = GlobalC::GridD.getType(ad0);
						if( GlobalC::ucell.infoNL.nproj[T0] == 0) continue;
						const int I0 = GlobalC::GridD.getNatom(ad0);
						//const int iat0 = GlobalC::ucell.itia2iat(T0, I0);
						//const int start0 = GlobalC::ucell.itiaiw2iwt(T0, I0, 0);

						tau0 = GlobalC::GridD.getAdjacentTau(ad0);
						dtau1 = tau0 - tau1;
						distance1 = dtau1.norm() * GlobalC::ucell.lat0;
						rcut1 = GlobalC::ORB.Phi[T1].getRcut() + GlobalC::ucell.infoNL.Beta[T0].get_rcut_max();

						dtau2 = tau0 - tau2;
						distance2 = dtau2.norm() * GlobalC::ucell.lat0;
						rcut2 = GlobalC::ORB.Phi[T2].getRcut() + GlobalC::ucell.infoNL.Beta[T0].get_rcut_max(); 

						if( distance1 < rcut1 && distance2 < rcut2 )
						{
							is_adj = true;
							break;
						}
					}
				}

				if(is_adj)
				{
					// < psi1 | all projectors | psi2 >
					// ----------------------------- enter the nnr increaing zone -------------------------
					for (int j=0; j<atom1->nw; ++j)
					{
						const int iw1_all = start1 + j;
						const int mu = GlobalC::ParaO.trace_loc_row[iw1_all];
						if(mu < 0)continue;
						for (int k=0; k<atom2->nw; ++k)
						{
							const int iw2_all = start2 + k;
							const int nu = GlobalC::ParaO.trace_loc_col[iw2_all];
							if(nu < 0)continue;
							
							for (int ad0=0; ad0 < GlobalC::GridD.getAdjacentNum()+1 ; ++ad0)
							{
								const int T0 = GlobalC::GridD.getType(ad0);
								if( GlobalC::ucell.infoNL.nproj[T0] == 0) continue;
								const int I0 = GlobalC::GridD.getNatom(ad0);
								const int iat0 = GlobalC::ucell.itia2iat(T0, I0);
								//const int start0 = GlobalC::ucell.itiaiw2iwt(T0, I0, 0);
								tau0 = GlobalC::GridD.getAdjacentTau(ad0);

								dtau1 = tau0 - tau1;
								distance1 = dtau1.norm() * GlobalC::ucell.lat0;
								rcut1 = GlobalC::ORB.Phi[T1].getRcut() + GlobalC::ucell.infoNL.Beta[T0].get_rcut_max();

								dtau2 = tau0 - tau2;
								distance2 = dtau2.norm() * GlobalC::ucell.lat0;
								rcut2 = GlobalC::ORB.Phi[T2].getRcut() + GlobalC::ucell.infoNL.Beta[T0].get_rcut_max();

								double r0[3];
								double r1[3];
								r1[0] = ( tau1.x - tau0.x) ;
								r1[1] = ( tau1.y - tau0.y) ;
								r1[2] = ( tau1.z - tau0.z) ;
								r0[0] = ( tau2.x - tau0.x) ;
								r0[1] = ( tau2.y - tau0.y) ;
								r0[2] = ( tau2.z - tau0.z) ;

								if(distance1 < rcut1 && distance2 < rcut2)
								{
									//const Atom* atom0 = &GlobalC::ucell.atoms[T0];
									double nlm[3]={0,0,0};

									GlobalC::UOT.snap_psibeta(
											GlobalC::ORB,
											GlobalC::ucell.infoNL,
											nlm, 1,
											tau2,
											T2,
											atom2->iw2l[ k ], // L2
											atom2->iw2m[ k ], // m2
											atom2->iw2n[ k ], // n2
											tau1,
											T1,
											atom1->iw2l[ j ], // L1
											atom1->iw2m[ j ], // m1
											atom1->iw2n[ j ], // N1
											tau0, T0, GlobalC::ucell.atoms[T0].dion, GlobalV::NSPIN,
											GlobalC::ucell.atoms[T0].d_so,
											GlobalC::ucell.atoms[T0].non_zero_count_soc[0], // index stands for spin
											GlobalC::ucell.atoms[T0].index1_soc[0],
											GlobalC::ucell.atoms[T0].index2_soc[0],
											GlobalC::ucell.atoms[T0].nproj_soc
											); // mohan  add 2021-05-07

									double nlm1[3]={0,0,0};
									if(isstress)
									{
										GlobalC::UOT.snap_psibeta(
											GlobalC::ORB,
											GlobalC::ucell.infoNL,
											nlm1, 1,
											tau1,
											T1,
											atom1->iw2l[ j ], // L1
											atom1->iw2m[ j ], // m1
											atom1->iw2n[ j ], // n1
											tau2,
											T2,
											atom2->iw2l[ k ], // L2
											atom2->iw2m[ k ], // m2
											atom2->iw2n[ k ], // N2
											tau0, T0, GlobalC::ucell.atoms[T0].dion, GlobalV::NSPIN,
											GlobalC::ucell.atoms[T0].d_so,
											GlobalC::ucell.atoms[T0].non_zero_count_soc[0], // index stands for spin
											GlobalC::ucell.atoms[T0].index1_soc[0],
											GlobalC::ucell.atoms[T0].index2_soc[0],
											GlobalC::ucell.atoms[T0].nproj_soc
											); // mohan  add 2021-05-07
									}
									/// only one projector for each atom force, but another projector for stress
									for(int is=0; is<GlobalV::NSPIN; ++is)
									{
										double dm2d2 = 2.0 * dm2d[is][iir];
										for(int jpol=0;jpol<3;jpol++)
										{
											if(isforce)
											{
												fvnl_dbeta(iat0, jpol) -= dm2d2 * nlm[jpol];
											}
											if(isstress) 
											{
												for(int ipol=0;ipol<3;ipol++)
												{
													svnl_dbeta(jpol, ipol) += dm2d[is][iir] * 
													(nlm[jpol] * r1[ipol] + nlm1[jpol] * r0[ipol]);
												}
											}
										}
									}

								}// distance
							}// ad0

							++iir;
						}// k
					}// j
				}// distance
			}// ad2
		}// I1
	}// T1

	assert( iir == GlobalC::LNNR.nnr );

	if(isstress)
	{
		for(int i=0;i<3;i++)
		{
			for(int j=0;j<3;j++)
			{
				svnl_dbeta(i,j) *=  GlobalC::ucell.lat0 / GlobalC::ucell.omega;
			}
		}
	}

	ModuleBase::timer::tick("Force_LCAO_k","cal_fvnl_dbeta_k");
	return;
}

// must consider three-center H matrix.
void Force_LCAO_k::cal_fvnl_dbeta_k_new(
	double** dm2d, 
	const bool isforce, 
	const bool isstress, 
	ModuleBase::matrix& fvnl_dbeta, 
	ModuleBase::matrix& svnl_dbeta)
{
	ModuleBase::TITLE("Force_LCAO_k","cal_fvnl_dbeta_k_new");
	ModuleBase::timer::tick("Force_LCAO_k","cal_fvnl_dbeta_k_new");

	
	for(int iat=0;iat<GlobalC::ucell.nat;iat++)
	{

		const int it = GlobalC::ucell.iat2it[iat];
		const int ia = GlobalC::ucell.iat2ia[iat];

		//Step 1 : generate <psi|beta>
		//type of atom; distance; atomic basis; projectors

		std::vector<std::unordered_map<ModuleBase::Vector3<double>,std::unordered_map<int,std::vector<std::vector<double>>>,std::hash<ModuleBase::Vector3<double>>>> nlm_tot;
		nlm_tot.resize(GlobalC::ucell.ntype);

		const double Rcut_Beta = GlobalC::ucell.infoNL.Beta[it].get_rcut_max();
		const ModuleBase::Vector3<double> tau = GlobalC::ucell.atoms[it].tau[ia];
        GlobalC::GridD.Find_atom(GlobalC::ucell, tau ,it, ia);

		for(int i=0;i<GlobalC::ucell.ntype;i++)
		{
			nlm_tot[i].clear();
		}

		for (int ad=0; ad<GlobalC::GridD.getAdjacentNum()+1 ; ++ad)
		{
			const int T1 = GlobalC::GridD.getType(ad);
			const int I1 = GlobalC::GridD.getNatom(ad);
			const int start1 = GlobalC::ucell.itiaiw2iwt(T1, I1, 0);
			const double Rcut_AO1 = GlobalC::ORB.Phi[T1].getRcut();

			const ModuleBase::Vector3<double> tau1 = GlobalC::GridD.getAdjacentTau(ad);
			const Atom* atom1 = &GlobalC::ucell.atoms[T1];
			const int nw1_tot = atom1->nw*GlobalV::NPOL;

			const ModuleBase::Vector3<double> dtau = tau1-tau;
			const double dist1 = dtau.norm() * GlobalC::ucell.lat0;
			if (dist1 > Rcut_Beta + Rcut_AO1)
			{
				continue;
			}

			std::unordered_map<int,std::vector<std::vector<double>>> nlm_cur;
			nlm_cur.clear();

			for (int iw1=0; iw1<nw1_tot; ++iw1)
			{
				const int iw1_all = start1 + iw1;
				const int iw1_local = GlobalC::ParaO.trace_loc_row[iw1_all];
				const int iw2_local = GlobalC::ParaO.trace_loc_col[iw1_all];
				if(iw1_local < 0 && iw2_local < 0)continue;
				const int iw1_0 = iw1/GlobalV::NPOL;
				std::vector<std::vector<double>> nlm;
				//2D, but first dimension is only 1 here
				//for force, the right hand side is the gradient
				//and the first dimension is then 3
				//inner loop : all projectors (L0,M0)
				GlobalC::UOT.snap_psibeta_half(
					GlobalC::ORB,
					GlobalC::ucell.infoNL,
					nlm, tau1, T1,
					atom1->iw2l[ iw1_0 ], // L1
					atom1->iw2m[ iw1_0 ], // m1
					atom1->iw2n[ iw1_0 ], // N1
					tau, it, 1); //R0,T0

				nlm_cur.insert({iw1_all,nlm});
			}//end iw

			nlm_tot[T1][dtau]=nlm_cur;
		}//end ad

		//=======================================================
		//Step2:	
		//calculate sum_(L0,M0) beta<psi_i|beta><beta|psi_j>
		//and accumulate the value to Hloc_fixedR(i,j)
		//=======================================================
		int iir = 0;
		ModuleBase::Vector3<double> tau1;
		ModuleBase::Vector3<double> tau2;
		ModuleBase::Vector3<double> dtau;
		ModuleBase::Vector3<double> tau0;
		ModuleBase::Vector3<double>	dtau1;
		ModuleBase::Vector3<double> dtau2;

		double rcut;
		double distance;

		double rcut1;
		double rcut2;
		double distance1;
		double distance2;

		for (int T1 = 0; T1 < GlobalC::ucell.ntype; ++T1)
		{
			const Atom* atom1 = &GlobalC::ucell.atoms[T1];

			for (int I1 =0; I1< atom1->na; ++I1)
			{
				tau1 = atom1->tau[I1];

				GlobalC::GridD.Find_atom(GlobalC::ucell, tau1 ,T1, I1);
				const int start1 = GlobalC::ucell.itiaiw2iwt(T1, I1, 0);

				for (int ad2=0; ad2<GlobalC::GridD.getAdjacentNum()+1 ; ++ad2)
				{
					const int T2 = GlobalC::GridD.getType(ad2);
					const Atom* atom2 = &GlobalC::ucell.atoms[T2];
					const int I2 = GlobalC::GridD.getNatom(ad2);
					//const int iat2 = GlobalC::ucell.itia2iat(T2, I2);
					const int start2 = GlobalC::ucell.itiaiw2iwt(T2, I2, 0);
					tau2 = GlobalC::GridD.getAdjacentTau(ad2);

					dtau = tau2 - tau1;
					distance = dtau.norm() * GlobalC::ucell.lat0;
					rcut = GlobalC::ORB.Phi[T1].getRcut() + GlobalC::ORB.Phi[T2].getRcut();

					// check if this a adjacent atoms.
					bool is_adj = false;
					if(distance < rcut) is_adj = true;
					else if(distance >= rcut)
					{
						for (int ad0=0; ad0 < GlobalC::GridD.getAdjacentNum()+1 ; ++ad0)
						{
							const int T0 = GlobalC::GridD.getType(ad0);
							if( GlobalC::ucell.infoNL.nproj[T0] == 0) continue;
							const int I0 = GlobalC::GridD.getNatom(ad0);
							//const int iat0 = GlobalC::ucell.itia2iat(T0, I0);
							//const int start0 = GlobalC::ucell.itiaiw2iwt(T0, I0, 0);

							tau0 = GlobalC::GridD.getAdjacentTau(ad0);
							dtau1 = tau0 - tau1;
							distance1 = dtau1.norm() * GlobalC::ucell.lat0;
							rcut1 = GlobalC::ORB.Phi[T1].getRcut() + GlobalC::ucell.infoNL.Beta[T0].get_rcut_max();

							dtau2 = tau0 - tau2;
							distance2 = dtau2.norm() * GlobalC::ucell.lat0;
							rcut2 = GlobalC::ORB.Phi[T2].getRcut() + GlobalC::ucell.infoNL.Beta[T0].get_rcut_max(); 

							if( distance1 < rcut1 && distance2 < rcut2 )
							{
								is_adj = true;
								break;
							}
						}
					}

					if(is_adj)
					{
						// < psi1 | all projectors | psi2 >
						// ----------------------------- enter the nnr increaing zone -------------------------
						for (int j=0; j<atom1->nw; ++j)
						{
							const int iw1_all = start1 + j;
							const int mu = GlobalC::ParaO.trace_loc_row[iw1_all];
							if(mu < 0)continue;
							for (int k=0; k<atom2->nw; ++k)
							{
								const int iw2_all = start2 + k;
								const int nu = GlobalC::ParaO.trace_loc_col[iw2_all];
								if(nu < 0)continue;
								
								for (int ad0=0; ad0 < GlobalC::GridD.getAdjacentNum()+1 ; ++ad0)
								{
									const int T0 = GlobalC::GridD.getType(ad0);
									if( GlobalC::ucell.infoNL.nproj[T0] == 0) continue;
									const int I0 = GlobalC::GridD.getNatom(ad0);
									if(T0!=it || I0!=ia) continue;
									
									const int iat0 = GlobalC::ucell.itia2iat(T0, I0);
									//const int start0 = GlobalC::ucell.itiaiw2iwt(T0, I0, 0);
									tau0 = GlobalC::GridD.getAdjacentTau(ad0);

									dtau1 = tau0 - tau1;
									distance1 = dtau1.norm() * GlobalC::ucell.lat0;
									rcut1 = GlobalC::ORB.Phi[T1].getRcut() + GlobalC::ucell.infoNL.Beta[T0].get_rcut_max();

									dtau2 = tau0 - tau2;
									distance2 = dtau2.norm() * GlobalC::ucell.lat0;
									rcut2 = GlobalC::ORB.Phi[T2].getRcut() + GlobalC::ucell.infoNL.Beta[T0].get_rcut_max();

									double r0[3];
									double r1[3];
									r1[0] = ( tau1.x - tau0.x) ;
									r1[1] = ( tau1.y - tau0.y) ;
									r1[2] = ( tau1.z - tau0.z) ;
									r0[0] = ( tau2.x - tau0.x) ;
									r0[1] = ( tau2.y - tau0.y) ;
									r0[2] = ( tau2.z - tau0.z) ;

									if(distance1 < rcut1 && distance2 < rcut2)
									{
										//const Atom* atom0 = &GlobalC::ucell.atoms[T0];
										double nlm[3]={0,0,0};
										std::vector<double> nlm_1 = nlm_tot[T2][-dtau2][iw2_all][0];
										std::vector<std::vector<double>> nlm_2;
										nlm_2.resize(3);
										for(int i=0;i<3;i++)
										{
											nlm_2[i] = nlm_tot[T1][-dtau1][iw1_all][i+1];
										}

										assert(nlm_1.size()==nlm_2[0].size());

										const int nproj = GlobalC::ucell.infoNL.nproj[T0];
										int ib = 0;
										for (int nb = 0; nb < nproj; nb++)
										{
											const int L0 = GlobalC::ucell.infoNL.Beta[T0].Proj[nb].getL();
											for(int m=0;m<2*L0+1;m++)
											{
												for(int ir=0;ir<3;ir++)
												{
													nlm[ir] += nlm_2[ir][ib]*nlm_1[ib]*GlobalC::ucell.atoms[T0].dion(nb,nb);
												}
												ib+=1;
											}
										}
										assert(ib==nlm_1.size());

										double nlm1[3]={0,0,0};
										if(isstress)
										{
											std::vector<double> nlm_1 = nlm_tot[T1][-dtau1][iw1_all][0];
											std::vector<std::vector<double>> nlm_2;
											nlm_2.resize(3);
											for(int i=0;i<3;i++)
											{
												nlm_2[i] = nlm_tot[T2][-dtau2][iw2_all][i+1];
											}

											assert(nlm_1.size()==nlm_2[0].size());

											const int nproj = GlobalC::ucell.infoNL.nproj[T0];
											int ib = 0;
											for (int nb = 0; nb < nproj; nb++)
											{
												const int L0 = GlobalC::ucell.infoNL.Beta[T0].Proj[nb].getL();
												for(int m=0;m<2*L0+1;m++)
												{
													for(int ir=0;ir<3;ir++)
													{
														nlm1[ir] += nlm_2[ir][ib]*nlm_1[ib]*GlobalC::ucell.atoms[T0].dion(nb,nb);
													}
													ib+=1;
												}
											}
											assert(ib==nlm_1.size());
										}
										/// only one projector for each atom force, but another projector for stress
										for(int is=0; is<GlobalV::NSPIN; ++is)
										{
											double dm2d2 = 2.0 * dm2d[is][iir];
											for(int jpol=0;jpol<3;jpol++)
											{
												if(isforce)
												{
													fvnl_dbeta(iat0, jpol) -= dm2d2 * nlm[jpol];
												}
												if(isstress) 
												{
													for(int ipol=0;ipol<3;ipol++)
													{
														svnl_dbeta(jpol, ipol) += dm2d[is][iir] * 
														(nlm[jpol] * r1[ipol] + nlm1[jpol] * r0[ipol]);
													}
												}
											}
										}

									}// distance
								}// ad0

								++iir;
							}// k
						}// j
					}// distance
				}// ad2
			}// I1
		}// T1

		assert( iir == GlobalC::LNNR.nnr );
	}//iat

	if(isstress)
	{
		for(int i=0;i<3;i++)
		{
			for(int j=0;j<3;j++)
			{
				svnl_dbeta(i,j) *=  GlobalC::ucell.lat0 / GlobalC::ucell.omega;
			}
		}
	}

	ModuleBase::timer::tick("Force_LCAO_k","cal_fvnl_dbeta_k_new");
	return;
}

// calculate the force due to < phi | Vlocal | dphi >
void Force_LCAO_k::cal_fvl_dphi_k(
	double** dm2d, 
	const bool isforce, 
	const bool isstress, 
	ModuleBase::matrix& fvl_dphi, 
	ModuleBase::matrix& svl_dphi)
{
	ModuleBase::TITLE("Force_LCAO_k","cal_fvl_dphi_k");
	ModuleBase::timer::tick("Force_LCAO_k","cal_fvl_dphi_k");

	if(!isforce&&!isstress) 
	{
		ModuleBase::timer::tick("Force_LCAO_k","cal_fvl_dphi_k");
		return;
	}
	assert(GlobalC::LM.DHloc_fixedR_x!=NULL);
	assert(GlobalC::LM.DHloc_fixedR_y!=NULL);
	assert(GlobalC::LM.DHloc_fixedR_z!=NULL);

	int istep = 1;

	// if Vna potential is not used.
	GlobalC::pot.init_pot(istep, GlobalC::pw.strucFac);


	for(int is=0; is<GlobalV::NSPIN; ++is)
	{
		GlobalV::CURRENT_SPIN = is;
//		ZEROS (GlobalC::LM.DHloc_fixedR_x, GlobalC::LNNR.nnr);
//		ZEROS (GlobalC::LM.DHloc_fixedR_y, GlobalC::LNNR.nnr);
//		ZEROS (GlobalC::LM.DHloc_fixedR_z, GlobalC::LNNR.nnr);
//		std::cout << " CURRENT_SPIN=" << GlobalV::CURRENT_SPIN << std::endl;

		for(int ir=0; ir<GlobalC::pw.nrxx; ir++)
		{
			GlobalC::pot.vr_eff1[ir] = GlobalC::pot.vr_eff(GlobalV::CURRENT_SPIN, ir);
		}

		//--------------------------------
		// Grid integration here.
		//--------------------------------
		// fvl_dphi can not be set to zero here if Vna is used
		if(isstress&&isforce) 
		{
			GlobalC::UHM.GK.svl_k_RealSpace(fvl_dphi,svl_dphi,GlobalC::pot.vr_eff1);
		}
		else if(isforce) 
		{
			GlobalC::UHM.GK.fvl_k_RealSpace(fvl_dphi,GlobalC::pot.vr_eff1);
		}
	}

	
	if(isstress){
		for(int ipol=0;ipol<3;ipol++){
			for(int jpol=0;jpol<3;jpol++){
				if(ipol < jpol) svl_dphi(jpol, ipol) = svl_dphi(ipol, jpol);
				svl_dphi(ipol, jpol) /= GlobalC::ucell.omega;
			}
		}
	}

	ModuleBase::timer::tick("Force_LCAO_k","cal_fvl_dphi_k");
	return;
}

<|MERGE_RESOLUTION|>--- conflicted
+++ resolved
@@ -1,10 +1,6 @@
 #include "FORCE_k.h"
 #include "../src_pw/global.h"
-<<<<<<< HEAD
-=======
-#include "dftu.h"  //Quxin add for DFT+U on 20201029
 #include <unordered_map>
->>>>>>> f25f5bbc
 
 Force_LCAO_k::Force_LCAO_k ()
 {
