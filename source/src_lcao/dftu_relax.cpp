//==========================================================
// Author:Xin Qu
// DATE : 2019-12-10
//==========================================================
#include <iostream>
#include <fstream>
#include <iomanip>
#include <stdio.h>
#include <string.h>
#include <cmath>
#include <sstream>
#include <complex>

#include "dftu_relax.h"
#include "../module_base/constants.h"
#include "../src_pw/global.h"
#include "global_fp.h"
#include "../module_base/global_function.h"
#include "../module_base/inverse_matrix.h"
#include "LOOP_ions.h"
#include "LCAO_matrix.h"
#include "../src_pw/magnetism.h"
#include "../module_orbital/ORB_gen_tables.h"
#include "../src_pw/charge.h"

extern "C"
{
  void pzgemm_(
		const char *transa, const char *transb,
		const int *M, const int *N, const int *K,
		const std::complex<double> *alpha,
		const std::complex<double> *A, const int *IA, const int *JA, const int *DESCA,
		const std::complex<double> *B, const int *IB, const int *JB, const int *DESCB,
		const std::complex<double> *beta,
		std::complex<double> *C, const int *IC, const int *JC, const int *DESCC);
  
  void pdgemm_(
		const char *transa, const char *transb,
		const int *M, const int *N, const int *K,
		const double *alpha,
		const double *A, const int *IA, const int *JA, const int *DESCA,
		const double *B, const int *IB, const int *JB, const int *DESCB,
		const double *beta,
		double *C, const int *IC, const int *JC, const int *DESCC);
}
namespace ModuleDFTU{
DFTU_RELAX::DFTU_RELAX(){}

DFTU_RELAX::~DFTU_RELAX(){}

void DFTU_RELAX::force_stress()
{
	ModuleBase::TITLE("DFTU_RELAX", "force_stress");
	ModuleBase::timer::tick("DFTU_RELAX", "force_stress");

	if(GlobalV::FORCE)
	{
		for(int iat=0; iat<GlobalC::ucell.nat; iat++)
		{
			for(int dim=0; dim<3; dim++)
			{
				this->force_dftu.at(iat).at(dim) = 0.0;
			}
		}
	}

	if(GlobalV::STRESS)
	{
		for(int dim=0; dim<3; dim++)
		{
			this->stress_dftu.at(dim).at(0) = 0.0;
			this->stress_dftu.at(dim).at(1) = 0.0;
			this->stress_dftu.at(dim).at(2) = 0.0;
		}
  	}

	if(GlobalV::GAMMA_ONLY_LOCAL)
	{
    	const char transN = 'N', transT = 'T';
	  	const int  one_int = 1;
	  	const double alpha = 1.0, beta = 0.0;

    	std::vector<double> rho_VU(GlobalC::ParaO.nloc);

    	for(int ik=0; ik<GlobalC::kv.nks; ik++)
	  	{
		  
	  		const int spin = GlobalC::kv.isk[ik];

			double* VU = new double [GlobalC::ParaO.nloc];
			this->cal_VU_pot_mat_real(spin, false, VU);
			ModuleBase::timer::tick("DFTU_RELAX", "cal_rho_VU");
			pdgemm_(&transT, &transN,
					    &GlobalV::NLOCAL, &GlobalV::NLOCAL, &GlobalV::NLOCAL,
					    &alpha, 
					    GlobalC::LOC.wfc_dm_2d.dm_gamma[spin].c, &one_int, &one_int, GlobalC::ParaO.desc, 
					    VU, &one_int, &one_int, GlobalC::ParaO.desc,
					    &beta,
					    &rho_VU[0], &one_int, &one_int, GlobalC::ParaO.desc);

      		delete [] VU;
			ModuleBase::timer::tick("DFTU_RELAX", "cal_rho_VU");
      		if(GlobalV::FORCE) this->cal_force_gamma(&rho_VU[0]);
      		if(GlobalV::STRESS) this->cal_stress_gamma(&rho_VU[0]);
    	}//ik
  	}
  	else
  	{
    	const char transN = 'N', transT = 'T';
	  	const int  one_int = 1;
	  	const std::complex<double> alpha(1.0,0.0), beta(0.0,0.0);

    	std::vector<std::complex<double>> rho_VU(GlobalC::ParaO.nloc);

    	for(int ik=0; ik<GlobalC::kv.nks; ik++)
	  	{
	  		const int spin = GlobalC::kv.isk[ik];

			std::complex<double>* VU = new std::complex<double> [GlobalC::ParaO.nloc];
			this->cal_VU_pot_mat_complex(spin, false, VU);
			ModuleBase::timer::tick("DFTU_RELAX", "cal_rho_VU");
			pzgemm_(&transT, &transN,
					    &GlobalV::NLOCAL, &GlobalV::NLOCAL, &GlobalV::NLOCAL,
					    &alpha, 
					    GlobalC::LOC.wfc_dm_2d.dm_k[ik].c, &one_int, &one_int, GlobalC::ParaO.desc, 
					    VU, &one_int, &one_int, GlobalC::ParaO.desc,
					    &beta,
					    &rho_VU[0], &one_int, &one_int, GlobalC::ParaO.desc);

      		delete [] VU;
	  		ModuleBase::timer::tick("DFTU_RELAX", "cal_rho_VU");

      		if(GlobalV::FORCE) this->cal_force_k(ik, &rho_VU[0]);
      		if(GlobalV::STRESS) cal_stress_k(ik, &rho_VU[0]);
    	}//ik
  	}

	if(GlobalV::FORCE)
	{
		for(int iat=0; iat<GlobalC::ucell.nat; iat++)
		{
			std::vector<double> tmp = this->force_dftu[iat];
			MPI_Allreduce(&tmp[0], &this->force_dftu[iat][0], 3, MPI_DOUBLE, MPI_SUM, MPI_COMM_WORLD);
		}
	}

  	if(GlobalV::STRESS)
  	{
    	for(int dim1=0; dim1<3; dim1++)
	  	{
	  		for(int dim2=dim1; dim2<3; dim2++)
	  		{
        		double val_tmp = stress_dftu[dim1][dim2];
        		MPI_Allreduce(&val_tmp, &stress_dftu[dim1][dim2], 1, MPI_DOUBLE, MPI_SUM, MPI_COMM_WORLD);
      		}
    	}

		for(int i=0; i<3; i++)
		{
			for(int j=0; j<3; j++)
			{
				if(i>j) this->stress_dftu[i][j] = stress_dftu[j][i];
			}	  		
		}
	  	

		for(int i=0;i<3;i++)
		{
			for(int j=0;j<3;j++)
			{
	  			this->stress_dftu[i][j] *=  GlobalC::ucell.lat0 / GlobalC::ucell.omega;
			}
		}
  	}
	ModuleBase::timer::tick("DFTU_RELAX", "force_stress");

	return;
}

void DFTU_RELAX::cal_force_k(const int ik, const std::complex<double>* rho_VU)
{
	ModuleBase::TITLE("DFTU_RELAX", "cal_force_k");
	ModuleBase::timer::tick("DFTU_RELAX",  "cal_force_k");

	const char transN = 'N';
	const int  one_int = 1;
	const std::complex<double> zero(0.0,0.0), one(1.0,0.0);

	std::vector<std::complex<double>> dm_VU_dSm(GlobalC::ParaO.nloc);
	std::vector<std::complex<double>> dSm_k(GlobalC::ParaO.nloc);

	for(int dim=0; dim<3; dim++)
	{
    this->fold_dSm_k(ik, dim, &dSm_k[0]);
    
		pzgemm_(&transN, &transN,
			&GlobalV::NLOCAL, &GlobalV::NLOCAL, &GlobalV::NLOCAL,
			&one, 
			rho_VU, &one_int, &one_int, GlobalC::ParaO.desc, 
			&dSm_k[0], &one_int, &one_int, GlobalC::ParaO.desc,
			&zero,
			&dm_VU_dSm[0], &one_int, &one_int, GlobalC::ParaO.desc);

    for(int ir=0; ir<GlobalC::ParaO.nrow; ir++)
		{
			const int iwt1 = GlobalC::ParaO.MatrixInfo.row_set[ir];
			const int iat1 = GlobalC::ucell.iwt2iat[iwt1];

			for(int ic=0; ic<GlobalC::ParaO.ncol; ic++)
			{
				const int iwt2 = GlobalC::ParaO.MatrixInfo.col_set[ic];
				const int irc = ic*GlobalC::ParaO.nrow + ir;

				if(iwt1==iwt2) this->force_dftu[iat1][dim] += 2.0*dm_VU_dSm[irc].real();

			}//end ic
		}//end ir

	}//end dim
	ModuleBase::timer::tick("DFTU_RELAX",  "cal_force_k");

	return;
}

void DFTU_RELAX::cal_stress_k(const int ik, const std::complex<double>* rho_VU)
{
	ModuleBase::TITLE("DFTU_RELAX", "cal_stress_k");
	ModuleBase::timer::tick("DFTU_RELAX",  "cal_stress_k");
	const char transN = 'N';
	const int  one_int = 1;
	const std::complex<double> minus_half(-0.5,0.0), zero(0.0,0.0), one(1.0,0.0);

  	std::vector<std::complex<double>> dm_VU_sover(GlobalC::ParaO.nloc);
  	std::vector<std::complex<double>> dSR_k(GlobalC::ParaO.nloc);

	for(int dim1=0; dim1<3; dim1++)
	{
		for(int dim2=dim1; dim2<3; dim2++)
		{
			this->fold_dSR_k(ik, dim1, dim2, &dSR_k[0]);

			pzgemm_(&transN, &transN,
				&GlobalV::NLOCAL, &GlobalV::NLOCAL, &GlobalV::NLOCAL,
				&minus_half, 
				rho_VU, &one_int, &one_int, GlobalC::ParaO.desc, 
				&dSR_k[0], &one_int, &one_int, GlobalC::ParaO.desc,
				&zero,
				&dm_VU_sover[0], &one_int, &one_int, GlobalC::ParaO.desc);

			for(int ir=0; ir<GlobalC::ParaO.nrow; ir++)
			{
				const int iwt1 = GlobalC::ParaO.MatrixInfo.row_set[ir];
				for(int ic=0; ic<GlobalC::ParaO.ncol; ic++)
				{
					const int iwt2 = GlobalC::ParaO.MatrixInfo.col_set[ic];
					const int irc = ic*GlobalC::ParaO.nrow + ir;

					if(iwt1==iwt2) stress_dftu[dim1][dim2] += 2.0*dm_VU_sover[irc].real();
				}//end ic
			}//end ir

		}//end dim2	
	}//end dim1
	ModuleBase::timer::tick("DFTU_RELAX",  "cal_stress_k");
	
	return;
}

void DFTU_RELAX::cal_force_gamma(const double* rho_VU)
{
	ModuleBase::TITLE("DFTU_RELAX", "cal_force_gamma");
	ModuleBase::timer::tick("DFTU_RELAX", "cal_force_gamma");
	const char transN = 'N';
	const int  one_int = 1;
	const double one = 1.0, zero = 0.0, minus_one=-1.0;
	
	std::vector<double> dm_VU_dSm(GlobalC::ParaO.nloc);
	
	for(int dim=0; dim<3; dim++)
	{
    double* tmp_ptr;
    if(dim==0) tmp_ptr = GlobalC::LM.DSloc_x;
    else if(dim==1) tmp_ptr = GlobalC::LM.DSloc_y;
    else if(dim==2) tmp_ptr = GlobalC::LM.DSloc_z;

		pdgemm_(&transN, &transN,
			&GlobalV::NLOCAL, &GlobalV::NLOCAL, &GlobalV::NLOCAL,
			&one, 
			rho_VU, &one_int, &one_int, GlobalC::ParaO.desc, 
			tmp_ptr, &one_int, &one_int, GlobalC::ParaO.desc,
			&zero,
			&dm_VU_dSm[0], &one_int, &one_int, GlobalC::ParaO.desc);

    for(int ir=0; ir<GlobalC::ParaO.nrow; ir++)
		{
			const int iwt1 = GlobalC::ParaO.MatrixInfo.row_set[ir];
			const int iat1 = GlobalC::ucell.iwt2iat[iwt1];

			for(int ic=0; ic<GlobalC::ParaO.ncol; ic++)
			{
				const int iwt2 = GlobalC::ParaO.MatrixInfo.col_set[ic];
				const int irc = ic*GlobalC::ParaO.nrow + ir;

				if(iwt1==iwt2) this->force_dftu[iat1][dim] += 2.0*dm_VU_dSm[irc];

			}//end ic
		}//end ir
	}// end dim
	ModuleBase::timer::tick("DFTU_RELAX", "cal_force_gamma");

	return;
}

void DFTU_RELAX::cal_stress_gamma(const double* rho_VU)
{
	ModuleBase::TITLE("DFTU_RELAX", "cal_stress_gamma");
	ModuleBase::timer::tick("DFTU_RELAX", "cal_stress_gamma");
	const char transN = 'N';
	const int  one_int = 1;
	const double zero = 0.0, minus_half=-0.5, one=1.0;

	std::vector<double> dSR_gamma(GlobalC::ParaO.nloc);
	std::vector<double> dm_VU_sover(GlobalC::ParaO.nloc);

	for(int dim1=0; dim1<3; dim1++)
	{
		for(int dim2=dim1; dim2<3; dim2++)
		{	
      		this->fold_dSR_gamma(dim1, dim2, &dSR_gamma[0]);

			pdgemm_(&transN, &transN,
				&GlobalV::NLOCAL, &GlobalV::NLOCAL, &GlobalV::NLOCAL,
				&minus_half, 
				rho_VU, &one_int, &one_int, GlobalC::ParaO.desc, 
				&dSR_gamma[0], &one_int, &one_int, GlobalC::ParaO.desc,
				&zero,
				&dm_VU_sover[0], &one_int, &one_int, GlobalC::ParaO.desc);

			for(int ir=0; ir<GlobalC::ParaO.nrow; ir++)
			{
				const int iwt1 = GlobalC::ParaO.MatrixInfo.row_set[ir];

				for(int ic=0; ic<GlobalC::ParaO.ncol; ic++)
				{
					const int iwt2 = GlobalC::ParaO.MatrixInfo.col_set[ic];
					const int irc = ic*GlobalC::ParaO.nrow + ir;

					if(iwt1==iwt2) stress_dftu[dim1][dim2] += 2.0*dm_VU_sover[irc];
				}//end ic
			}//end ir

		}//end dim2
	}//end dim1
	ModuleBase::timer::tick("DFTU_RELAX", "cal_stress_gamma");
	return;
}

double DFTU_RELAX::get_onebody_eff_pot
(
	const int T, const int iat,
	const int L, const int N, const int spin, 
	const int m0, const int m1,
  const int type, const bool newlocale 
)
{
	ModuleBase::TITLE("DFTU_RELAX","get_onebody_eff_pot");

	double VU = 0.0;

	//if(!Yukawa && N!=0) return 0.0;

	switch(type)
	{
	case 1:  //rotationally invarient formalism and FLL double counting
		/*
		const int spin_oppsite = 1 - spin;
		int nelec_tot = 0;
		int nelec_spin = 0;

		for(int is=0; is<2; is++)
		{
			for(int i=0; i<2*L+1; i++)
			{
				if(newlocale)
				{
					nelec_tot +=  locale.at(iat).at(L).at(N).at(is)(i,i);
					if(is==spin) nelec_spin +=  locale.at(iat).at(L).at(N).at(is)(i,i);
				}
				else
				{
					nelec_tot +=  locale_save.at(iat).at(L).at(N).at(is)(i,i);
					if(is==spin) nelec_spin +=  locale_save.at(iat).at(L).at(N).at(is)(i,i);
				}
				
			}
		}

		for(int m2=0; m2<2*L+1; m2++)
		{
			for(int m3=0; m3<2*L+1; m3++)
			{
				int M0_prime = m2*(2*L+1) + m3;

				int M1 = m0*(2*L+1) + m3;
				int M1_prime = m2*(2*L+1) + m1;
				
				if(newlocale)
				{
					VU += Vsc.at(T).at(N)(M0,M0_prime)*locale.at(iat).at(L).at(N).at(spin_oppsite)(m2,m3) 
						+ (Vsc.at(T).at(N)(M0,M0_prime)- Vsc.at(T).at(N)(M1,M1_prime))*locale.at(iat).at(L).at(N).at(spin)(m2,m3);
				}
				else
				{
					VU += Vsc.at(T).at(N)(M0, M0_prime)*locale_save.at(iat).at(L).at(N).at(spin_oppsite)(m2,m3) 
						+ (Vsc.at(T).at(N)(M0, M0_prime)- Vsc.at(T).at(N)(M1,M1_prime))*locale_save.at(iat).at(L).at(N).at(spin)(m2,m3);
				}									
			}
		}

		//if(Yukawa) VU += -U_Yukawa.at(T).at(N)*(nelec_tot-0.5) + J_Yukawa.at(T).at(N)*(nelec_spin-0.5);
		//else VU += -U[T]*(nelec_tot-0.5) + J[T]*(nelec_spin-0.5);
		VU += -U[T]*(nelec_tot-0.5) + J[T]*(nelec_spin-0.5);
		*/

		break;

	case 2:  //rotationally invarient formalism and AMF double counting
		
		break;

	case 3:	//simplified formalism and FLL double counting
		if(newlocale)
		{
			if(Yukawa)
			{				
				if(m0==m1) VU = (this->U_Yukawa.at(T).at(L).at(N)-this->J_Yukawa.at(T).at(L).at(N))*( 0.5 - this->locale.at(iat).at(L).at(N).at(spin)(m0,m1) );		
				else VU = -(this->U_Yukawa.at(T).at(L).at(N)-this->J_Yukawa.at(T).at(L).at(N))*this->locale.at(iat).at(L).at(N).at(spin)(m0,m1);
			}
			else
			{
				if(m0==m1) VU = (this->U[T]-this->J[T])*( 0.5 - this->locale.at(iat).at(L).at(N).at(spin)(m0,m1) );		
				else VU = -(this->U[T]-this->J[T])*this->locale.at(iat).at(L).at(N).at(spin)(m0,m1);
			}	
		}
		else
		{	
			if(Yukawa)
			{				
				if(m0==m1) VU = (this->U_Yukawa.at(T).at(L).at(N)-this->J_Yukawa.at(T).at(L).at(N))*( 0.5 - this->locale_save.at(iat).at(L).at(N).at(spin)(m0,m1) );		
				else VU = -(this->U_Yukawa.at(T).at(L).at(N)-this->J_Yukawa.at(T).at(L).at(N))*this->locale_save.at(iat).at(L).at(N).at(spin)(m0,m1);
			}
			else
			{
				if(m0==m1) VU = (this->U[T]-this->J[T])*( 0.5 - this->locale_save.at(iat).at(L).at(N).at(spin)(m0,m1) );		
				else VU = -(this->U[T]-this->J[T])*this->locale_save.at(iat).at(L).at(N).at(spin)(m0,m1);
			}
		}
		
		break;

	case 4: //simplified formalism and AMF double counting
		
		break;		
	}

	return VU;
}

void DFTU_RELAX::cal_VU_pot_mat_complex(const int spin, const bool newlocale, std::complex<double>* VU)
{
	ModuleBase::TITLE("DFTU_RELAX","cal_VU_pot_mat_complex"); 
	ModuleBase::GlobalFunc::ZEROS(VU, GlobalC::ParaO.nloc);

	for(int it=0; it<GlobalC::ucell.ntype; ++it)
	{
    	if(INPUT.orbital_corr[it]==-1) continue;
		for(int ia=0; ia<GlobalC::ucell.atoms[it].na; ia++)
		{
      		const int iat = GlobalC::ucell.itia2iat(it, ia);
			for(int L=0; L<=GlobalC::ucell.atoms[it].nwl; L++)
			{			
        		if(L!=INPUT.orbital_corr[it] ) continue;

				for(int n=0; n<GlobalC::ucell.atoms[it].l_nchi[L]; n++)
				{
					// if(Yukawa)
			    // {
			    	// if(L1<INPUT.orbital_corr[T1] || L2<INPUT.orbital_corr[T2]) continue;
			    // }
			    // else
			    // {
			    	if(n!=0) continue;
			    // }
          			for(int m1=0; m1<2*L+1; m1++)
          			{
            			for(int ipol1=0; ipol1<GlobalV::NPOL; ipol1++)
		  		  		{
		  			  		const int mu = GlobalC::ParaO.trace_loc_row[this->iatlnmipol2iwt[iat][L][n][m1][ipol1]];
              				if(mu<0) continue;

              				for(int m2=0; m2<2*L+1; m2++)
              				{
                				for(int ipol2=0; ipol2<GlobalV::NPOL; ipol2++)
                				{
                 					const int nu = GlobalC::ParaO.trace_loc_col[this->iatlnmipol2iwt[iat][L][n][m2][ipol2]];
                  					if(nu<0) continue;

                  					int m1_all = m1 + (2*L+1)*ipol1;
			            			int m2_all = m2 + (2*L+1)*ipol2;
                  
                  					double val = get_onebody_eff_pot(it, iat, L, n, spin, m1_all, m2_all, cal_type, newlocale);
			            			VU[nu*GlobalC::ParaO.nrow + mu] = std::complex<double>(val, 0.0);
                				}//ipol2
              				}//m2
            			}//ipol1
          			}//m1
				}//n
			}//l
		}//ia	
	}//it

  return;
}

void DFTU_RELAX::cal_VU_pot_mat_real(const int spin, const bool newlocale, double* VU)
{
	ModuleBase::TITLE("DFTU_RELAX","cal_VU_pot_mat_real"); 
		// ModuleBase::timer::tick("DFTU","folding_overlap_matrix");
	ModuleBase::GlobalFunc::ZEROS(VU, GlobalC::ParaO.nloc);

  	for(int it=0; it<GlobalC::ucell.ntype; ++it)
	{
    	if(INPUT.orbital_corr[it]==-1) continue;
		for(int ia=0; ia<GlobalC::ucell.atoms[it].na; ia++)
		{
      		const int iat = GlobalC::ucell.itia2iat(it, ia);
			for(int L=0; L<=GlobalC::ucell.atoms[it].nwl; L++)
			{			
        		if(L!=INPUT.orbital_corr[it] ) continue;

				for(int n=0; n<GlobalC::ucell.atoms[it].l_nchi[L]; n++)
				{
					// if(Yukawa)
			    // {
			    	// if(L1<INPUT.orbital_corr[T1] || L2<INPUT.orbital_corr[T2]) continue;
			    // }
			    // else
			    // {
			    	if(n!=0) continue;
			    // }
          			for(int m1=0; m1<2*L+1; m1++)
          			{
            			for(int ipol1=0; ipol1<GlobalV::NPOL; ipol1++)
		  		  		{
		  			  		const int mu = GlobalC::ParaO.trace_loc_row[this->iatlnmipol2iwt[iat][L][n][m1][ipol1]];
              				if(mu<0) continue;
              				for(int m2=0; m2<2*L+1; m2++)
              				{
                				for(int ipol2=0; ipol2<GlobalV::NPOL; ipol2++)
                				{
									const int nu = GlobalC::ParaO.trace_loc_col[this->iatlnmipol2iwt[iat][L][n][m2][ipol2]];
									if(nu<0) continue;

                  					int m1_all = m1 + (2*L+1)*ipol1;
			            			int m2_all = m2 + (2*L+1)*ipol2;
                  
                  					VU[nu*GlobalC::ParaO.nrow + mu] = this->get_onebody_eff_pot(it, iat, L, n, spin, m1_all, m2_all, cal_type, newlocale);

                				}//ipol2
              				}//m2
            			}//ipol1
          			}//m1
				}//n
			}//l
		}//ia	
	}//it

  return;
}

void DFTU_RELAX::fold_dSR_gamma(const int dim1, const int dim2, double* dSR_gamma)
{
	ModuleBase::TITLE("DFTU_RELAX","fold_dSR_gamma");

	ModuleBase::GlobalFunc::ZEROS(dSR_gamma, GlobalC::ParaO.nloc);

	double* dS_ptr;
	if(dim1==0) dS_ptr =  GlobalC::LM.DSloc_x;
	else if(dim1==1) dS_ptr =  GlobalC::LM.DSloc_y;
	else if(dim1==2) dS_ptr =  GlobalC::LM.DSloc_z;

  	int nnr = 0;
	ModuleBase::Vector3<double> tau1, tau2, dtau;
	ModuleBase::Vector3<double> dtau1, dtau2, tau0;
<<<<<<< HEAD
  for(int T1=0; T1<GlobalC::ucell.ntype; ++T1)
  {
	  Atom* atom1 = &GlobalC::ucell.atoms[T1];
    for(int I1=0; I1<atom1->na; ++I1)
    {
		  tau1 = atom1->tau[I1];
      const int start1 = GlobalC::ucell.itiaiw2iwt(T1,I1,0);    
      GlobalC::GridD.Find_atom(GlobalC::ucell, tau1, T1, I1);
      for(int ad=0; ad<GlobalC::GridD.getAdjacentNum()+1; ++ad)
      {
        const int T2 = GlobalC::GridD.getType(ad);
			  const int I2 = GlobalC::GridD.getNatom(ad);
        const int start2 = GlobalC::ucell.itiaiw2iwt(T2, I2, 0);
			  Atom* atom2 = &GlobalC::ucell.atoms[T2];
			  tau2 = GlobalC::GridD.getAdjacentTau(ad);
			  dtau = tau2 - tau1;
			  double distance = dtau.norm() * GlobalC::ucell.lat0;
			  double rcut = GlobalC::ORB.Phi[T1].getRcut() + GlobalC::ORB.Phi[T2].getRcut();
        bool adj = false;
			  if(distance < rcut) adj = true;
			  else if(distance >= rcut)
			  {
			  	for (int ad0 = 0; ad0 < GlobalC::GridD.getAdjacentNum()+1; ++ad0)
			  	{
			  		const int T0 = GlobalC::GridD.getType(ad0); 
			  		const int I0 = GlobalC::GridD.getNatom(ad0); 
			  		const int iat0 = GlobalC::ucell.itia2iat(T0, I0);
			  		const int start0 = GlobalC::ucell.itiaiw2iwt(T0, I0, 0);
			  		tau0 = GlobalC::GridD.getAdjacentTau(ad0);
			  		dtau1 = tau0 - tau1;
			  		dtau2 = tau0 - tau2;
			  		double distance1 = dtau1.norm() * GlobalC::ucell.lat0;
			  		double distance2 = dtau2.norm() * GlobalC::ucell.lat0;
			  		double rcut1 = GlobalC::ORB.Phi[T1].getRcut() + GlobalC::ucell.infoNL.Beta[T0].get_rcut_max();
			  		double rcut2 = GlobalC::ORB.Phi[T2].getRcut() + GlobalC::ucell.infoNL.Beta[T0].get_rcut_max();
			  		if( distance1 < rcut1 && distance2 < rcut2 )
=======
  	for(int T1=0; T1<GlobalC::ucell.ntype; ++T1)
  	{
	  	Atom* atom1 = &GlobalC::ucell.atoms[T1];
		for(int I1=0; I1<atom1->na; ++I1)
		{
		  	tau1 = atom1->tau[I1];
			const int start1 = GlobalC::ucell.itiaiw2iwt(T1,I1,0);    
			GlobalC::GridD.Find_atom(GlobalC::ucell, tau1, T1, I1);
			for(int ad=0; ad<GlobalC::GridD.getAdjacentNum()+1; ++ad)
			{
				const int T2 = GlobalC::GridD.getType(ad);
				const int I2 = GlobalC::GridD.getNatom(ad);
				const int start2 = GlobalC::ucell.itiaiw2iwt(T2, I2, 0);
				Atom* atom2 = &GlobalC::ucell.atoms[T2];
				tau2 = GlobalC::GridD.getAdjacentTau(ad);
				dtau = tau2 - tau1;
				double distance = dtau.norm() * GlobalC::ucell.lat0;
				double rcut = GlobalC::ORB.Phi[T1].getRcut() + GlobalC::ORB.Phi[T2].getRcut();
        		bool adj = false;
				if(distance < rcut) adj = true;
				else if(distance >= rcut)
				{
			  		for (int ad0 = 0; ad0 < GlobalC::GridD.getAdjacentNum()+1; ++ad0)
>>>>>>> 30211340
			  		{
						const int T0 = GlobalC::GridD.getType(ad0); 
						const int I0 = GlobalC::GridD.getNatom(ad0); 
						const int iat0 = GlobalC::ucell.itia2iat(T0, I0);
						const int start0 = GlobalC::ucell.itiaiw2iwt(T0, I0, 0);
						tau0 = GlobalC::GridD.getAdjacentTau(ad0);
						dtau1 = tau0 - tau1;
						dtau2 = tau0 - tau2;
						double distance1 = dtau1.norm() * GlobalC::ucell.lat0;
						double distance2 = dtau2.norm() * GlobalC::ucell.lat0;
						double rcut1 = GlobalC::ORB.Phi[T1].getRcut() + GlobalC::ORB.Beta[T0].get_rcut_max();
						double rcut2 = GlobalC::ORB.Phi[T2].getRcut() + GlobalC::ORB.Beta[T0].get_rcut_max();
						if( distance1 < rcut1 && distance2 < rcut2 )
						{
							adj = true;
							break;
						}
			  		}
			  	}	

				if(adj)
				{
					for(int jj=0; jj<atom1->nw*GlobalV::NPOL; ++jj)
					{
						const int jj0 = jj/GlobalV::NPOL;
						const int iw1_all = start1 + jj0; 
						const int mu = GlobalC::ParaO.trace_loc_row[iw1_all];
				    	if(mu<0)continue;

						for(int kk=0; kk<atom2->nw*GlobalV::NPOL; ++kk)
						{
							const int kk0 = kk/GlobalV::NPOL;
							const int iw2_all = start2 + kk0;
							const int nu = GlobalC::ParaO.trace_loc_col[iw2_all];
							if(nu<0)continue;

              				dSR_gamma[nu*GlobalC::ParaO.nrow + mu] += dS_ptr[nnr]*GlobalC::LM.DH_r[nnr*3+dim2];

			  				++nnr;
			  			}// kk
			    	}// jj
			  	}// adj
		  	}// ad
	  	}// I1
	}// T1

	return;
}

void DFTU_RELAX::fold_dSm_k(const int ik, const int dim, std::complex<double>* dSm_k)
{
	ModuleBase::TITLE("DFTU_RELAX","fold_dSm_k");
	ModuleBase::timer::tick("DFTU_RELAX","fold_dSm_k");
	ModuleBase::GlobalFunc::ZEROS(dSm_k, GlobalC::ParaO.nloc);

	double* dSm_ptr;
	if(dim==0) dSm_ptr = GlobalC::LM.DSloc_Rx;
	else if(dim==1) dSm_ptr = GlobalC::LM.DSloc_Ry;
	else if(dim==2) dSm_ptr = GlobalC::LM.DSloc_Rz;

	int nnr = 0;
	ModuleBase::Vector3<double> tau1, tau2, dtau;
	ModuleBase::Vector3<double> dtau1, dtau2, tau0;
<<<<<<< HEAD
  for(int T1=0; T1<GlobalC::ucell.ntype; ++T1)
  {
	  Atom* atom1 = &GlobalC::ucell.atoms[T1];
    for(int I1=0; I1<atom1->na; ++I1)
    {
		  tau1 = atom1->tau[I1];
      const int start1 = GlobalC::ucell.itiaiw2iwt(T1,I1,0);    

      GlobalC::GridD.Find_atom(GlobalC::ucell, tau1, T1, I1);
      for(int ad=0; ad<GlobalC::GridD.getAdjacentNum()+1; ++ad)
      {
        	const int T2 = GlobalC::GridD.getType(ad);
			  const int I2 = GlobalC::GridD.getNatom(ad);
        const int start2 = GlobalC::ucell.itiaiw2iwt(T2, I2, 0);

			  Atom* atom2 = &GlobalC::ucell.atoms[T2];

			  tau2 = GlobalC::GridD.getAdjacentTau(ad);
			  dtau = tau2 - tau1;

			  double distance = dtau.norm() * GlobalC::ucell.lat0;
			  double rcut = GlobalC::ORB.Phi[T1].getRcut() + GlobalC::ORB.Phi[T2].getRcut();

        bool adj = false;
			  if(distance < rcut) adj = true;
			  else if(distance >= rcut)
			  {
			  	for (int ad0 = 0; ad0 < GlobalC::GridD.getAdjacentNum()+1; ++ad0)
			  	{
			  		const int T0 = GlobalC::GridD.getType(ad0); 
			  		const int I0 = GlobalC::GridD.getNatom(ad0); 
			  		const int iat0 = GlobalC::ucell.itia2iat(T0, I0);
			  		const int start0 = GlobalC::ucell.itiaiw2iwt(T0, I0, 0);

			  		tau0 = GlobalC::GridD.getAdjacentTau(ad0);
			  		dtau1 = tau0 - tau1;
			  		dtau2 = tau0 - tau2;

			  		double distance1 = dtau1.norm() * GlobalC::ucell.lat0;
			  		double distance2 = dtau2.norm() * GlobalC::ucell.lat0;

			  		double rcut1 = GlobalC::ORB.Phi[T1].getRcut() + GlobalC::ucell.infoNL.Beta[T0].get_rcut_max();
			  		double rcut2 = GlobalC::ORB.Phi[T2].getRcut() + GlobalC::ucell.infoNL.Beta[T0].get_rcut_max();

			  		if( distance1 < rcut1 && distance2 < rcut2 )
			  		{
			  			adj = true;
			  			break;
=======
	for(int T1=0; T1<GlobalC::ucell.ntype; ++T1)
	{
		Atom* atom1 = &GlobalC::ucell.atoms[T1];
    	for(int I1=0; I1<atom1->na; ++I1)
    	{
			tau1 = atom1->tau[I1];
      		const int start1 = GlobalC::ucell.itiaiw2iwt(T1,I1,0);    

      		GlobalC::GridD.Find_atom(GlobalC::ucell, tau1, T1, I1);
      		for(int ad=0; ad<GlobalC::GridD.getAdjacentNum()+1; ++ad)
      		{
        		const int T2 = GlobalC::GridD.getType(ad);
			  	const int I2 = GlobalC::GridD.getNatom(ad);
        		const int start2 = GlobalC::ucell.itiaiw2iwt(T2, I2, 0);

			  	Atom* atom2 = &GlobalC::ucell.atoms[T2];

			  	tau2 = GlobalC::GridD.getAdjacentTau(ad);
			  	dtau = tau2 - tau1;

			  	double distance = dtau.norm() * GlobalC::ucell.lat0;
			  	double rcut = GlobalC::ORB.Phi[T1].getRcut() + GlobalC::ORB.Phi[T2].getRcut();

        		bool adj = false;
				if(distance < rcut) adj = true;
				else if(distance >= rcut)
				{
					for (int ad0 = 0; ad0 < GlobalC::GridD.getAdjacentNum()+1; ++ad0)
					{
						const int T0 = GlobalC::GridD.getType(ad0); 
						const int I0 = GlobalC::GridD.getNatom(ad0); 
						const int iat0 = GlobalC::ucell.itia2iat(T0, I0);
						const int start0 = GlobalC::ucell.itiaiw2iwt(T0, I0, 0);

						tau0 = GlobalC::GridD.getAdjacentTau(ad0);
						dtau1 = tau0 - tau1;
						dtau2 = tau0 - tau2;

						double distance1 = dtau1.norm() * GlobalC::ucell.lat0;
						double distance2 = dtau2.norm() * GlobalC::ucell.lat0;

						double rcut1 = GlobalC::ORB.Phi[T1].getRcut() + GlobalC::ORB.Beta[T0].get_rcut_max();
						double rcut2 = GlobalC::ORB.Phi[T2].getRcut() + GlobalC::ORB.Beta[T0].get_rcut_max();

						if( distance1 < rcut1 && distance2 < rcut2 )
						{
							adj = true;
							break;
						}
>>>>>>> 30211340
			  		}
			  	}				

			  	if(adj)
			  	{
			  		for(int jj=0; jj<atom1->nw*GlobalV::NPOL; ++jj)
			  		{
						const int jj0 = jj/GlobalV::NPOL;
						const int iw1_all = start1 + jj0; 
						const int mu = GlobalC::ParaO.trace_loc_row[iw1_all];
						if(mu<0) continue;

						for(int kk=0; kk<atom2->nw*GlobalV::NPOL; ++kk)
						{
							const int kk0 = kk/GlobalV::NPOL;
							const int iw2_all = start2 + kk0;
							const int nu = GlobalC::ParaO.trace_loc_col[iw2_all];
							if(nu<0) continue;

							ModuleBase::Vector3<double> dR(GlobalC::GridD.getBox(ad).x, GlobalC::GridD.getBox(ad).y, GlobalC::GridD.getBox(ad).z); 
							const double arg = ( GlobalC::kv.kvec_d[ik] * dR ) * ModuleBase::TWO_PI;
							const std::complex<double> kphase( cos(arg),  sin(arg) );

							dSm_k[nu*GlobalC::ParaO.nrow + mu] += dSm_ptr[nnr]*kphase;

							++nnr;
			  			}// kk
			    	}// jj
			  	}// adj

		  	}// ad
	  	}// I1
	}// T1
	ModuleBase::timer::tick("DFTU_RELAX","fold_dSm_k");

	return;
}

void DFTU_RELAX::fold_dSR_k(const int ik, const int dim1, const int dim2, std::complex<double>* dSR_k)
{
	ModuleBase::TITLE("DFTU_RELAX","fold_dSR_k");

	ModuleBase::GlobalFunc::ZEROS(dSR_k, GlobalC::ParaO.nloc);

	double* dSm_ptr;
	if(dim1==0) dSm_ptr = GlobalC::LM.DSloc_Rx;
	else if(dim1==1) dSm_ptr = GlobalC::LM.DSloc_Ry;
	else if(dim1==2) dSm_ptr = GlobalC::LM.DSloc_Rz;

	int nnr = 0;
	ModuleBase::Vector3<double> tau1, tau2, dtau;
	ModuleBase::Vector3<double> dtau1, dtau2, tau0;
  	for(int T1=0; T1<GlobalC::ucell.ntype; ++T1)
  	{
		Atom* atom1 = &GlobalC::ucell.atoms[T1];
    	for(int I1=0; I1<atom1->na; ++I1)
    	{
		  	tau1 = atom1->tau[I1];
      		const int start1 = GlobalC::ucell.itiaiw2iwt(T1,I1,0);    

      		GlobalC::GridD.Find_atom(GlobalC::ucell, tau1, T1, I1);
			for(int ad=0; ad<GlobalC::GridD.getAdjacentNum()+1; ++ad)
			{
				const int T2 = GlobalC::GridD.getType(ad);
				const int I2 = GlobalC::GridD.getNatom(ad);
				const int start2 = GlobalC::ucell.itiaiw2iwt(T2, I2, 0);

				Atom* atom2 = &GlobalC::ucell.atoms[T2];

				tau2 = GlobalC::GridD.getAdjacentTau(ad);
				dtau = tau2 - tau1;

<<<<<<< HEAD
			  		double rcut1 = GlobalC::ORB.Phi[T1].getRcut() + GlobalC::ucell.infoNL.Beta[T0].get_rcut_max();
			  		double rcut2 = GlobalC::ORB.Phi[T2].getRcut() + GlobalC::ucell.infoNL.Beta[T0].get_rcut_max();
=======
				double distance = dtau.norm() * GlobalC::ucell.lat0;
				double rcut = GlobalC::ORB.Phi[T1].getRcut() + GlobalC::ORB.Phi[T2].getRcut();
>>>>>>> 30211340

				bool adj = false;
				if(distance < rcut) adj = true;
				else if(distance >= rcut)
				{
					for (int ad0 = 0; ad0 < GlobalC::GridD.getAdjacentNum()+1; ++ad0)
			  		{
						const int T0 = GlobalC::GridD.getType(ad0); 
						const int I0 = GlobalC::GridD.getNatom(ad0); 
						const int iat0 = GlobalC::ucell.itia2iat(T0, I0);
						const int start0 = GlobalC::ucell.itiaiw2iwt(T0, I0, 0);

						tau0 = GlobalC::GridD.getAdjacentTau(ad0);
						dtau1 = tau0 - tau1;
						dtau2 = tau0 - tau2;

						double distance1 = dtau1.norm() * GlobalC::ucell.lat0;
						double distance2 = dtau2.norm() * GlobalC::ucell.lat0;

						double rcut1 = GlobalC::ORB.Phi[T1].getRcut() + GlobalC::ORB.Beta[T0].get_rcut_max();
						double rcut2 = GlobalC::ORB.Phi[T2].getRcut() + GlobalC::ORB.Beta[T0].get_rcut_max();

						if( distance1 < rcut1 && distance2 < rcut2 )
						{
							adj = true;
							break;
						}
			  		}
			  	}				

				if(adj)
				{
			  		for(int jj=0; jj<atom1->nw*GlobalV::NPOL; ++jj)
			  		{
						const int jj0 = jj/GlobalV::NPOL;
						const int iw1_all = start1 + jj0; 
						const int mu = GlobalC::ParaO.trace_loc_row[iw1_all];
				    	if(mu<0)continue;

						for(int kk=0; kk<atom2->nw*GlobalV::NPOL; ++kk)
						{
							const int kk0 = kk/GlobalV::NPOL;
							const int iw2_all = start2 + kk0;
							const int nu = GlobalC::ParaO.trace_loc_col[iw2_all];
							if(nu<0)continue;
              	
							ModuleBase::Vector3<double> dR(GlobalC::GridD.getBox(ad).x, GlobalC::GridD.getBox(ad).y, GlobalC::GridD.getBox(ad).z); 
							const double arg = ( GlobalC::kv.kvec_d[ik] * dR ) * ModuleBase::TWO_PI;
							const std::complex<double> kphase( cos(arg),  sin(arg) );

			  				dSR_k[nu*GlobalC::ParaO.nrow + mu] += dSm_ptr[nnr]*GlobalC::LM.DH_r[nnr*3+dim2]*kphase;														

			  				++nnr;
			  			}// kk
			    	}// jj
			  	}// adj
        
		  	}// ad
	  	}// I1
	}// T1

	return;
}

}<|MERGE_RESOLUTION|>--- conflicted
+++ resolved
@@ -592,44 +592,6 @@
   	int nnr = 0;
 	ModuleBase::Vector3<double> tau1, tau2, dtau;
 	ModuleBase::Vector3<double> dtau1, dtau2, tau0;
-<<<<<<< HEAD
-  for(int T1=0; T1<GlobalC::ucell.ntype; ++T1)
-  {
-	  Atom* atom1 = &GlobalC::ucell.atoms[T1];
-    for(int I1=0; I1<atom1->na; ++I1)
-    {
-		  tau1 = atom1->tau[I1];
-      const int start1 = GlobalC::ucell.itiaiw2iwt(T1,I1,0);    
-      GlobalC::GridD.Find_atom(GlobalC::ucell, tau1, T1, I1);
-      for(int ad=0; ad<GlobalC::GridD.getAdjacentNum()+1; ++ad)
-      {
-        const int T2 = GlobalC::GridD.getType(ad);
-			  const int I2 = GlobalC::GridD.getNatom(ad);
-        const int start2 = GlobalC::ucell.itiaiw2iwt(T2, I2, 0);
-			  Atom* atom2 = &GlobalC::ucell.atoms[T2];
-			  tau2 = GlobalC::GridD.getAdjacentTau(ad);
-			  dtau = tau2 - tau1;
-			  double distance = dtau.norm() * GlobalC::ucell.lat0;
-			  double rcut = GlobalC::ORB.Phi[T1].getRcut() + GlobalC::ORB.Phi[T2].getRcut();
-        bool adj = false;
-			  if(distance < rcut) adj = true;
-			  else if(distance >= rcut)
-			  {
-			  	for (int ad0 = 0; ad0 < GlobalC::GridD.getAdjacentNum()+1; ++ad0)
-			  	{
-			  		const int T0 = GlobalC::GridD.getType(ad0); 
-			  		const int I0 = GlobalC::GridD.getNatom(ad0); 
-			  		const int iat0 = GlobalC::ucell.itia2iat(T0, I0);
-			  		const int start0 = GlobalC::ucell.itiaiw2iwt(T0, I0, 0);
-			  		tau0 = GlobalC::GridD.getAdjacentTau(ad0);
-			  		dtau1 = tau0 - tau1;
-			  		dtau2 = tau0 - tau2;
-			  		double distance1 = dtau1.norm() * GlobalC::ucell.lat0;
-			  		double distance2 = dtau2.norm() * GlobalC::ucell.lat0;
-			  		double rcut1 = GlobalC::ORB.Phi[T1].getRcut() + GlobalC::ucell.infoNL.Beta[T0].get_rcut_max();
-			  		double rcut2 = GlobalC::ORB.Phi[T2].getRcut() + GlobalC::ucell.infoNL.Beta[T0].get_rcut_max();
-			  		if( distance1 < rcut1 && distance2 < rcut2 )
-=======
   	for(int T1=0; T1<GlobalC::ucell.ntype; ++T1)
   	{
 	  	Atom* atom1 = &GlobalC::ucell.atoms[T1];
@@ -653,7 +615,6 @@
 				else if(distance >= rcut)
 				{
 			  		for (int ad0 = 0; ad0 < GlobalC::GridD.getAdjacentNum()+1; ++ad0)
->>>>>>> 30211340
 			  		{
 						const int T0 = GlobalC::GridD.getType(ad0); 
 						const int I0 = GlobalC::GridD.getNatom(ad0); 
@@ -664,8 +625,8 @@
 						dtau2 = tau0 - tau2;
 						double distance1 = dtau1.norm() * GlobalC::ucell.lat0;
 						double distance2 = dtau2.norm() * GlobalC::ucell.lat0;
-						double rcut1 = GlobalC::ORB.Phi[T1].getRcut() + GlobalC::ORB.Beta[T0].get_rcut_max();
-						double rcut2 = GlobalC::ORB.Phi[T2].getRcut() + GlobalC::ORB.Beta[T0].get_rcut_max();
+						double rcut1 = GlobalC::ORB.Phi[T1].getRcut() + GlobalC::ucell.infoNL.Beta[T0].get_rcut_max();
+						double rcut2 = GlobalC::ORB.Phi[T2].getRcut() + GlobalC::ucell.infoNL.Beta[T0].get_rcut_max();
 						if( distance1 < rcut1 && distance2 < rcut2 )
 						{
 							adj = true;
@@ -717,56 +678,6 @@
 	int nnr = 0;
 	ModuleBase::Vector3<double> tau1, tau2, dtau;
 	ModuleBase::Vector3<double> dtau1, dtau2, tau0;
-<<<<<<< HEAD
-  for(int T1=0; T1<GlobalC::ucell.ntype; ++T1)
-  {
-	  Atom* atom1 = &GlobalC::ucell.atoms[T1];
-    for(int I1=0; I1<atom1->na; ++I1)
-    {
-		  tau1 = atom1->tau[I1];
-      const int start1 = GlobalC::ucell.itiaiw2iwt(T1,I1,0);    
-
-      GlobalC::GridD.Find_atom(GlobalC::ucell, tau1, T1, I1);
-      for(int ad=0; ad<GlobalC::GridD.getAdjacentNum()+1; ++ad)
-      {
-        	const int T2 = GlobalC::GridD.getType(ad);
-			  const int I2 = GlobalC::GridD.getNatom(ad);
-        const int start2 = GlobalC::ucell.itiaiw2iwt(T2, I2, 0);
-
-			  Atom* atom2 = &GlobalC::ucell.atoms[T2];
-
-			  tau2 = GlobalC::GridD.getAdjacentTau(ad);
-			  dtau = tau2 - tau1;
-
-			  double distance = dtau.norm() * GlobalC::ucell.lat0;
-			  double rcut = GlobalC::ORB.Phi[T1].getRcut() + GlobalC::ORB.Phi[T2].getRcut();
-
-        bool adj = false;
-			  if(distance < rcut) adj = true;
-			  else if(distance >= rcut)
-			  {
-			  	for (int ad0 = 0; ad0 < GlobalC::GridD.getAdjacentNum()+1; ++ad0)
-			  	{
-			  		const int T0 = GlobalC::GridD.getType(ad0); 
-			  		const int I0 = GlobalC::GridD.getNatom(ad0); 
-			  		const int iat0 = GlobalC::ucell.itia2iat(T0, I0);
-			  		const int start0 = GlobalC::ucell.itiaiw2iwt(T0, I0, 0);
-
-			  		tau0 = GlobalC::GridD.getAdjacentTau(ad0);
-			  		dtau1 = tau0 - tau1;
-			  		dtau2 = tau0 - tau2;
-
-			  		double distance1 = dtau1.norm() * GlobalC::ucell.lat0;
-			  		double distance2 = dtau2.norm() * GlobalC::ucell.lat0;
-
-			  		double rcut1 = GlobalC::ORB.Phi[T1].getRcut() + GlobalC::ucell.infoNL.Beta[T0].get_rcut_max();
-			  		double rcut2 = GlobalC::ORB.Phi[T2].getRcut() + GlobalC::ucell.infoNL.Beta[T0].get_rcut_max();
-
-			  		if( distance1 < rcut1 && distance2 < rcut2 )
-			  		{
-			  			adj = true;
-			  			break;
-=======
 	for(int T1=0; T1<GlobalC::ucell.ntype; ++T1)
 	{
 		Atom* atom1 = &GlobalC::ucell.atoms[T1];
@@ -808,15 +719,14 @@
 						double distance1 = dtau1.norm() * GlobalC::ucell.lat0;
 						double distance2 = dtau2.norm() * GlobalC::ucell.lat0;
 
-						double rcut1 = GlobalC::ORB.Phi[T1].getRcut() + GlobalC::ORB.Beta[T0].get_rcut_max();
-						double rcut2 = GlobalC::ORB.Phi[T2].getRcut() + GlobalC::ORB.Beta[T0].get_rcut_max();
+						double rcut1 = GlobalC::ORB.Phi[T1].getRcut() + GlobalC::ucell.infoNL.Beta[T0].get_rcut_max();
+						double rcut2 = GlobalC::ORB.Phi[T2].getRcut() + GlobalC::ucell.infoNL.Beta[T0].get_rcut_max();
 
 						if( distance1 < rcut1 && distance2 < rcut2 )
 						{
 							adj = true;
 							break;
 						}
->>>>>>> 30211340
 			  		}
 			  	}				
 
@@ -889,13 +799,8 @@
 				tau2 = GlobalC::GridD.getAdjacentTau(ad);
 				dtau = tau2 - tau1;
 
-<<<<<<< HEAD
-			  		double rcut1 = GlobalC::ORB.Phi[T1].getRcut() + GlobalC::ucell.infoNL.Beta[T0].get_rcut_max();
-			  		double rcut2 = GlobalC::ORB.Phi[T2].getRcut() + GlobalC::ucell.infoNL.Beta[T0].get_rcut_max();
-=======
 				double distance = dtau.norm() * GlobalC::ucell.lat0;
 				double rcut = GlobalC::ORB.Phi[T1].getRcut() + GlobalC::ORB.Phi[T2].getRcut();
->>>>>>> 30211340
 
 				bool adj = false;
 				if(distance < rcut) adj = true;
@@ -915,8 +820,8 @@
 						double distance1 = dtau1.norm() * GlobalC::ucell.lat0;
 						double distance2 = dtau2.norm() * GlobalC::ucell.lat0;
 
-						double rcut1 = GlobalC::ORB.Phi[T1].getRcut() + GlobalC::ORB.Beta[T0].get_rcut_max();
-						double rcut2 = GlobalC::ORB.Phi[T2].getRcut() + GlobalC::ORB.Beta[T0].get_rcut_max();
+						double rcut1 = GlobalC::ORB.Phi[T1].getRcut() + GlobalC::ucell.infoNL.Beta[T0].get_rcut_max();
+						double rcut2 = GlobalC::ORB.Phi[T2].getRcut() + GlobalC::ucell.infoNL.Beta[T0].get_rcut_max();
 
 						if( distance1 < rcut1 && distance2 < rcut2 )
 						{
